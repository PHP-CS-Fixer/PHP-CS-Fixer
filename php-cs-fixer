#!/usr/bin/env php
<?php

/*
 * This file is part of PHP CS Fixer.
 *
 * (c) Fabien Potencier <fabien@symfony.com>
 *     Dariusz Rumiński <dariusz.ruminski@gmail.com>
 *
 * This source file is subject to the MIT license that is bundled
 * with this source code in the file LICENSE.
 */

<<<<<<< HEAD
error_reporting(-1);
=======
if (getenv('PHP_CS_FIXER_FUTURE_MODE')) {
    error_reporting(E_ALL & ~E_DEPRECATED & ~E_USER_DEPRECATED);
}
>>>>>>> c084ea91

if (defined('HHVM_VERSION_ID')) {
    fwrite(STDERR, "HHVM is not supported.\n");

    if (getenv('PHP_CS_FIXER_IGNORE_ENV')) {
        fwrite(STDERR, "Ignoring environment requirements because `PHP_CS_FIXER_IGNORE_ENV` is set. Execution may be unstable.\n");
    } else {
        exit(1);
    }
} elseif (!defined('PHP_VERSION_ID') || \PHP_VERSION_ID < 50600 || \PHP_VERSION_ID >= 70500) {
    fwrite(STDERR, "PHP needs to be a minimum version of PHP 5.6.0 and maximum version of PHP 7.4.*.\n");

    if (getenv('PHP_CS_FIXER_IGNORE_ENV')) {
        fwrite(STDERR, "Ignoring environment requirements because `PHP_CS_FIXER_IGNORE_ENV` is set. Execution may be unstable.\n");
    } else {
        exit(1);
    }
}

foreach (['json', 'tokenizer'] as $extension) {
    if (!extension_loaded($extension)) {
        fwrite(STDERR, sprintf("PHP extension ext-%s is missing from your system. Install or enable it.\n", $extension));

        if (getenv('PHP_CS_FIXER_IGNORE_ENV')) {
            fwrite(STDERR, "Ignoring environment requirements because `PHP_CS_FIXER_IGNORE_ENV` is set. Execution may be unstable.\n");
        } else {
            exit(1);
        }
    }
}
unset($extension);

set_error_handler(static function ($severity, $message, $file, $line) {
    if ($severity & error_reporting()) {
        throw new ErrorException($message, 0, $severity, $file, $line);
    }
});

$require = true;
if (class_exists('Phar')) {
    // Maybe this file is used as phar-stub? Let's try!
    try {
        Phar::mapPhar('php-cs-fixer.phar');

        require_once 'phar://php-cs-fixer.phar/vendor/autoload.php';
        $require = false;
    } catch (PharException $e) {
    }
}

if ($require) {
    // OK, it's not, let give Composer autoloader a try!
    $possibleFiles = [__DIR__.'/../../autoload.php', __DIR__.'/../autoload.php', __DIR__.'/vendor/autoload.php'];
    $file = null;
    foreach ($possibleFiles as $possibleFile) {
        if (file_exists($possibleFile)) {
            $file = $possibleFile;

            break;
        }
    }

    if (null === $file) {
        throw new RuntimeException('Unable to locate autoload.php file.');
    }

    require_once $file;

    unset($possibleFiles, $possibleFile, $file);
}
unset($require);

use Composer\XdebugHandler\XdebugHandler;
use PhpCsFixer\Console\Application;

// Restart if xdebug is loaded, unless the environment variable PHP_CS_FIXER_ALLOW_XDEBUG is set.
$xdebug = new XdebugHandler('PHP_CS_FIXER', '--ansi');
$xdebug->check();
unset($xdebug);

$application = new Application();
$application->run();

__HALT_COMPILER();<|MERGE_RESOLUTION|>--- conflicted
+++ resolved
@@ -11,13 +11,7 @@
  * with this source code in the file LICENSE.
  */
 
-<<<<<<< HEAD
-error_reporting(-1);
-=======
-if (getenv('PHP_CS_FIXER_FUTURE_MODE')) {
-    error_reporting(E_ALL & ~E_DEPRECATED & ~E_USER_DEPRECATED);
-}
->>>>>>> c084ea91
+error_reporting(E_ALL & ~E_DEPRECATED & ~E_USER_DEPRECATED);
 
 if (defined('HHVM_VERSION_ID')) {
     fwrite(STDERR, "HHVM is not supported.\n");
