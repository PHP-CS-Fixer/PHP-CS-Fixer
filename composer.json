--- conflicted
+++ resolved
@@ -53,14 +53,11 @@
     "config": {
         "sort-packages": true
     },
-<<<<<<< HEAD
-=======
     "extra": {
         "branch-alias": {
             "dev-master": "2.16-dev"
         }
     },
->>>>>>> a73e007b
     "autoload": {
         "psr-4": {
             "PhpCsFixer\\": "src/"
