--- conflicted
+++ resolved
@@ -19,13 +19,8 @@
         "ext-tokenizer": "*",
         "composer/semver": "^3.3",
         "composer/xdebug-handler": "^3.0.3",
-<<<<<<< HEAD
-        "doctrine/annotations": "^1.14.1 || ^2",
+        "doctrine/annotations": "^1.14.2 || ^2",
         "doctrine/lexer": "^2",
-=======
-        "doctrine/annotations": "^1.14.2 || ^2",
-        "doctrine/lexer": "^1 || ^2",
->>>>>>> 9d3e85c3
         "sebastian/diff": "^4.0",
         "symfony/console": "^5.4 || ^6.0",
         "symfony/event-dispatcher": "^5.4 || ^6.0",
