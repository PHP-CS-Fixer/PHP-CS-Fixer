{
    "name": "friendsofphp/php-cs-fixer",
    "description": "A tool to automatically fix PHP code style",
    "license": "MIT",
    "type": "application",
    "keywords": [
        "fixer",
        "standards",
        "static analysis",
        "static code analysis"
    ],
    "authors": [
        {
            "name": "Fabien Potencier",
            "email": "fabien@symfony.com"
        },
        {
            "name": "Dariusz Rumiński",
            "email": "dariusz.ruminski@gmail.com"
        }
    ],
    "require": {
        "php": "^7.4 || ^8.0",
        "ext-filter": "*",
        "ext-json": "*",
        "ext-tokenizer": "*",
        "clue/ndjson-react": "^1.0",
        "composer/semver": "^3.4",
        "composer/xdebug-handler": "^3.0.3",
        "fidry/cpu-core-counter": "^1.2",
        "react/child-process": "^0.6.5",
        "react/event-loop": "^1.0",
        "react/promise": "^2.0 || ^3.0",
        "react/socket": "^1.0",
        "react/stream": "^1.0",
        "sebastian/diff": "^4.0 || ^5.1 || ^6.0",
        "symfony/console": "^5.4 || ^6.4 || ^7.0",
        "symfony/event-dispatcher": "^5.4 || ^6.4 || ^7.0",
        "symfony/filesystem": "^5.4 || ^6.4 || ^7.0",
        "symfony/finder": "^5.4 || ^6.4 || ^7.0",
        "symfony/options-resolver": "^5.4 || ^6.4 || ^7.0",
        "symfony/polyfill-mbstring": "^1.31",
        "symfony/polyfill-php80": "^1.31",
        "symfony/polyfill-php81": "^1.31",
        "symfony/process": "^5.4 || ^6.4 || ^7.2",
        "symfony/stopwatch": "^5.4 || ^6.4 || ^7.0"
    },
    "require-dev": {
        "facile-it/paraunit": "^1.3.1 || ^2.4",
        "infection/infection": "^0.29.8",
        "justinrainbow/json-schema": "^5.3 || ^6.0",
        "keradus/cli-executor": "^2.1",
        "mikey179/vfsstream": "^1.6.12",
        "php-coveralls/php-coveralls": "^2.7",
        "php-cs-fixer/accessible-object": "^1.1",
        "php-cs-fixer/phpunit-constraint-isidenticalstring": "^1.5",
        "php-cs-fixer/phpunit-constraint-xmlmatchesxsd": "^1.5",
        "phpunit/phpunit": "^9.6.22 || ^10.5.40 || ^11.5.2",
        "symfony/var-dumper": "^5.4.48 || ^6.4.15 || ^7.2.0",
        "symfony/yaml": "^5.4.45 || ^6.4.13 || ^7.2.0"
    },
    "suggest": {
        "ext-dom": "For handling output formats in XML",
        "ext-mbstring": "For handling non-UTF8 characters."
    },
    "autoload": {
        "psr-4": {
            "PhpCsFixer\\": "src/"
        },
        "exclude-from-classmap": [
            "src/Fixer/Internal/*"
        ]
    },
    "autoload-dev": {
        "psr-4": {
            "PhpCsFixer\\PHPStan\\": "dev-tools/phpstan/src/",
            "PhpCsFixer\\Tests\\": "tests/"
        },
        "exclude-from-classmap": [
            "tests/Fixtures/"
        ]
    },
    "bin": [
        "php-cs-fixer"
    ],
    "config": {
        "allow-plugins": {
            "ergebnis/composer-normalize": true,
            "infection/extension-installer": false
        },
        "prefer-stable": true,
        "sort-packages": true
    },
    "scripts": {
        "post-autoload-dump": [
            "@install-tools"
        ],
        "auto-review": [
            "Composer\\Config::disableProcessTimeout",
            "paraunit run --testsuite auto-review"
        ],
        "cs:check": "@php php-cs-fixer check --verbose --diff",
        "cs:fix": "@php php-cs-fixer fix",
        "cs:fix:parallel": [
            "echo '⚠️ This script is deprecated! Utilise built-in parallelisation instead.';",
            "@cs:fix"
        ],
        "docs": "@php dev-tools/doc.php",
        "infection": "@test:mutation",
        "install-tools": "@composer --working-dir=dev-tools install",
        "mess-detector": "@php dev-tools/vendor/bin/phpmd . ansi dev-tools/mess-detector/phpmd.xml --exclude vendor/*,dev-tools/vendor/*,dev-tools/phpstan/*,tests/Fixtures/*",
        "normalize": [
            "@composer normalize --working-dir=dev-tools --dry-run ../composer.json",
            "@composer normalize --working-dir=dev-tools --dry-run composer.json"
        ],
<<<<<<< HEAD
        "php-compatibility": "@php dev-tools/vendor/bin/phpcs -p --standard=dev-tools/php-compatibility/phpcs-php-compatibility.xml",
=======
        "normalize:fix": [
            "@composer normalize --working-dir=dev-tools ../composer.json",
            "@composer normalize --working-dir=dev-tools composer.json"
        ],
>>>>>>> ea13be19
        "phpstan": "@php -d memory_limit=512M dev-tools/vendor/bin/phpstan analyse",
        "phpstan:baseline": "@php -d memory_limit=512M dev-tools/vendor/bin/phpstan analyse --generate-baseline=./dev-tools/phpstan/baseline.php",
        "qa": "@quality-assurance",
        "quality-assurance": [
            "Composer\\Config::disableProcessTimeout",
            "@install-tools --quiet",
            "@self-check",
            "@static-analysis",
            "@test"
        ],
        "require-checker": "@php dev-tools/vendor/bin/composer-require-checker check composer.json --config-file .composer-require-checker.json",
        "sa": "@static-analysis",
        "self-check": [
            "./dev-tools/check_file_permissions.sh",
            "./dev-tools/check_trailing_spaces.sh",
            "@composer dump-autoload --dry-run --optimize --strict-psr",
            "@normalize",
            "@unused-deps",
            "@require-checker",
            "@auto-review"
        ],
        "static-analysis": [
            "@cs:check",
            "@phpstan",
            "@mess-detector"
        ],
        "test": "@test:all",
        "test:all": [
            "@test:unit",
            "@test:integration"
        ],
        "test:coverage": [
            "Composer\\Config::disableProcessTimeout",
            "@composer show facile-it/paraunit ^2 && (paraunit coverage --testsuite unit --pass-through=--exclude-group=covers-nothing) || (paraunit coverage --testsuite unit --exclude-group covers-nothing)"
        ],
        "test:integration": [
            "Composer\\Config::disableProcessTimeout",
            "paraunit run --testsuite integration"
        ],
        "test:mutation": [
            "Composer\\Config::disableProcessTimeout",
            "infection --threads=max --only-covered --min-covered-msi=80"
        ],
        "test:short-open-tag": [
            "Composer\\Config::disableProcessTimeout",
            "@php -d short_open_tag=1 ./vendor/bin/phpunit --do-not-cache-result --testsuite short-open-tag"
        ],
        "test:smoke": [
            "Composer\\Config::disableProcessTimeout",
            "paraunit run --testsuite smoke"
        ],
        "test:unit": [
            "Composer\\Config::disableProcessTimeout",
            "paraunit run --testsuite unit"
        ],
        "unused-deps": "@php dev-tools/vendor/bin/composer-unused --excludePackage=composer/xdebug-handler"
    },
    "scripts-descriptions": {
        "auto-review": "Execute Auto-review",
        "cs:check": "Check coding standards",
        "cs:fix": "Fix coding standards",
        "cs:fix:parallel": "⚠️DEPRECATED! Use cs:fix with proper parallel config",
        "docs": "Regenerate docs",
        "infection": "Alias for 'test:mutation'",
        "install-tools": "Install DEV tools",
        "mess-detector": "Analyse code with Mess Detector",
<<<<<<< HEAD
        "normalize": "Run normalization for composer.json files",
        "php-compatibility": "Check compatibility with all supported PHP versions",
=======
        "normalize": "Check normalization for composer.json files",
        "normalize:fix": "Run normalization for composer.json files",
>>>>>>> ea13be19
        "phpstan": "Run PHPStan analysis",
        "phpstan:baseline": "Dump PHPStan baseline file - use only for updating, do not add new errors when possible",
        "post-autoload-dump": "Run additional tasks after installing/updating main dependencies",
        "qa": "Alias for 'quality-assurance'",
        "quality-assurance": "Run QA suite",
        "require-checker": "Verifies if codebase does not contain soft dependencies",
        "sa": "Alias for 'static-analysis'",
        "self-check": "Run set of self-checks ensuring repository's validity",
        "static-analysis": "Run static analysis",
        "test": "Alias for 'test:all'",
        "test:all": "Run Unit and Integration tests (but *NOT* Smoke tests)",
        "test:coverage": "Run tests that provide code coverage",
        "test:integration": "Run Integration tests",
        "test:mutation": "Run mutation tests",
        "test:short-open-tag": "Run tests with \"short_open_tag\" enabled",
        "test:smoke": "Run Smoke tests",
        "test:unit": "Run Unit tests",
        "unused-deps": "Verifies if app has dependencies that are not used"
    }
}<|MERGE_RESOLUTION|>--- conflicted
+++ resolved
@@ -113,14 +113,11 @@
             "@composer normalize --working-dir=dev-tools --dry-run ../composer.json",
             "@composer normalize --working-dir=dev-tools --dry-run composer.json"
         ],
-<<<<<<< HEAD
         "php-compatibility": "@php dev-tools/vendor/bin/phpcs -p --standard=dev-tools/php-compatibility/phpcs-php-compatibility.xml",
-=======
         "normalize:fix": [
             "@composer normalize --working-dir=dev-tools ../composer.json",
             "@composer normalize --working-dir=dev-tools composer.json"
         ],
->>>>>>> ea13be19
         "phpstan": "@php -d memory_limit=512M dev-tools/vendor/bin/phpstan analyse",
         "phpstan:baseline": "@php -d memory_limit=512M dev-tools/vendor/bin/phpstan analyse --generate-baseline=./dev-tools/phpstan/baseline.php",
         "qa": "@quality-assurance",
@@ -187,13 +184,9 @@
         "infection": "Alias for 'test:mutation'",
         "install-tools": "Install DEV tools",
         "mess-detector": "Analyse code with Mess Detector",
-<<<<<<< HEAD
-        "normalize": "Run normalization for composer.json files",
-        "php-compatibility": "Check compatibility with all supported PHP versions",
-=======
         "normalize": "Check normalization for composer.json files",
         "normalize:fix": "Run normalization for composer.json files",
->>>>>>> ea13be19
+        "php-compatibility": "Check compatibility with all supported PHP versions",
         "phpstan": "Run PHPStan analysis",
         "phpstan:baseline": "Dump PHPStan baseline file - use only for updating, do not add new errors when possible",
         "post-autoload-dump": "Run additional tasks after installing/updating main dependencies",
