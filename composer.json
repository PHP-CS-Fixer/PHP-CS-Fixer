{
    "name": "friendsofphp/php-cs-fixer",
    "description": "A tool to automatically fix PHP code style",
    "license": "MIT",
    "type": "application",
    "keywords": [
        "fixer",
        "standards",
        "static analysis",
        "static code analysis"
    ],
    "authors": [
        {
            "name": "Fabien Potencier",
            "email": "fabien@symfony.com"
        },
        {
            "name": "Dariusz Rumiński",
            "email": "dariusz.ruminski@gmail.com"
        }
    ],
    "require": {
        "php": "^7.4 || ^8.0",
        "ext-filter": "*",
        "ext-json": "*",
        "ext-tokenizer": "*",
        "composer/semver": "^3.4",
        "composer/xdebug-handler": "^3.0.3",
        "sebastian/diff": "^4.0 || ^5.0 || ^6.0",
        "symfony/console": "^5.4 || ^6.0 || ^7.0",
        "symfony/event-dispatcher": "^5.4 || ^6.0 || ^7.0",
        "symfony/filesystem": "^5.4 || ^6.0 || ^7.0",
        "symfony/finder": "^5.4 || ^6.0 || ^7.0",
        "symfony/options-resolver": "^5.4 || ^6.0 || ^7.0",
        "symfony/polyfill-mbstring": "^1.28",
        "symfony/polyfill-php80": "^1.28",
        "symfony/polyfill-php81": "^1.28",
        "symfony/process": "^5.4 || ^6.0 || ^7.0",
        "symfony/stopwatch": "^5.4 || ^6.0 || ^7.0"
    },
    "require-dev": {
        "facile-it/paraunit": "^1.3 || ^2.0",
        "justinrainbow/json-schema": "^5.2",
        "keradus/cli-executor": "^2.1",
        "mikey179/vfsstream": "^1.6.11",
        "php-coveralls/php-coveralls": "^2.7",
        "php-cs-fixer/accessible-object": "^1.1",
        "php-cs-fixer/phpunit-constraint-isidenticalstring": "^1.4",
        "php-cs-fixer/phpunit-constraint-xmlmatchesxsd": "^1.4",
<<<<<<< HEAD
        "phpunit/phpunit": "^9.6 || ^10.5.5 || ^11.0.1",
=======
        "phpunit/phpunit": "^9.6 || ^10.5.5",
        "symfony/var-dumper": "^5.4 || ^6.0 || ^7.0",
>>>>>>> 1fc90dab
        "symfony/yaml": "^5.4 || ^6.0 || ^7.0"
    },
    "suggest": {
        "ext-dom": "For handling output formats in XML",
        "ext-mbstring": "For handling non-UTF8 characters."
    },
    "autoload": {
        "psr-4": {
            "PhpCsFixer\\": "src/"
        }
    },
    "autoload-dev": {
        "psr-4": {
            "PhpCsFixer\\Tests\\": "tests/"
        }
    },
    "bin": [
        "php-cs-fixer"
    ],
    "config": {
        "allow-plugins": {
            "ergebnis/composer-normalize": true,
            "infection/extension-installer": false
        },
        "prefer-stable": true,
        "sort-packages": true
    },
    "scripts": {
        "post-autoload-dump": [
            "@install-tools"
        ],
        "auto-review": [
            "Composer\\Config::disableProcessTimeout",
            "paraunit run --testsuite auto-review"
        ],
        "cs:check": "@php php-cs-fixer check --verbose --diff",
        "cs:fix": "@php php-cs-fixer fix",
        "cs:fix:parallel": "echo '🔍 Will run in batches of 50 files.'; if [[ -f .php-cs-fixer.php ]]; then FIXER_CONFIG=.php-cs-fixer.php; else FIXER_CONFIG=.php-cs-fixer.dist.php; fi; php php-cs-fixer list-files --config=$FIXER_CONFIG | xargs -n 50 -P 8 php php-cs-fixer fix --config=$FIXER_CONFIG --path-mode intersection 2> /dev/null",
        "docs": "@php dev-tools/doc.php",
        "install-tools": "@composer --working-dir=dev-tools install",
        "mess-detector": "@php dev-tools/vendor/bin/phpmd . ansi dev-tools/mess-detector/phpmd.xml --exclude vendor/*,dev-tools/vendor/*,dev-tools/phpstan/*,tests/Fixtures/*",
        "normalize": [
            "@composer normalize --working-dir=dev-tools --dry-run ../composer.json",
            "@composer normalize --working-dir=dev-tools --dry-run composer.json"
        ],
        "phpstan": "@php -d memory_limit=512M dev-tools/vendor/bin/phpstan analyse",
        "phpstan:baseline": "@php -d memory_limit=512M dev-tools/vendor/bin/phpstan analyse --generate-baseline=./dev-tools/phpstan/baseline.php",
        "qa": "@quality-assurance",
        "quality-assurance": [
            "Composer\\Config::disableProcessTimeout",
            "@install-tools --quiet",
            "@self-check",
            "@static-analysis",
            "@test"
        ],
        "require-checker": "@php dev-tools/vendor/bin/composer-require-checker check composer.json --config-file .composer-require-checker.json",
        "sa": "@static-analysis",
        "self-check": [
            "./dev-tools/check_file_permissions.sh",
            "./dev-tools/check_trailing_spaces.sh",
            "@normalize",
            "@unused-deps",
            "@require-checker",
            "@auto-review"
        ],
        "static-analysis": [
            "@cs:check",
            "@phpstan",
            "@mess-detector"
        ],
        "test": "@test:all",
        "test:all": [
            "@test:unit",
            "@test:integration"
        ],
        "test:coverage": [
            "Composer\\Config::disableProcessTimeout",
            "@composer show facile-it/paraunit ^2 && (paraunit coverage --testsuite unit --pass-through=--exclude-group=covers-nothing) || (paraunit coverage --testsuite unit --exclude-group covers-nothing)"
        ],
        "test:integration": [
            "Composer\\Config::disableProcessTimeout",
            "paraunit run --testsuite integration"
        ],
        "test:short-open-tag": [
            "Composer\\Config::disableProcessTimeout",
            "@php -d short_open_tag=1 ./vendor/bin/phpunit --do-not-cache-result --testsuite short-open-tag"
        ],
        "test:smoke": [
            "Composer\\Config::disableProcessTimeout",
            "paraunit run --testsuite smoke"
        ],
        "test:unit": [
            "Composer\\Config::disableProcessTimeout",
            "paraunit run --testsuite unit"
        ],
        "unused-deps": "@php dev-tools/vendor/bin/composer-unused --excludePackage=composer/xdebug-handler"
    },
    "scripts-descriptions": {
        "auto-review": "Execute Auto-review",
        "cs:check": "Check coding standards",
        "cs:fix": "Fix coding standards",
        "cs:fix:parallel": "Fix coding standards in naive parallel mode (using xargs)",
        "docs": "Regenerate docs",
        "install-tools": "Install DEV tools",
        "mess-detector": "Analyse code with Mess Detector",
        "normalize": "Run normalization for composer.json files",
        "phpstan": "Run PHPStan analysis",
        "phpstan:baseline": "Dump PHPStan baseline file - use only for updating, do not add new errors when possible",
        "post-autoload-dump": "Run additional tasks after installing/updating main dependencies",
        "qa": "Alias for 'quality-assurance'",
        "quality-assurance": "Run QA suite",
        "require-checker": "Verifies if codebase does not contain soft dependencies",
        "sa": "Alias for 'static-analysis'",
        "self-check": "Run set of self-checks ensuring repository's validity",
        "static-analysis": "Run static analysis",
        "test": "Alias for 'test:all'",
        "test:all": "Run Unit and Integration tests (but *NOT* Smoke tests)",
        "test:coverage": "Run tests that provide code coverage",
        "test:integration": "Run Integration tests",
        "test:short-open-tag": "Run tests with \"short_open_tag\" enabled",
        "test:smoke": "Run Smoke tests",
        "test:unit": "Run Unit tests",
        "unused-deps": "Verifies if app has dependencies that are not used"
    }
}<|MERGE_RESOLUTION|>--- conflicted
+++ resolved
@@ -47,12 +47,8 @@
         "php-cs-fixer/accessible-object": "^1.1",
         "php-cs-fixer/phpunit-constraint-isidenticalstring": "^1.4",
         "php-cs-fixer/phpunit-constraint-xmlmatchesxsd": "^1.4",
-<<<<<<< HEAD
         "phpunit/phpunit": "^9.6 || ^10.5.5 || ^11.0.1",
-=======
-        "phpunit/phpunit": "^9.6 || ^10.5.5",
         "symfony/var-dumper": "^5.4 || ^6.0 || ^7.0",
->>>>>>> 1fc90dab
         "symfony/yaml": "^5.4 || ^6.0 || ^7.0"
     },
     "suggest": {
