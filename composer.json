--- conflicted
+++ resolved
@@ -32,7 +32,7 @@
         "symfony/stopwatch": "^3.0 || ^4.0"
     },
     "conflict": {
-        "hhvm": "<3.18"
+        "hhvm": "*"
     },
     "require-dev": {
         "johnkary/phpunit-speedtrap": "^1.1 || ^2.0@dev",
@@ -49,20 +49,9 @@
         "ext-mbstring": "For handling non-UTF8 characters in cache signature.",
         "symfony/polyfill-mbstring": "When enabling `ext-mbstring` is not possible."
     },
-<<<<<<< HEAD
-    "conflict": {
-        "hhvm": "*"
-    },
-=======
->>>>>>> 7ade9cf1
     "config": {
         "optimize-autoloader": true,
         "sort-packages": true
-    },
-    "extra": {
-        "branch-alias": {
-            "dev-master": "2.2-dev"
-        }
     },
     "autoload": {
         "psr-4": {
@@ -81,11 +70,6 @@
         ]
     },
     "autoload-dev": {
-<<<<<<< HEAD
-        "psr-4": { "PhpCsFixer\\Tests\\": "tests/" }
-    },
-    "bin": ["php-cs-fixer"]
-=======
         "psr-4": {
             "PhpCsFixer\\Tests\\": "tests/"
         }
@@ -93,5 +77,4 @@
     "bin": [
         "php-cs-fixer"
     ]
->>>>>>> 7ade9cf1
 }