--- conflicted
+++ resolved
@@ -25,12 +25,8 @@
         "sebastian/diff": "^1.1"
     },
     "require-dev": {
-<<<<<<< HEAD
+        "phpunit/phpunit": "^4.5|^5",
         "satooshi/php-coveralls": "^1.0"
-=======
-        "phpunit/phpunit": "^4.5|^5",
-        "satooshi/php-coveralls": "^0.7.1"
->>>>>>> feeca5a4
     },
     "autoload": {
         "psr-4": { "Symfony\\CS\\": "Symfony/CS/" }
