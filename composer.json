{
    "name": "friendsofphp/php-cs-fixer",
    "description": "A tool to automatically fix PHP code style",
    "license": "MIT",
    "type": "application",
    "keywords": [
        "fixer",
        "standards",
        "static analysis",
        "static code analysis"
    ],
    "authors": [
        {
            "name": "Fabien Potencier",
            "email": "fabien@symfony.com"
        },
        {
            "name": "Dariusz Rumiński",
            "email": "dariusz.ruminski@gmail.com"
        }
    ],
    "require": {
        "php": "^7.4 || ^8.0",
        "ext-filter": "*",
        "ext-json": "*",
        "ext-tokenizer": "*",
        "clue/ndjson-react": "^1.0",
        "composer/semver": "^3.4",
        "composer/xdebug-handler": "^3.0.3",
        "fidry/cpu-core-counter": "^1.2",
        "react/child-process": "^0.6.5",
        "react/event-loop": "^1.0",
        "react/promise": "^2.0 || ^3.0",
        "react/socket": "^1.0",
        "react/stream": "^1.0",
<<<<<<< HEAD
        "sebastian/diff": "^4.0 || ^5.0 || ^6.0",
        "symfony/console": "^5.4 || ^6.0 || ^7.0",
        "symfony/event-dispatcher": "^5.4 || ^6.0 || ^7.0",
        "symfony/filesystem": "^5.4 || ^6.0 || ^7.0",
        "symfony/finder": "^5.4 || ^6.0 || ^7.0",
        "symfony/options-resolver": "^5.4 || ^6.0 || ^7.0",
        "symfony/polyfill-mbstring": "^1.28",
        "symfony/polyfill-php80": "^1.28",
        "symfony/polyfill-php81": "^1.28",
        "symfony/process": "^5.4 || ^6.0 || ^7.0",
        "symfony/stopwatch": "^5.4 || ^6.0 || ^7.0"
=======
        "sebastian/diff": "^4.0 || ^5.1 || ^6.0",
        "symfony/console": "^5.4 || ^6.4 || ^7.0",
        "symfony/event-dispatcher": "^5.4 || ^6.4 || ^7.0",
        "symfony/filesystem": "^5.4 || ^6.4 || ^7.0",
        "symfony/finder": "^5.4 || ^6.4 || ^7.0",
        "symfony/options-resolver": "^5.4 || ^6.4 || ^7.0",
        "symfony/polyfill-mbstring": "^1.31",
        "symfony/polyfill-php80": "^1.31",
        "symfony/polyfill-php81": "^1.31",
        "symfony/process": "^5.4 || ^6.4 || ^7.0 <7.2",
        "symfony/stopwatch": "^5.4 || ^6.4 || ^7.0"
>>>>>>> 0c9c99c8
    },
    "require-dev": {
        "facile-it/paraunit": "^1.3.1 || ^2.4",
        "infection/infection": "^0.29.8",
        "justinrainbow/json-schema": "^5.3 || ^6.0",
        "keradus/cli-executor": "^2.1",
        "mikey179/vfsstream": "^1.6.12",
        "php-coveralls/php-coveralls": "^2.7",
        "php-cs-fixer/accessible-object": "^1.1",
        "php-cs-fixer/phpunit-constraint-isidenticalstring": "^1.5",
        "php-cs-fixer/phpunit-constraint-xmlmatchesxsd": "^1.5",
        "phpunit/phpunit": "^9.6.22 || ^10.5.40 || ^11.5.2",
        "symfony/var-dumper": "^5.4.48 || ^6.4.15 || ^7.2.0",
        "symfony/yaml": "^5.4.45 || ^6.4.13 || ^7.2.0"
    },
    "suggest": {
        "ext-dom": "For handling output formats in XML",
        "ext-mbstring": "For handling non-UTF8 characters."
    },
    "autoload": {
        "psr-4": {
            "PhpCsFixer\\": "src/"
        },
        "exclude-from-classmap": [
            "src/Fixer/Internal/*"
        ]
    },
    "autoload-dev": {
        "psr-4": {
            "PhpCsFixer\\PHPStan\\": "dev-tools/phpstan/src/",
            "PhpCsFixer\\Tests\\": "tests/"
        },
        "exclude-from-classmap": [
            "tests/Fixtures/"
        ]
    },
    "bin": [
        "php-cs-fixer"
    ],
    "config": {
        "allow-plugins": {
            "ergebnis/composer-normalize": true,
            "infection/extension-installer": false
        },
        "prefer-stable": true,
        "sort-packages": true
    },
    "scripts": {
        "post-autoload-dump": [
            "@install-tools"
        ],
        "auto-review": [
            "Composer\\Config::disableProcessTimeout",
            "paraunit run --testsuite auto-review"
        ],
        "cs:check": "@php php-cs-fixer check --verbose --diff",
        "cs:fix": "@php php-cs-fixer fix",
        "cs:fix:parallel": [
            "echo '⚠️ This script is deprecated! Utilise built-in parallelisation instead.';",
            "@cs:fix"
        ],
        "docs": "@php dev-tools/doc.php",
        "infection": "@test:mutation",
        "install-tools": "@composer --working-dir=dev-tools install",
        "mess-detector": "@php dev-tools/vendor/bin/phpmd . ansi dev-tools/mess-detector/phpmd.xml --exclude vendor/*,dev-tools/vendor/*,dev-tools/phpstan/*,tests/Fixtures/*",
        "normalize": [
            "@composer normalize --working-dir=dev-tools --dry-run ../composer.json",
            "@composer normalize --working-dir=dev-tools --dry-run composer.json"
        ],
        "normalize:fix": [
            "@composer normalize --working-dir=dev-tools ../composer.json",
            "@composer normalize --working-dir=dev-tools composer.json"
        ],
        "phpstan": "@php -d memory_limit=512M dev-tools/vendor/bin/phpstan analyse",
        "phpstan:baseline": "@php -d memory_limit=512M dev-tools/vendor/bin/phpstan analyse --generate-baseline=./dev-tools/phpstan/baseline.php",
        "qa": "@quality-assurance",
        "quality-assurance": [
            "Composer\\Config::disableProcessTimeout",
            "@install-tools --quiet",
            "@self-check",
            "@static-analysis",
            "@test"
        ],
        "require-checker": "@php dev-tools/vendor/bin/composer-require-checker check composer.json --config-file .composer-require-checker.json",
        "sa": "@static-analysis",
        "self-check": [
            "./dev-tools/check_file_permissions.sh",
            "./dev-tools/check_trailing_spaces.sh",
            "@composer dump-autoload --dry-run --optimize --strict-psr",
            "@normalize",
            "@unused-deps",
            "@require-checker",
            "@auto-review"
        ],
        "static-analysis": [
            "@cs:check",
            "@phpstan",
            "@mess-detector"
        ],
        "test": "@test:all",
        "test:all": [
            "@test:unit",
            "@test:integration"
        ],
        "test:coverage": [
            "Composer\\Config::disableProcessTimeout",
            "@composer show facile-it/paraunit ^2 && (paraunit coverage --testsuite unit --pass-through=--exclude-group=covers-nothing) || (paraunit coverage --testsuite unit --exclude-group covers-nothing)"
        ],
        "test:integration": [
            "Composer\\Config::disableProcessTimeout",
            "paraunit run --testsuite integration"
        ],
        "test:mutation": [
            "Composer\\Config::disableProcessTimeout",
            "infection --threads=max --only-covered --min-covered-msi=80"
        ],
        "test:short-open-tag": [
            "Composer\\Config::disableProcessTimeout",
            "@php -d short_open_tag=1 ./vendor/bin/phpunit --do-not-cache-result --testsuite short-open-tag"
        ],
        "test:smoke": [
            "Composer\\Config::disableProcessTimeout",
            "paraunit run --testsuite smoke"
        ],
        "test:unit": [
            "Composer\\Config::disableProcessTimeout",
            "paraunit run --testsuite unit"
        ],
        "unused-deps": "@php dev-tools/vendor/bin/composer-unused --excludePackage=composer/xdebug-handler"
    },
    "scripts-descriptions": {
        "auto-review": "Execute Auto-review",
        "cs:check": "Check coding standards",
        "cs:fix": "Fix coding standards",
        "cs:fix:parallel": "⚠️DEPRECATED! Use cs:fix with proper parallel config",
        "docs": "Regenerate docs",
        "infection": "Alias for 'test:mutation'",
        "install-tools": "Install DEV tools",
        "mess-detector": "Analyse code with Mess Detector",
        "normalize": "Check normalization for composer.json files",
        "normalize:fix": "Run normalization for composer.json files",
        "phpstan": "Run PHPStan analysis",
        "phpstan:baseline": "Dump PHPStan baseline file - use only for updating, do not add new errors when possible",
        "post-autoload-dump": "Run additional tasks after installing/updating main dependencies",
        "qa": "Alias for 'quality-assurance'",
        "quality-assurance": "Run QA suite",
        "require-checker": "Verifies if codebase does not contain soft dependencies",
        "sa": "Alias for 'static-analysis'",
        "self-check": "Run set of self-checks ensuring repository's validity",
        "static-analysis": "Run static analysis",
        "test": "Alias for 'test:all'",
        "test:all": "Run Unit and Integration tests (but *NOT* Smoke tests)",
        "test:coverage": "Run tests that provide code coverage",
        "test:integration": "Run Integration tests",
        "test:mutation": "Run mutation tests",
        "test:short-open-tag": "Run tests with \"short_open_tag\" enabled",
        "test:smoke": "Run Smoke tests",
        "test:unit": "Run Unit tests",
        "unused-deps": "Verifies if app has dependencies that are not used"
    }
}<|MERGE_RESOLUTION|>--- conflicted
+++ resolved
@@ -33,19 +33,6 @@
         "react/promise": "^2.0 || ^3.0",
         "react/socket": "^1.0",
         "react/stream": "^1.0",
-<<<<<<< HEAD
-        "sebastian/diff": "^4.0 || ^5.0 || ^6.0",
-        "symfony/console": "^5.4 || ^6.0 || ^7.0",
-        "symfony/event-dispatcher": "^5.4 || ^6.0 || ^7.0",
-        "symfony/filesystem": "^5.4 || ^6.0 || ^7.0",
-        "symfony/finder": "^5.4 || ^6.0 || ^7.0",
-        "symfony/options-resolver": "^5.4 || ^6.0 || ^7.0",
-        "symfony/polyfill-mbstring": "^1.28",
-        "symfony/polyfill-php80": "^1.28",
-        "symfony/polyfill-php81": "^1.28",
-        "symfony/process": "^5.4 || ^6.0 || ^7.0",
-        "symfony/stopwatch": "^5.4 || ^6.0 || ^7.0"
-=======
         "sebastian/diff": "^4.0 || ^5.1 || ^6.0",
         "symfony/console": "^5.4 || ^6.4 || ^7.0",
         "symfony/event-dispatcher": "^5.4 || ^6.4 || ^7.0",
@@ -57,7 +44,6 @@
         "symfony/polyfill-php81": "^1.31",
         "symfony/process": "^5.4 || ^6.4 || ^7.0 <7.2",
         "symfony/stopwatch": "^5.4 || ^6.4 || ^7.0"
->>>>>>> 0c9c99c8
     },
     "require-dev": {
         "facile-it/paraunit": "^1.3.1 || ^2.4",
