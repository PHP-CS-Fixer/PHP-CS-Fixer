--- conflicted
+++ resolved
@@ -32,13 +32,9 @@
     "require-dev": {
         "johnkary/phpunit-speedtrap": "^1.1",
         "justinrainbow/json-schema": "^5.0",
-<<<<<<< HEAD
-        "phpunit/phpunit": "^5.4",
-=======
         "mi-schi/phpmd-extension": "^4.2",
         "phpmd/phpmd": "^2.4.3",
-        "phpunit/phpunit": "^4.8.35 || ^5.4.3",
->>>>>>> ca0cde5f
+        "phpunit/phpunit": "^5.4.3",
         "satooshi/php-coveralls": "^1.0",
         "symfony/phpunit-bridge": "^3.2.2"
     },
