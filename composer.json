--- conflicted
+++ resolved
@@ -127,11 +127,8 @@
         "self-check": [
             "./dev-tools/check_file_permissions.sh",
             "./dev-tools/check_trailing_spaces.sh",
-<<<<<<< HEAD
             "@php ./dev-tools/check_duplicate_test_methods.php",
-=======
             "@composer dump-autoload --dry-run --optimize --strict-psr",
->>>>>>> 99a8197d
             "@normalize",
             "@unused-deps",
             "@require-checker",
