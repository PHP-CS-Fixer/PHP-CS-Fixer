{
    "name": "friendsofphp/php-cs-fixer",
    "type": "application",
    "description": "A tool to automatically fix PHP code style",
    "license": "MIT",
    "authors": [
        {
            "name": "Fabien Potencier",
            "email": "fabien@symfony.com"
        },
        {
            "name": "Dariusz Rumiński",
            "email": "dariusz.ruminski@gmail.com"
        }
    ],
    "require": {
        "php": "^5.6 || >=7.0 <7.3",
        "ext-json": "*",
        "ext-tokenizer": "*",
        "composer/semver": "^1.4",
        "doctrine/annotations": "^1.2",
        "gecko-packages/gecko-php-unit": "^2.0 || ^3.0",
        "php-cs-fixer/diff": "^1.2",
        "symfony/console": "^3.2 || ^4.0",
        "symfony/event-dispatcher": "^3.0 || ^4.0",
        "symfony/filesystem": "^3.0 || ^4.0",
        "symfony/finder": "^3.0 || ^4.0",
        "symfony/options-resolver": "^3.0 || ^4.0",
        "symfony/polyfill-php70": "^1.0",
        "symfony/polyfill-php72": "^1.4",
        "symfony/process": "^3.0 || ^4.0",
        "symfony/stopwatch": "^3.0 || ^4.0"
    },
    "require-dev": {
        "johnkary/phpunit-speedtrap": "^1.1 || ^2.0@dev",
        "justinrainbow/json-schema": "^5.0",
        "keradus/cli-executor": "^1.0",
        "mikey179/vfsStream": "^1.6",
        "php-coveralls/php-coveralls": "^2.0",
        "php-cs-fixer/accessible-object": "^1.0",
        "phpunit/phpunit": "^5.7.23 || ^6.4.3",
        "phpunitgoodpractices/traits": "^1.0",
        "symfony/phpunit-bridge": "^3.2.2 || ^4.0"
    },
    "suggest": {
        "ext-mbstring": "For handling non-UTF8 characters in cache signature.",
        "symfony/polyfill-mbstring": "When enabling `ext-mbstring` is not possible."
    },
    "conflict": {
        "hhvm": "*"
    },
    "config": {
        "optimize-autoloader": true,
        "sort-packages": true
    },
    "autoload": {
        "psr-4": { "PhpCsFixer\\": "src/" },
        "classmap": [
            "tests/Test/AbstractFixerTestCase.php",
            "tests/Test/AbstractIntegrationTestCase.php",
            "tests/Test/Assert/AssertTokensTrait.php",
            "tests/Test/IntegrationCase.php",
            "tests/Test/IntegrationCaseFactory.php",
            "tests/TestCase.php"
        ]
    },
    "autoload-dev": {
        "psr-4": { "PhpCsFixer\\Tests\\": "tests/" }
    },
<<<<<<< HEAD
    "bin": ["php-cs-fixer"]
=======
    "bin": ["php-cs-fixer"],
    "extra": {
        "branch-alias": {
            "dev-master": "2.11-dev"
        }
    }
>>>>>>> c75b5b4d
}<|MERGE_RESOLUTION|>--- conflicted
+++ resolved
@@ -67,14 +67,5 @@
     "autoload-dev": {
         "psr-4": { "PhpCsFixer\\Tests\\": "tests/" }
     },
-<<<<<<< HEAD
     "bin": ["php-cs-fixer"]
-=======
-    "bin": ["php-cs-fixer"],
-    "extra": {
-        "branch-alias": {
-            "dev-master": "2.11-dev"
-        }
-    }
->>>>>>> c75b5b4d
 }