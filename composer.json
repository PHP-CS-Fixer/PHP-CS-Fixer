--- conflicted
+++ resolved
@@ -61,11 +61,9 @@
             "tests/Test/Assert/AssertTokensTrait.php",
             "tests/Test/IntegrationCase.php",
             "tests/Test/IntegrationCaseFactory.php",
-<<<<<<< HEAD
+            "tests/Test/IntegrationCaseFactoryInterface.php",
+            "tests/Test/InternalIntegrationCaseFactory.php",
             "tests/TestCase.php"
-=======
-            "tests/Test/IntegrationCaseFactoryInterface.php"
->>>>>>> 5226b54a
         ]
     },
     "autoload-dev": {
