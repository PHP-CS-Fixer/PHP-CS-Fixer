<?php

declare(strict_types=1);

/*
 * This file is part of PHP CS Fixer.
 *
 * (c) Fabien Potencier <fabien@symfony.com>
 *     Dariusz Rumiński <dariusz.ruminski@gmail.com>
 *
 * This source file is subject to the MIT license that is bundled
 * with this source code in the file LICENSE.
 */

namespace PhpCsFixer;

use PhpCsFixer\Fixer\FixerInterface;
use PhpCsFixer\Tokenizer\Token;

/**
 * @author Dariusz Rumiński <dariusz.ruminski@gmail.com>
 * @author Graham Campbell <graham@alt-three.com>
 * @author Odín del Río <odin.drp@gmail.com>
 *
 * @internal
 */
final class Utils
{
    /**
     * @var array<string,true>
     */
    private static $deprecations = [];

    /**
     * Converts a camel cased string to a snake cased string.
     */
    public static function camelCaseToUnderscore(string $string): string
    {
        return strtolower(Preg::replace('/(?<!^)((?=[A-Z][^A-Z])|(?<![A-Z])(?=[A-Z]))/', '_', $string));
    }

    /**
     * Compare two integers for equality.
     *
     * We'll return 0 if they're equal, 1 if the first is bigger than the
     * second, and -1 if the second is bigger than the first.
     */
    public static function cmpInt(int $a, int $b): int
    {
        if ($a === $b) {
            return 0;
        }

        return $a < $b ? -1 : 1;
    }

    /**
     * Calculate the trailing whitespace.
     *
     * What we're doing here is grabbing everything after the final newline.
     */
    public static function calculateTrailingWhitespaceIndent(Token $token): string
    {
        if (!$token->isWhitespace()) {
            throw new \InvalidArgumentException(sprintf('The given token must be whitespace, got "%s".', $token->getName()));
        }

        $str = strrchr(
            str_replace(["\r\n", "\r"], "\n", $token->getContent()),
            "\n"
        );

        if (false === $str) {
            return '';
        }

        return ltrim($str, "\n");
    }

    /**
     * Perform stable sorting using provided comparison function.
     *
     * Stability is ensured by using Schwartzian transform.
     *
     * @param mixed[]  $elements
     * @param callable $getComparedValue a callable that takes a single element and returns the value to compare
     * @param callable $compareValues    a callable that compares two values
     *
     * @return mixed[]
     */
    public static function stableSort(array $elements, callable $getComparedValue, callable $compareValues): array
    {
        array_walk($elements, static function (&$element, int $index) use ($getComparedValue): void {
            $element = [$element, $index, $getComparedValue($element)];
        });

        usort($elements, static function ($a, $b) use ($compareValues) {
            $comparison = $compareValues($a[2], $b[2]);

            if (0 !== $comparison) {
                return $comparison;
            }

            return self::cmpInt($a[1], $b[1]);
        });

        return array_map(static function (array $item) {
            return $item[0];
        }, $elements);
    }

    /**
     * Sort fixers by their priorities.
     *
     * @param FixerInterface[] $fixers
     *
     * @return FixerInterface[]
     */
    public static function sortFixers(array $fixers): array
    {
        // Schwartzian transform is used to improve the efficiency and avoid
        // `usort(): Array was modified by the user comparison function` warning for mocked objects.
        return self::stableSort(
            $fixers,
            static function (FixerInterface $fixer) {
                return $fixer->getPriority();
            },
            static function (int $a, int $b) {
                return self::cmpInt($b, $a);
            }
        );
    }

    /**
     * Join names in natural language wrapped in backticks, e.g. `a`, `b` and `c`.
     *
     * @param string[] $names
     *
     * @throws \InvalidArgumentException
     */
    public static function naturalLanguageJoinWithBackticks(array $names): string
    {
        if (empty($names)) {
            throw new \InvalidArgumentException('Array of names cannot be empty.');
        }

        $names = array_map(static function (string $name) {
            return sprintf('`%s`', $name);
        }, $names);

        $last = array_pop($names);

        if ($names) {
            return implode(', ', $names).' and '.$last;
        }

        return $last;
    }

    /**
     * Handle triggering deprecation error.
     */
<<<<<<< HEAD
    public static function triggerDeprecation(string $message, string $exceptionClass = \RuntimeException::class): void
=======
    public static function triggerDeprecation(\Exception $futureException)
>>>>>>> 4348684e
    {
        if (getenv('PHP_CS_FIXER_FUTURE_MODE')) {
            throw new \RuntimeException(
                'Your are using something deprecated, see previous exception. Aborting execution because `PHP_CS_FIXER_FUTURE_MODE` environment variable is set.',
                0,
                $futureException
            );
        }

        $message = $futureException->getMessage();

        self::$deprecations[$message] = true;
        @trigger_error($message, E_USER_DEPRECATED);
    }

    public static function getTriggeredDeprecations(): array
    {
        $triggeredDeprecations = array_keys(self::$deprecations);
        sort($triggeredDeprecations);

        return $triggeredDeprecations;
    }
}<|MERGE_RESOLUTION|>--- conflicted
+++ resolved
@@ -160,11 +160,7 @@
     /**
      * Handle triggering deprecation error.
      */
-<<<<<<< HEAD
-    public static function triggerDeprecation(string $message, string $exceptionClass = \RuntimeException::class): void
-=======
     public static function triggerDeprecation(\Exception $futureException)
->>>>>>> 4348684e
     {
         if (getenv('PHP_CS_FIXER_FUTURE_MODE')) {
             throw new \RuntimeException(
