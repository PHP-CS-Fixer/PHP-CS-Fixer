--- conflicted
+++ resolved
@@ -41,17 +41,11 @@
 
     public function detectOldMajor(): void
     {
-<<<<<<< HEAD
         // @TODO 3.99 to be activated with new MAJOR release 4.0
         // $currentMajorVersion = \intval(explode('.', Application::VERSION)[0], 10);
         // $nextMajorVersion = $currentMajorVersion + 1;
         // $this->warnings[] = "You are running PHP CS Fixer v{$currentMajorVersion}, which is not maintained anymore. Please update to v{$nextMajorVersion}.";
-=======
-        $currentMajorVersion = \intval(explode('.', Application::VERSION)[0], 10);
-        $nextMajorVersion = $currentMajorVersion + 1;
-        $this->warnings[] = "You are running PHP CS Fixer v{$currentMajorVersion}, which is not maintained anymore. Please update to v{$nextMajorVersion}.";
-        $this->warnings[] = "You may find an UPGRADE guide at https://github.com/FriendsOfPHP/PHP-CS-Fixer/blob/v{$nextMajorVersion}.3.0/UPGRADE-v{$nextMajorVersion}.md .";
->>>>>>> 29691a16
+        // $this->warnings[] = "You may find an UPGRADE guide at https://github.com/FriendsOfPHP/PHP-CS-Fixer/blob/v{$nextMajorVersion}.0.0/UPGRADE-v{$nextMajorVersion}.md .";
     }
 
     public function detectOldVendor(): void
