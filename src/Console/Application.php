<?php

/*
 * This file is part of PHP CS Fixer.
 *
 * (c) Fabien Potencier <fabien@symfony.com>
 *     Dariusz Rumiński <dariusz.ruminski@gmail.com>
 *
 * This source file is subject to the MIT license that is bundled
 * with this source code in the file LICENSE.
 */

namespace PhpCsFixer\Console;

use PhpCsFixer\Console\Command\DescribeCommand;
use PhpCsFixer\Console\Command\FixCommand;
use PhpCsFixer\Console\Command\HelpCommand;
use PhpCsFixer\Console\Command\ReadmeCommand;
use PhpCsFixer\Console\Command\SelfUpdateCommand;
use PhpCsFixer\Console\SelfUpdate\GithubClient;
use PhpCsFixer\Console\SelfUpdate\NewVersionChecker;
use PhpCsFixer\PharChecker;
use PhpCsFixer\ToolInfo;
use Symfony\Component\Console\Application as BaseApplication;
use Symfony\Component\Console\Command\ListCommand;
use Symfony\Component\Console\Input\InputInterface;
use Symfony\Component\Console\Output\ConsoleOutputInterface;
use Symfony\Component\Console\Output\OutputInterface;

/**
 * @author Fabien Potencier <fabien@symfony.com>
 * @author Dariusz Rumiński <dariusz.ruminski@gmail.com>
 *
 * @internal
 */
final class Application extends BaseApplication
{
<<<<<<< HEAD
    const VERSION = '2.9.0-DEV';
    const VERSION_CODENAME = '';
=======
    const VERSION = '2.8.4';
    const VERSION_CODENAME = 'Round Numbers';
>>>>>>> 107647ac

    /**
     * @var ToolInfo
     */
    private $toolInfo;

    public function __construct()
    {
        error_reporting(-1);

        parent::__construct('PHP CS Fixer', self::VERSION);

        $this->toolInfo = new ToolInfo();

        $this->add(new DescribeCommand());
        $this->add(new FixCommand($this->toolInfo));
        $this->add(new ReadmeCommand());
        $this->add(new SelfUpdateCommand(
            new NewVersionChecker(new GithubClient()),
            $this->toolInfo,
            new PharChecker()
        ));
    }

    /**
     * {@inheritdoc}
     */
    public function doRun(InputInterface $input, OutputInterface $output)
    {
        $stdErr = $output instanceof ConsoleOutputInterface
            ? $output->getErrorOutput()
            : ($input->hasParameterOption('--format', true) && 'txt' !== $input->getParameterOption('--format', null, true) ? null : $output)
        ;
        if (null !== $stdErr) {
            $warningsDetector = new WarningsDetector($this->toolInfo);
            $warningsDetector->detectOldVendor();
            $warningsDetector->detectOldMajor();
            if (FixCommand::COMMAND_NAME === $this->getCommandName($input)) {
                $warningsDetector->detectXdebug();
            }
            foreach ($warningsDetector->getWarnings() as $warning) {
                $stdErr->writeln(sprintf($stdErr->isDecorated() ? '<bg=yellow;fg=black;>%s</>' : '%s', $warning));
            }
        }

        return parent::doRun($input, $output);
    }

    /**
     * {@inheritdoc}
     */
    public function getLongVersion()
    {
        $version = parent::getLongVersion();
        if (self::VERSION_CODENAME) {
            $version .= ' <info>'.self::VERSION_CODENAME.'</info>';
        }
        $version .= ' by <comment>Fabien Potencier</comment> and <comment>Dariusz Ruminski</comment>';

        $commit = '@git-commit@';

        if ('@'.'git-commit@' !== $commit) {
            $version .= ' ('.substr($commit, 0, 7).')';
        }

        return $version;
    }

    /**
     * {@inheritdoc}
     */
    protected function getDefaultCommands()
    {
        return [new HelpCommand(), new ListCommand()];
    }
}<|MERGE_RESOLUTION|>--- conflicted
+++ resolved
@@ -35,13 +35,8 @@
  */
 final class Application extends BaseApplication
 {
-<<<<<<< HEAD
     const VERSION = '2.9.0-DEV';
     const VERSION_CODENAME = '';
-=======
-    const VERSION = '2.8.4';
-    const VERSION_CODENAME = 'Round Numbers';
->>>>>>> 107647ac
 
     /**
      * @var ToolInfo
