<?php

/*
 * This file is part of PHP CS Fixer.
 *
 * (c) Fabien Potencier <fabien@symfony.com>
 *     Dariusz Rumiński <dariusz.ruminski@gmail.com>
 *
 * This source file is subject to the MIT license that is bundled
 * with this source code in the file LICENSE.
 */

namespace PhpCsFixer\Console;

use PhpCsFixer\Console\Command\DescribeCommand;
use PhpCsFixer\Console\Command\FixCommand;
use PhpCsFixer\Console\Command\HelpCommand;
use PhpCsFixer\Console\Command\ReadmeCommand;
use PhpCsFixer\Console\Command\SelfUpdateCommand;
use PhpCsFixer\Console\SelfUpdate\GithubClient;
use PhpCsFixer\Console\SelfUpdate\NewVersionChecker;
use PhpCsFixer\PharChecker;
use PhpCsFixer\ToolInfo;
use Symfony\Component\Console\Application as BaseApplication;
use Symfony\Component\Console\Command\ListCommand;
use Symfony\Component\Console\Input\InputInterface;
use Symfony\Component\Console\Output\ConsoleOutputInterface;
use Symfony\Component\Console\Output\OutputInterface;

/**
 * @author Fabien Potencier <fabien@symfony.com>
 * @author Dariusz Rumiński <dariusz.ruminski@gmail.com>
 *
 * @internal
 */
final class Application extends BaseApplication
{
<<<<<<< HEAD
    const VERSION = '2.9.1';
    const VERSION_CODENAME = 'Speechless';
=======
    const VERSION = '2.2.15-DEV';
>>>>>>> 0662bded

    /**
     * @var ToolInfo
     */
    private $toolInfo;

    public function __construct()
    {
        error_reporting(-1);

        parent::__construct('PHP CS Fixer', self::VERSION);

        $this->toolInfo = new ToolInfo();

        $this->add(new DescribeCommand());
        $this->add(new FixCommand($this->toolInfo));
        $this->add(new ReadmeCommand());
        $this->add(new SelfUpdateCommand(
            new NewVersionChecker(new GithubClient()),
            $this->toolInfo,
            new PharChecker()
        ));
    }

    /**
     * {@inheritdoc}
     */
    public function doRun(InputInterface $input, OutputInterface $output)
    {
        $stdErr = $output instanceof ConsoleOutputInterface
            ? $output->getErrorOutput()
            : ($input->hasParameterOption('--format', true) && 'txt' !== $input->getParameterOption('--format', null, true) ? null : $output)
        ;
        if (null !== $stdErr) {
            $warningsDetector = new WarningsDetector($this->toolInfo);
            $warningsDetector->detectOldVendor();
            $warningsDetector->detectOldMajor();
            if (FixCommand::COMMAND_NAME === $this->getCommandName($input)) {
                $warningsDetector->detectXdebug();
            }
            foreach ($warningsDetector->getWarnings() as $warning) {
                $stdErr->writeln(sprintf($stdErr->isDecorated() ? '<bg=yellow;fg=black;>%s</>' : '%s', $warning));
            }
        }

        return parent::doRun($input, $output);
    }

    /**
     * {@inheritdoc}
     */
    public function getLongVersion()
    {
        $version = parent::getLongVersion();
        if (self::VERSION_CODENAME) {
            $version .= ' <info>'.self::VERSION_CODENAME.'</info>';
        }
        $version .= ' by <comment>Fabien Potencier</comment> and <comment>Dariusz Ruminski</comment>';

        $commit = '@git-commit@';

        if ('@'.'git-commit@' !== $commit) {
            $version .= ' ('.substr($commit, 0, 7).')';
        }

        return $version;
    }

    /**
     * {@inheritdoc}
     */
    protected function getDefaultCommands()
    {
        return [new HelpCommand(), new ListCommand()];
    }
}<|MERGE_RESOLUTION|>--- conflicted
+++ resolved
@@ -35,12 +35,8 @@
  */
 final class Application extends BaseApplication
 {
-<<<<<<< HEAD
-    const VERSION = '2.9.1';
+    const VERSION = '2.9.2-DEV';
     const VERSION_CODENAME = 'Speechless';
-=======
-    const VERSION = '2.2.15-DEV';
->>>>>>> 0662bded
 
     /**
      * @var ToolInfo
