--- conflicted
+++ resolved
@@ -26,11 +26,7 @@
  */
 final class Application extends BaseApplication
 {
-<<<<<<< HEAD
-    const VERSION = '2.3.0';
-=======
-    const VERSION = '2.2.3-DEV';
->>>>>>> a55aeb25
+    const VERSION = '2.3.1-DEV';
 
     /**
      * Constructor.
