--- conflicted
+++ resolved
@@ -35,12 +35,8 @@
  */
 final class Application extends BaseApplication
 {
-<<<<<<< HEAD
-    const VERSION = '2.10.2';
+    const VERSION = '2.10.3-DEV';
     const VERSION_CODENAME = 'Bowling Bear';
-=======
-    const VERSION = '2.2.17-DEV';
->>>>>>> 28071c12
 
     /**
      * @var ToolInfo
