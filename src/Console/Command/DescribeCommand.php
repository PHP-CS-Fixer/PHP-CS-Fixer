--- conflicted
+++ resolved
@@ -222,17 +222,15 @@
                     $line .= '<comment>required</comment>';
                 }
 
-<<<<<<< HEAD
                 if ($option instanceof DeprecatedFixerOption) {
                     $line .= '. <error>DEPRECATED</error>: '.Preg::replace(
                         '/(`.+?`)/',
                         '<info>$1</info>',
                         OutputFormatter::escape(lcfirst($option->getDeprecationMessage()))
                     );
-=======
+                }
                 if ($option instanceof AliasedFixerOption) {
-                    $line .= '; DEPRECATED alias: <comment>'.$option->getAlias().'</comment>';
->>>>>>> 3360e862
+                    $line .= '; <error>DEPRECATED</error> alias: <comment>'.$option->getAlias().'</comment>';
                 }
 
                 $output->writeln($line);
