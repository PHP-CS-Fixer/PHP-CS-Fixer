--- conflicted
+++ resolved
@@ -105,15 +105,10 @@
             $this->describeList($output, $e->getType());
 
             throw new \InvalidArgumentException(sprintf(
-<<<<<<< HEAD
-                '%s %s not found.%s',
+                '%s "%s" not found.%s',
                 ucfirst($e->getType()),
                 $name,
                 null === $alternative ? '' : ' Did you mean "'.$alternative.'"?'
-=======
-                '%s "%s" not found.%s',
-                ucfirst($e->getType()), $name, null === $alternative ? '' : ' Did you mean "'.$alternative.'"?'
->>>>>>> 594bea24
             ));
         }
     }
