--- conflicted
+++ resolved
@@ -22,11 +22,6 @@
 use PhpCsFixer\FixerConfiguration\DeprecatedFixerOption;
 use PhpCsFixer\FixerDefinition\CodeSampleInterface;
 use PhpCsFixer\FixerDefinition\FileSpecificCodeSampleInterface;
-<<<<<<< HEAD
-use PhpCsFixer\FixerDefinition\FixerDefinitionInterface;
-=======
-use PhpCsFixer\FixerDefinition\FixerDefinition;
->>>>>>> 2a4cbf31
 use PhpCsFixer\FixerDefinition\VersionSpecificCodeSampleInterface;
 use PhpCsFixer\FixerFactory;
 use PhpCsFixer\Preg;
@@ -318,15 +313,8 @@
         $help = '';
 
         foreach ($rules as $rule => $config) {
+            /** @var FixerInterface $fixer */
             $fixer = $fixers[$rule];
-
-            if (!$fixer instanceof DefinedFixerInterface) {
-                throw new \RuntimeException(sprintf(
-                    'Cannot describe rule %s, the fixer does not implement %s',
-                    $rule,
-                    DefinedFixerInterface::class
-                ));
-            }
 
             $definition = $fixer->getDefinition();
             $help .= sprintf(
