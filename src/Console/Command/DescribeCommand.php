--- conflicted
+++ resolved
@@ -153,7 +153,7 @@
             $message = [] === $successors
                 ? 'will be removed on next major version'
                 : sprintf('use %s instead', Utils::naturalLanguageJoinWithBackticks($successors));
-            $message = preg_replace('/(`.+?`)/', '<info>$1</info>', $message);
+            $message = Preg::replace('/(`.+?`)/', '<info>$1</info>', $message);
             $description .= sprintf(' <error>DEPRECATED</error>: %s.', $message);
         }
 
@@ -196,13 +196,8 @@
                     $line .= ' (<comment>'.implode('</comment>, <comment>', $allowed).'</comment>)';
                 }
 
-<<<<<<< HEAD
-                $description = preg_replace('/(`.+?`)/', '<info>$1</info>', OutputFormatter::escape($option->getDescription()));
-                $line .= ': '.lcfirst(preg_replace('/\.$/', '', $description)).'; ';
-=======
-                $description = Preg::replace('/(`.+?`)/', '<info>$1</info>', $option->getDescription());
+                $description = Preg::replace('/(`.+?`)/', '<info>$1</info>', OutputFormatter::escape($option->getDescription()));
                 $line .= ': '.lcfirst(Preg::replace('/\.$/', '', $description)).'; ';
->>>>>>> 42c52828
                 if ($option->hasDefault()) {
                     $line .= sprintf(
                         'defaults to <comment>%s</comment>',
