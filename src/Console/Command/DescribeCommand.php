<?php

declare(strict_types=1);

/*
 * This file is part of PHP CS Fixer.
 *
 * (c) Fabien Potencier <fabien@symfony.com>
 *     Dariusz Rumiński <dariusz.ruminski@gmail.com>
 *
 * This source file is subject to the MIT license that is bundled
 * with this source code in the file LICENSE.
 */

namespace PhpCsFixer\Console\Command;

use PhpCsFixer\Config;
use PhpCsFixer\Console\Application;
use PhpCsFixer\Console\ConfigurationResolver;
use PhpCsFixer\Differ\DiffConsoleFormatter;
use PhpCsFixer\Differ\FullDiffer;
use PhpCsFixer\Documentation\FixerDocumentGenerator;
use PhpCsFixer\Fixer\ConfigurableFixerInterface;
use PhpCsFixer\Fixer\DeprecatedFixerInterface;
use PhpCsFixer\Fixer\ExperimentalFixerInterface;
use PhpCsFixer\Fixer\FixerInterface;
use PhpCsFixer\Fixer\InternalFixerInterface;
use PhpCsFixer\FixerConfiguration\AliasedFixerOption;
use PhpCsFixer\FixerConfiguration\AllowedValueSubset;
use PhpCsFixer\FixerConfiguration\DeprecatedFixerOption;
use PhpCsFixer\FixerDefinition\CodeSampleInterface;
use PhpCsFixer\FixerDefinition\FileSpecificCodeSampleInterface;
use PhpCsFixer\FixerDefinition\VersionSpecificCodeSampleInterface;
use PhpCsFixer\FixerFactory;
use PhpCsFixer\Future;
use PhpCsFixer\Preg;
use PhpCsFixer\RuleSet\AutomaticRuleSetDefinitionInterface;
use PhpCsFixer\RuleSet\DeprecatedRuleSetDefinitionInterface;
use PhpCsFixer\RuleSet\RuleSet;
use PhpCsFixer\RuleSet\RuleSetDefinitionInterface;
use PhpCsFixer\RuleSet\RuleSets;
use PhpCsFixer\StdinFileInfo;
use PhpCsFixer\Tokenizer\Tokens;
use PhpCsFixer\ToolInfo;
use PhpCsFixer\Utils;
use PhpCsFixer\WordMatcher;
use Symfony\Component\Console\Attribute\AsCommand;
use Symfony\Component\Console\Command\Command;
use Symfony\Component\Console\Exception\RuntimeException;
use Symfony\Component\Console\Formatter\OutputFormatter;
use Symfony\Component\Console\Input\InputArgument;
use Symfony\Component\Console\Input\InputInterface;
use Symfony\Component\Console\Input\InputOption;
use Symfony\Component\Console\Output\ConsoleOutputInterface;
use Symfony\Component\Console\Output\OutputInterface;
use Symfony\Component\Console\Style\SymfonyStyle;

/**
 * @author Dariusz Rumiński <dariusz.ruminski@gmail.com>
 *
 * @internal
 *
 * @no-named-arguments Parameter names are not covered by the backward compatibility promise.
 */
#[AsCommand(name: 'describe', description: 'Describe rule / ruleset.')]
final class DescribeCommand extends Command
{
    /** @TODO PHP 8.0 - remove the property */
    protected static $defaultName = 'describe';

    /** @TODO PHP 8.0 - remove the property */
    protected static $defaultDescription = 'Describe rule / ruleset.';

    /**
     * @var ?list<string>
     */
    private ?array $setNames = null;

    private FixerFactory $fixerFactory;

    /**
     * @var null|array<string, FixerInterface>
     */
    private ?array $fixers = null;

    public function __construct(?FixerFactory $fixerFactory = null)
    {
        parent::__construct();

        if (null === $fixerFactory) {
            $fixerFactory = new FixerFactory();
            $fixerFactory->registerBuiltInFixers();
        }

        $this->fixerFactory = $fixerFactory;
    }

    protected function configure(): void
    {
        $this->setDefinition(
            [
                new InputArgument('name', InputArgument::OPTIONAL, 'Name of rule / set.', null, fn () => array_merge($this->getSetNames(), array_keys($this->getFixers()))),
                new InputOption('config', '', InputOption::VALUE_REQUIRED, 'The path to a .php-cs-fixer.php file.'),
                new InputOption('expand', '', InputOption::VALUE_NONE, 'Shall nested sets be expanded into nested rules.'),
            ]
        );
    }

    protected function execute(InputInterface $input, OutputInterface $output): int
    {
        if ($output instanceof ConsoleOutputInterface) {
            $stdErr = $output->getErrorOutput();
            $stdErr->writeln(Application::getAboutWithRuntime(true));
        }

        $name = $input->getArgument('name');
        $expand = $input->getOption('expand');

        if (!str_starts_with($name, '@')) {
            if ('expand' === $expand) {
                throw new \InvalidArgumentException(
                    'The "--expand" option is available only when describing a set (name starting with "@").',
                );
            }
        }

        $resolver = new ConfigurationResolver(
            new Config(),
            ['config' => $input->getOption('config')],
            getcwd(), // @phpstan-ignore argument.type
            new ToolInfo()
        );

        $this->fixerFactory->registerCustomFixers($resolver->getConfig()->getCustomFixers());

<<<<<<< HEAD
        try {
            if (str_starts_with($name, '@')) {
                $this->describeSet($input, $output, $name);
=======
        /** @var ?string $name */
        $name = $input->getArgument('name');

        if (null === $name) {
            if (false === $input->isInteractive()) {
                throw new RuntimeException('Not enough arguments (missing: "name") when not running interactively.');
            }

            $io = new SymfonyStyle($input, $output);
            $shallDescribeConfigInUse = 'yes' === $io->choice(
                'Do you want to describe used configuration? (alias:`@`',
                ['yes', 'no'],
                'yes',
            );
            if ($shallDescribeConfigInUse) {
                $name = '@'; // '@' means "describe config file"
            } else {
                $name = $io->choice(
                    'Please select rule / set to describe',
                    array_merge($this->getSetNames(), array_keys($this->getFixers()))
                );
            }
        }

        try {
            if (str_starts_with($name, '@')) {
                $this->describeSet($output, $name, $resolver);
>>>>>>> 3040ad3d

                return 0;
            }

            $this->describeRule($output, $name);
        } catch (DescribeNameNotFoundException $e) {
            $matcher = new WordMatcher(
                'set' === $e->getType() ? $this->getSetNames() : array_keys($this->getFixers())
            );

            $alternative = $matcher->match($name);

            $this->describeList($output, $e->getType());

            throw new \InvalidArgumentException(\sprintf(
                '%s "%s" not found.%s',
                ucfirst($e->getType()),
                $name,
                null === $alternative ? '' : ' Did you mean "'.$alternative.'"?'
            ));
        }

        return 0;
    }

    private function describeRule(OutputInterface $output, string $name): void
    {
        $fixers = $this->getFixers();

        if (!isset($fixers[$name])) {
            throw new DescribeNameNotFoundException($name, 'rule');
        }

        $fixer = $fixers[$name];

        $definition = $fixer->getDefinition();

        $output->writeln(\sprintf('<fg=blue>Description of the <info>`%s`</info> rule.</>', $name));
        $output->writeln('');

        if ($output->getVerbosity() >= OutputInterface::VERBOSITY_VERBOSE) {
            $output->writeln(\sprintf('Fixer class: <comment>%s</comment>.', \get_class($fixer)));
            $output->writeln('');
        }

        if ($fixer instanceof DeprecatedFixerInterface) {
            $successors = $fixer->getSuccessorsNames();
            $message = [] === $successors
                ? \sprintf('it will be removed in version %d.0', Application::getMajorVersion() + 1)
                : \sprintf('use %s instead', Utils::naturalLanguageJoinWithBackticks($successors));

            $endMessage = '. '.ucfirst($message);
            Future::triggerDeprecation(new \RuntimeException(str_replace('`', '"', "Rule \"{$name}\" is deprecated{$endMessage}.")));
            $message = Preg::replace('/(`[^`]+`)/', '<info>$1</info>', $message);
            $output->writeln(\sprintf('<error>DEPRECATED</error>: %s.', $message));
            $output->writeln('');
        }

        $output->writeln($definition->getSummary());

        $description = $definition->getDescription();

        if (null !== $description) {
            $output->writeln($description);
        }

        $output->writeln('');

        if ($fixer instanceof ExperimentalFixerInterface) {
            $output->writeln('<error>Fixer applying this rule is EXPERIMENTAL.</error>.');
            $output->writeln('It is not covered with backward compatibility promise and may produce unstable or unexpected results.');

            $output->writeln('');
        }

        if ($fixer instanceof InternalFixerInterface) {
            $output->writeln('<error>Fixer applying this rule is INTERNAL.</error>.');
            $output->writeln('It is expected to be used only on PHP CS Fixer project itself.');

            $output->writeln('');
        }

        if ($fixer->isRisky()) {
            $output->writeln('<error>Fixer applying this rule is RISKY.</error>');

            $riskyDescription = $definition->getRiskyDescription();

            if (null !== $riskyDescription) {
                $output->writeln($riskyDescription);
            }

            $output->writeln('');
        }

        if ($fixer instanceof ConfigurableFixerInterface) {
            $configurationDefinition = $fixer->getConfigurationDefinition();
            $options = $configurationDefinition->getOptions();

            $output->writeln(\sprintf('Fixer is configurable using following option%s:', 1 === \count($options) ? '' : 's'));

            foreach ($options as $option) {
                $line = '* <info>'.OutputFormatter::escape($option->getName()).'</info>';
                $allowed = HelpCommand::getDisplayableAllowedValues($option);

                if (null === $allowed) {
                    $allowedTypes = $option->getAllowedTypes();
                    if (null !== $allowedTypes) {
                        $allowed = array_map(
                            static fn (string $type): string => '<comment>'.$type.'</comment>',
                            $allowedTypes,
                        );
                    }
                } else {
                    $allowed = array_map(static fn ($value): string => $value instanceof AllowedValueSubset
                        ? 'a subset of <comment>'.Utils::toString($value->getAllowedValues()).'</comment>'
                        : '<comment>'.Utils::toString($value).'</comment>', $allowed);
                }

                if (null !== $allowed) {
                    $line .= ' ('.Utils::naturalLanguageJoin($allowed, '').')';
                }

                $description = Preg::replace('/(`.+?`)/', '<info>$1</info>', OutputFormatter::escape($option->getDescription()));
                $line .= ': '.lcfirst(Preg::replace('/\.$/', '', $description)).'; ';

                if ($option->hasDefault()) {
                    $line .= \sprintf(
                        'defaults to <comment>%s</comment>',
                        Utils::toString($option->getDefault())
                    );
                } else {
                    $line .= '<comment>required</comment>';
                }

                if ($option instanceof DeprecatedFixerOption) {
                    $line .= '. <error>DEPRECATED</error>: '.Preg::replace(
                        '/(`.+?`)/',
                        '<info>$1</info>',
                        OutputFormatter::escape(lcfirst($option->getDeprecationMessage()))
                    );
                }

                if ($option instanceof AliasedFixerOption) {
                    $line .= '; <error>DEPRECATED</error> alias: <comment>'.$option->getAlias().'</comment>';
                }

                $output->writeln($line);
            }

            $output->writeln('');
        }

        $codeSamples = array_filter($definition->getCodeSamples(), static function (CodeSampleInterface $codeSample): bool {
            if ($codeSample instanceof VersionSpecificCodeSampleInterface) {
                return $codeSample->isSuitableFor(\PHP_VERSION_ID);
            }

            return true;
        });

        if (0 === \count($definition->getCodeSamples())) {
            $output->writeln([
                'Fixing examples are not available for this rule.',
                '',
            ]);
        } elseif (0 === \count($codeSamples)) {
            $output->writeln([
                'Fixing examples <error>cannot be</error> demonstrated on the current PHP version.',
                '',
            ]);
        } else {
            $output->writeln('Fixing examples:');

            $differ = new FullDiffer();
            $diffFormatter = new DiffConsoleFormatter(
                $output->isDecorated(),
                \sprintf(
                    '<comment>   ---------- begin diff ----------</comment>%s%%s%s<comment>   ----------- end diff -----------</comment>',
                    \PHP_EOL,
                    \PHP_EOL
                )
            );

            foreach ($codeSamples as $index => $codeSample) {
                $old = $codeSample->getCode();
                $tokens = Tokens::fromCode($old);

                $configuration = $codeSample->getConfiguration();

                if ($fixer instanceof ConfigurableFixerInterface) {
                    $fixer->configure($configuration ?? []);
                }

                $file = $codeSample instanceof FileSpecificCodeSampleInterface
                    ? $codeSample->getSplFileInfo()
                    : new StdinFileInfo();

                $fixer->fix($file, $tokens);

                $diff = $differ->diff($old, $tokens->generateCode());

                if ($fixer instanceof ConfigurableFixerInterface) {
                    if (null === $configuration) {
                        $output->writeln(\sprintf(' * Example #%d. Fixing with the <comment>default</comment> configuration.', $index + 1));
                    } else {
                        $output->writeln(\sprintf(' * Example #%d. Fixing with configuration: <comment>%s</comment>.', $index + 1, Utils::toString($codeSample->getConfiguration())));
                    }
                } else {
                    $output->writeln(\sprintf(' * Example #%d.', $index + 1));
                }

                $output->writeln([$diffFormatter->format($diff, '   %s'), '']);
            }
        }

        $ruleSetConfigs = FixerDocumentGenerator::getSetsOfRule($name);

        if ([] !== $ruleSetConfigs) {
            ksort($ruleSetConfigs);
            $plural = 1 !== \count($ruleSetConfigs) ? 's' : '';
            $output->writeln("The fixer is part of the following rule set{$plural}:");

            $ruleSetDefinitions = RuleSets::getSetDefinitions();

            foreach ($ruleSetConfigs as $set => $config) {
                \assert(isset($ruleSetDefinitions[$set]));
                $ruleSetDefinition = $ruleSetDefinitions[$set];

                if ($ruleSetDefinition instanceof AutomaticRuleSetDefinitionInterface) {
                    continue;
                }

                $deprecatedDesc = ($ruleSetDefinition instanceof DeprecatedRuleSetDefinitionInterface) ? ' *(deprecated)*' : '';
                if (null !== $config) {
                    $output->writeln(\sprintf('* <info>%s</info> with config: <comment>%s</comment>', $set.$deprecatedDesc, Utils::toString($config)));
                } else {
                    $output->writeln(\sprintf('* <info>%s</info> with <comment>default</comment> config', $set.$deprecatedDesc));
                }
            }

            $output->writeln('');
        }
    }

<<<<<<< HEAD
    private function describeSet(InputInterface $input, OutputInterface $output, string $name): void
=======
    private function describeSet(OutputInterface $output, string $name, ConfigurationResolver $resolver): void
>>>>>>> 3040ad3d
    {
        if ('@' !== $name && !\in_array($name, $this->getSetNames(), true)) {
            throw new DescribeNameNotFoundException($name, 'set');
        }

        if ('@' === $name) {
            $defaultRuleSetDefinition = $this->createRuleSetDefinition(
                null,
                [],
                [
                    'getDescription' => null === $resolver->getConfigFile() ? 'Default rules, no config file.' : 'Rules defined in used config.',
                    'getName' => \sprintf('@ - %s', $resolver->getConfig()->getName()),
                    'getRules' => $resolver->getConfig()->getRules(),
                    'isRisky' => $resolver->getRiskyAllowed(),
                ]
            );
        }

        $ruleSetDefinitions = RuleSets::getSetDefinitions();
        $ruleSetDefinition = $defaultRuleSetDefinition ?? $ruleSetDefinitions[$name];
        $fixers = $this->getFixers();

        if (true === $input->getOption('expand')) {
            $ruleSetDefinition = $this->createRuleSetDefinition($ruleSetDefinition, ['expand'], []);
        } else {
            $output->writeln("You may the '--expand' option to see nested sets expanded into nested rules.");
        }

        $output->writeln(\sprintf('<fg=blue>Description of the <info>`%s`</info> set.</>', $ruleSetDefinition->getName()));
        $output->writeln('');

        $output->writeln($this->replaceRstLinks($ruleSetDefinition->getDescription()));
        $output->writeln('');

        if ($ruleSetDefinition instanceof DeprecatedRuleSetDefinitionInterface) {
            $successors = $ruleSetDefinition->getSuccessorsNames();
            $message = [] === $successors
                ? \sprintf('it will be removed in version %d.0', Application::getMajorVersion() + 1)
                : \sprintf('use %s instead', Utils::naturalLanguageJoinWithBackticks($successors));

            Future::triggerDeprecation(new \RuntimeException(str_replace('`', '"', "Set \"{$name}\" is deprecated, {$message}.")));
            $message = Preg::replace('/(`[^`]+`)/', '<info>$1</info>', $message);
            $output->writeln(\sprintf('<error>DEPRECATED</error>: %s.', $message));
            $output->writeln('');
        }

        if ($ruleSetDefinition->isRisky()) {
            $output->writeln('<error>This set contains risky rules.</error>');
            $output->writeln('');
        }

        if ($ruleSetDefinition instanceof AutomaticRuleSetDefinitionInterface) {
            $output->writeln(AutomaticRuleSetDefinitionInterface::WARNING_MESSAGE_DECORATED);
            $output->writeln('');
        }

        $help = '';

        foreach ($ruleSetDefinition->getRules() as $rule => $config) {
            if (str_starts_with($rule, '@')) {
                $set = $ruleSetDefinitions[$rule];
                $help .= \sprintf(
                    " * <info>%s</info>%s\n   | %s\n\n",
                    $rule,
                    $set->isRisky() ? ' <error>risky</error>' : '',
                    $this->replaceRstLinks($set->getDescription())
                );

                continue;
            }

            $fixer = $fixers[$rule];

            $definition = $fixer->getDefinition();
            $help .= \sprintf(
                " * <info>%s</info>%s\n   | %s\n%s\n",
                $rule,
                $fixer->isRisky() ? ' <error>risky</error>' : '',
                $definition->getSummary(),
                true !== $config ? \sprintf("   <comment>| Configuration: %s</comment>\n", Utils::toString($config)) : ''
            );
        }

        $output->write($help);
    }

    /**
     * @return array<string, FixerInterface>
     */
    private function getFixers(): array
    {
        if (null !== $this->fixers) {
            return $this->fixers;
        }

        $fixers = [];

        foreach ($this->fixerFactory->getFixers() as $fixer) {
            $fixers[$fixer->getName()] = $fixer;
        }

        $this->fixers = $fixers;
        ksort($this->fixers);

        return $this->fixers;
    }

    /**
     * @return list<string>
     */
    private function getSetNames(): array
    {
        if (null !== $this->setNames) {
            return $this->setNames;
        }

        $this->setNames = RuleSets::getSetDefinitionNames();

        return $this->setNames;
    }

    /**
     * @param string $type 'rule'|'set'
     */
    private function describeList(OutputInterface $output, string $type): void
    {
        if ($output->getVerbosity() < OutputInterface::VERBOSITY_VERBOSE) {
            return;
        }

        if ($output->getVerbosity() >= OutputInterface::VERBOSITY_VERY_VERBOSE || 'set' === $type) {
            $output->writeln('<comment>Defined sets:</comment>');

            $items = $this->getSetNames();
            foreach ($items as $item) {
                $output->writeln(\sprintf('* <info>%s</info>', $item));
            }
        }

        if ($output->getVerbosity() >= OutputInterface::VERBOSITY_VERY_VERBOSE || 'rule' === $type) {
            $output->writeln('<comment>Defined rules:</comment>');

            $items = array_keys($this->getFixers());
            foreach ($items as $item) {
                $output->writeln(\sprintf('* <info>%s</info>', $item));
            }
        }
    }

    private function replaceRstLinks(string $content): string
    {
        return Preg::replaceCallback(
            '/(`[^<]+<[^>]+>`_)/',
            static fn (array $matches) => Preg::replaceCallback(
                '/`(.*)<(.*)>`_/',
                static fn (array $matches): string => $matches[1].'('.$matches[2].')',
                $matches[1]
            ),
            $content
        );
    }

    /**
<<<<<<< HEAD
     * @param list<'expand'> $adjustments
     */
    private function createRuleSetDefinition(RuleSetDefinitionInterface $ruleSetDefinition, array $adjustments): RuleSetDefinitionInterface
    {
        return new class($ruleSetDefinition, $adjustments) implements RuleSetDefinitionInterface {
            /**
             * @param array<string, array<string, mixed>|bool> $rules
             */
            public function __construct(
                private RuleSetDefinitionInterface $original,
                private array $adjustments,
            ) {}

            public function getDescription(): string
            {
                return $this->original->getDescription();
=======
     * @param list<'expand'>                                                                                                        $adjustments
     * @param array{getDescription?: string, getName?: string, getRules?: array<string, array<string, mixed>|bool>, isRisky?: bool} $overrides
     */
    private function createRuleSetDefinition(?RuleSetDefinitionInterface $ruleSetDefinition, array $adjustments, array $overrides): RuleSetDefinitionInterface
    {
        return new class($ruleSetDefinition, $adjustments, $overrides) implements RuleSetDefinitionInterface {
            private ?RuleSetDefinitionInterface $original;

            /** @var list<'expand'> */
            private array $adjustments;

            /** @var array{getDescription?: string, getName?: string, getRules?: array<string, array<string, mixed>|bool>, isRisky?: bool} */
            private array $overrides;

            /**
             * @param list<'expand'>                                                                                                        $adjustments
             * @param array{getDescription?: string, getName?: string, getRules?: array<string, array<string, mixed>|bool>, isRisky?: bool} $overrides
             */
            public function __construct(
                ?RuleSetDefinitionInterface $original,
                array $adjustments,
                array $overrides
            ) {
                $this->original = $original;
                $this->adjustments = $adjustments;
                $this->overrides = $overrides;
            }

            public function getDescription(): string
            {
                return $this->overrides[__FUNCTION__]
                    ?? (null !== $this->original ? $this->original->{__FUNCTION__}() : 'unknown description'); // @phpstan-ignore method.dynamicName
>>>>>>> 3040ad3d
            }

            public function getName(): string
            {
<<<<<<< HEAD
                return $this->original->getName()
                    .(\in_array('expand', $this->adjustments, true) ? ' (expanded)' : '');
=======
                $value = $this->overrides[__FUNCTION__]
                    ?? (null !== $this->original ? $this->original->{__FUNCTION__}() : 'unknown name'); // @phpstan-ignore method.dynamicName

                if (\in_array('expand', $this->adjustments, true)) {
                    $value .= ' (expanded)';
                }

                return $value;
>>>>>>> 3040ad3d
            }

            public function getRules(): array
            {
<<<<<<< HEAD
                if (\in_array('expand', $this->adjustments, true)) {
                    return (new RuleSet($this->original->getRules()))->getRules();
                }

                return $this->original->getRules();
=======
                $value = $this->overrides[__FUNCTION__]
                    ?? (null !== $this->original ? $this->original->{__FUNCTION__}() : null); // @phpstan-ignore method.dynamicName

                if (null === $value) {
                    throw new \LogicException('Cannot get rules from unknown original rule set and missing overrides.');
                }

                if (\in_array('expand', $this->adjustments, true)) {
                    $value = (new RuleSet($value))->getRules();
                }

                return $value;
>>>>>>> 3040ad3d
            }

            public function isRisky(): bool
            {
<<<<<<< HEAD
                return $this->original->isRisky();
=======
                $value = $this->overrides[__FUNCTION__]
                    ?? (null !== $this->original ? $this->original->{__FUNCTION__}() : null); // @phpstan-ignore method.dynamicName

                if (null === $value) {
                    throw new \LogicException('Cannot get isRisky from unknown original rule set and missing overrides.');
                }

                return $value;
>>>>>>> 3040ad3d
            }
        };
    }
}<|MERGE_RESOLUTION|>--- conflicted
+++ resolved
@@ -113,6 +113,7 @@
             $stdErr->writeln(Application::getAboutWithRuntime(true));
         }
 
+        /** @var ?string $name */
         $name = $input->getArgument('name');
         $expand = $input->getOption('expand');
 
@@ -132,14 +133,6 @@
         );
 
         $this->fixerFactory->registerCustomFixers($resolver->getConfig()->getCustomFixers());
-
-<<<<<<< HEAD
-        try {
-            if (str_starts_with($name, '@')) {
-                $this->describeSet($input, $output, $name);
-=======
-        /** @var ?string $name */
-        $name = $input->getArgument('name');
 
         if (null === $name) {
             if (false === $input->isInteractive()) {
@@ -164,8 +157,7 @@
 
         try {
             if (str_starts_with($name, '@')) {
-                $this->describeSet($output, $name, $resolver);
->>>>>>> 3040ad3d
+                $this->describeSet($input, $output, $name, $resolver);
 
                 return 0;
             }
@@ -410,11 +402,7 @@
         }
     }
 
-<<<<<<< HEAD
-    private function describeSet(InputInterface $input, OutputInterface $output, string $name): void
-=======
-    private function describeSet(OutputInterface $output, string $name, ConfigurationResolver $resolver): void
->>>>>>> 3040ad3d
+    private function describeSet(InputInterface $input, OutputInterface $output, string $name, ConfigurationResolver $resolver): void
     {
         if ('@' !== $name && !\in_array($name, $this->getSetNames(), true)) {
             throw new DescribeNameNotFoundException($name, 'set');
@@ -578,24 +566,6 @@
     }
 
     /**
-<<<<<<< HEAD
-     * @param list<'expand'> $adjustments
-     */
-    private function createRuleSetDefinition(RuleSetDefinitionInterface $ruleSetDefinition, array $adjustments): RuleSetDefinitionInterface
-    {
-        return new class($ruleSetDefinition, $adjustments) implements RuleSetDefinitionInterface {
-            /**
-             * @param array<string, array<string, mixed>|bool> $rules
-             */
-            public function __construct(
-                private RuleSetDefinitionInterface $original,
-                private array $adjustments,
-            ) {}
-
-            public function getDescription(): string
-            {
-                return $this->original->getDescription();
-=======
      * @param list<'expand'>                                                                                                        $adjustments
      * @param array{getDescription?: string, getName?: string, getRules?: array<string, array<string, mixed>|bool>, isRisky?: bool} $overrides
      */
@@ -628,15 +598,10 @@
             {
                 return $this->overrides[__FUNCTION__]
                     ?? (null !== $this->original ? $this->original->{__FUNCTION__}() : 'unknown description'); // @phpstan-ignore method.dynamicName
->>>>>>> 3040ad3d
             }
 
             public function getName(): string
             {
-<<<<<<< HEAD
-                return $this->original->getName()
-                    .(\in_array('expand', $this->adjustments, true) ? ' (expanded)' : '');
-=======
                 $value = $this->overrides[__FUNCTION__]
                     ?? (null !== $this->original ? $this->original->{__FUNCTION__}() : 'unknown name'); // @phpstan-ignore method.dynamicName
 
@@ -645,18 +610,10 @@
                 }
 
                 return $value;
->>>>>>> 3040ad3d
             }
 
             public function getRules(): array
             {
-<<<<<<< HEAD
-                if (\in_array('expand', $this->adjustments, true)) {
-                    return (new RuleSet($this->original->getRules()))->getRules();
-                }
-
-                return $this->original->getRules();
-=======
                 $value = $this->overrides[__FUNCTION__]
                     ?? (null !== $this->original ? $this->original->{__FUNCTION__}() : null); // @phpstan-ignore method.dynamicName
 
@@ -669,14 +626,10 @@
                 }
 
                 return $value;
->>>>>>> 3040ad3d
             }
 
             public function isRisky(): bool
             {
-<<<<<<< HEAD
-                return $this->original->isRisky();
-=======
                 $value = $this->overrides[__FUNCTION__]
                     ?? (null !== $this->original ? $this->original->{__FUNCTION__}() : null); // @phpstan-ignore method.dynamicName
 
@@ -685,7 +638,6 @@
                 }
 
                 return $value;
->>>>>>> 3040ad3d
             }
         };
     }
