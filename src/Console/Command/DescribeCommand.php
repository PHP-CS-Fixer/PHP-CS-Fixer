<?php

/*
 * This file is part of PHP CS Fixer.
 *
 * (c) Fabien Potencier <fabien@symfony.com>
 *     Dariusz Rumiński <dariusz.ruminski@gmail.com>
 *
 * This source file is subject to the MIT license that is bundled
 * with this source code in the file LICENSE.
 */

namespace PhpCsFixer\Console\Command;

use PhpCsFixer\Differ\DiffConsoleFormatter;
use PhpCsFixer\Differ\FullDiffer;
use PhpCsFixer\Fixer\ConfigurableFixerInterface;
use PhpCsFixer\Fixer\DeprecatedFixerInterface;
use PhpCsFixer\Fixer\FixerInterface;
use PhpCsFixer\FixerConfiguration\AliasedFixerOption;
use PhpCsFixer\FixerConfiguration\AllowedValueSubset;
use PhpCsFixer\FixerConfiguration\DeprecatedFixerOption;
use PhpCsFixer\FixerDefinition\CodeSampleInterface;
use PhpCsFixer\FixerDefinition\FileSpecificCodeSampleInterface;
use PhpCsFixer\FixerDefinition\VersionSpecificCodeSampleInterface;
use PhpCsFixer\FixerFactory;
use PhpCsFixer\Preg;
use PhpCsFixer\RuleSet\RuleSets;
use PhpCsFixer\StdinFileInfo;
use PhpCsFixer\Tokenizer\Tokens;
use PhpCsFixer\Utils;
use PhpCsFixer\WordMatcher;
use Symfony\Component\Console\Command\Command;
use Symfony\Component\Console\Formatter\OutputFormatter;
use Symfony\Component\Console\Input\InputArgument;
use Symfony\Component\Console\Input\InputInterface;
use Symfony\Component\Console\Output\ConsoleOutputInterface;
use Symfony\Component\Console\Output\OutputInterface;

/**
 * @author Dariusz Rumiński <dariusz.ruminski@gmail.com>
 * @author SpacePossum
 *
 * @internal
 */
final class DescribeCommand extends Command
{
    protected static $defaultName = 'describe';

    /**
     * @var string[]
     */
    private $setNames;

    /**
     * @var FixerFactory
     */
    private $fixerFactory;

    /**
     * @var array<string, FixerInterface>
     */
    private $fixers;

    public function __construct(FixerFactory $fixerFactory = null)
    {
        parent::__construct();

        if (null === $fixerFactory) {
            $fixerFactory = new FixerFactory();
            $fixerFactory->registerBuiltInFixers();
        }

        $this->fixerFactory = $fixerFactory;
    }

    /**
     * {@inheritdoc}
     */
    protected function configure()
    {
        $this
            ->setDefinition(
                [
                    new InputArgument('name', InputArgument::REQUIRED, 'Name of rule / set.'),
                ]
            )
            ->setDescription('Describe rule / ruleset.')
        ;
    }

    /**
     * {@inheritdoc}
     */
    protected function execute(InputInterface $input, OutputInterface $output)
    {
        if (OutputInterface::VERBOSITY_VERBOSE <= $output->getVerbosity() && $output instanceof ConsoleOutputInterface) {
            $stdErr = $output->getErrorOutput();
            $stdErr->writeln($this->getApplication()->getLongVersion());
            $stdErr->writeln(sprintf('Runtime: <info>PHP %s</info>', PHP_VERSION));
        }

        $name = $input->getArgument('name');

        try {
            if ('@' === $name[0]) {
                $this->describeSet($output, $name);

                return 0;
            }

            $this->describeRule($output, $name);
        } catch (DescribeNameNotFoundException $e) {
            $matcher = new WordMatcher(
                'set' === $e->getType() ? $this->getSetNames() : array_keys($this->getFixers())
            );

            $alternative = $matcher->match($name);

            $this->describeList($output, $e->getType());

            throw new \InvalidArgumentException(sprintf(
                '%s "%s" not found.%s',
                ucfirst($e->getType()),
                $name,
                null === $alternative ? '' : ' Did you mean "'.$alternative.'"?'
            ));
        }

        return 0;
    }

    /**
     * @param string $name
     */
    private function describeRule(OutputInterface $output, $name)
    {
        $fixers = $this->getFixers();

        if (!isset($fixers[$name])) {
            throw new DescribeNameNotFoundException($name, 'rule');
        }

        /** @var FixerInterface $fixer */
        $fixer = $fixers[$name];
<<<<<<< HEAD
        $definition = $fixer->getDefinition();
=======

        if ($fixer instanceof DefinedFixerInterface) {
            $definition = $fixer->getDefinition();
        } else {
            $definition = new FixerDefinition('Description is not available.', []);
        }
>>>>>>> 5cbd5e71

        $description = $definition->getSummary();

        if ($fixer instanceof DeprecatedFixerInterface) {
            $successors = $fixer->getSuccessorsNames();
            $message = [] === $successors
                ? 'will be removed on next major version'
                : sprintf('use %s instead', Utils::naturalLanguageJoinWithBackticks($successors));
            $message = Preg::replace('/(`.+?`)/', '<info>$1</info>', $message);
            $description .= sprintf(' <error>DEPRECATED</error>: %s.', $message);
        }

        $output->writeln(sprintf('<info>Description of</info> %s <info>rule</info>.', $name));

        if ($output->getVerbosity() >= OutputInterface::VERBOSITY_VERBOSE) {
            $output->writeln(sprintf('Fixer class: <comment>%s</comment>.', \get_class($fixer)));
        }

        $output->writeln($description);

        if ($definition->getDescription()) {
            $output->writeln($definition->getDescription());
        }

        $output->writeln('');

        if ($fixer->isRisky()) {
            $output->writeln('<error>Fixer applying this rule is risky.</error>');

            if ($definition->getRiskyDescription()) {
                $output->writeln($definition->getRiskyDescription());
            }

            $output->writeln('');
        }

        if ($fixer instanceof ConfigurableFixerInterface) {
            $configurationDefinition = $fixer->getConfigurationDefinition();
            $options = $configurationDefinition->getOptions();

            $output->writeln(sprintf('Fixer is configurable using following option%s:', 1 === \count($options) ? '' : 's'));

            foreach ($options as $option) {
                $line = '* <info>'.OutputFormatter::escape($option->getName()).'</info>';
                $allowed = HelpCommand::getDisplayableAllowedValues($option);

                if (null !== $allowed) {
                    foreach ($allowed as &$value) {
                        if ($value instanceof AllowedValueSubset) {
                            $value = 'a subset of <comment>'.HelpCommand::toString($value->getAllowedValues()).'</comment>';
                        } else {
                            $value = '<comment>'.HelpCommand::toString($value).'</comment>';
                        }
                    }
                } else {
                    $allowed = array_map(
                        static function ($type) {
                            return '<comment>'.$type.'</comment>';
                        },
                        $option->getAllowedTypes()
                    );
                }

                if (null !== $allowed) {
                    $line .= ' ('.implode(', ', $allowed).')';
                }

                $description = Preg::replace('/(`.+?`)/', '<info>$1</info>', OutputFormatter::escape($option->getDescription()));
                $line .= ': '.lcfirst(Preg::replace('/\.$/', '', $description)).'; ';

                if ($option->hasDefault()) {
                    $line .= sprintf(
                        'defaults to <comment>%s</comment>',
                        HelpCommand::toString($option->getDefault())
                    );
                } else {
                    $line .= '<comment>required</comment>';
                }

                if ($option instanceof DeprecatedFixerOption) {
                    $line .= '. <error>DEPRECATED</error>: '.Preg::replace(
                        '/(`.+?`)/',
                        '<info>$1</info>',
                        OutputFormatter::escape(lcfirst($option->getDeprecationMessage()))
                    );
                }

                if ($option instanceof AliasedFixerOption) {
                    $line .= '; <error>DEPRECATED</error> alias: <comment>'.$option->getAlias().'</comment>';
                }

                $output->writeln($line);
            }

            $output->writeln('');
        }

        /** @var CodeSampleInterface[] $codeSamples */
        $codeSamples = array_filter($definition->getCodeSamples(), static function (CodeSampleInterface $codeSample) {
            if ($codeSample instanceof VersionSpecificCodeSampleInterface) {
                return $codeSample->isSuitableFor(\PHP_VERSION_ID);
            }

            return true;
        });

        if (!\count($codeSamples)) {
            $output->writeln([
                'Fixing examples can not be demonstrated on the current PHP version.',
                '',
            ]);
        } else {
            $output->writeln('Fixing examples:');

            $differ = new FullDiffer();
            $diffFormatter = new DiffConsoleFormatter(
                $output->isDecorated(),
                sprintf(
                    '<comment>   ---------- begin diff ----------</comment>%s%%s%s<comment>   ----------- end diff -----------</comment>',
                    PHP_EOL,
                    PHP_EOL
                )
            );

            foreach ($codeSamples as $index => $codeSample) {
                $old = $codeSample->getCode();
                $tokens = Tokens::fromCode($old);

                $configuration = $codeSample->getConfiguration();

                if ($fixer instanceof ConfigurableFixerInterface) {
                    $fixer->configure(null === $configuration ? [] : $configuration);
                }

                $file = $codeSample instanceof FileSpecificCodeSampleInterface
                    ? $codeSample->getSplFileInfo()
                    : new StdinFileInfo();

                $fixer->fix($file, $tokens);

                $diff = $differ->diff($old, $tokens->generateCode());

                if ($fixer instanceof ConfigurableFixerInterface) {
                    if (null === $configuration) {
                        $output->writeln(sprintf(' * Example #%d. Fixing with the <comment>default</comment> configuration.', $index + 1));
                    } else {
                        $output->writeln(sprintf(' * Example #%d. Fixing with configuration: <comment>%s</comment>.', $index + 1, HelpCommand::toString($codeSample->getConfiguration())));
                    }
                } else {
                    $output->writeln(sprintf(' * Example #%d.', $index + 1));
                }

                $output->writeln([$diffFormatter->format($diff, '   %s'), '']);
            }
        }
    }

    /**
     * @param string $name
     */
    private function describeSet(OutputInterface $output, $name)
    {
        if (!\in_array($name, $this->getSetNames(), true)) {
            throw new DescribeNameNotFoundException($name, 'set');
        }

        $ruleSetDefinitions = RuleSets::getSetDefinitions();
        $fixers = $this->getFixers();

        $output->writeln(sprintf('<info>Description of the</info> %s <info>set.</info>', $ruleSetDefinitions[$name]->getName()));
        $output->writeln($this->replaceRstLinks($ruleSetDefinitions[$name]->getDescription()));

        if ($ruleSetDefinitions[$name]->isRisky()) {
            $output->writeln('This set contains <error>risky</error> rules.');
        }

        $output->writeln('');

        $help = '';

        foreach ($ruleSetDefinitions[$name]->getRules() as $rule => $config) {
            if ('@' === $rule[0]) {
                $set = $ruleSetDefinitions[$rule];
                $help .= sprintf(
                    " * <info>%s</info>%s\n   | %s\n\n",
                    $rule,
                    $set->isRisky() ? ' <error>risky</error>' : '',
                    $this->replaceRstLinks($set->getDescription())
                );

                continue;
            }

            /** @var FixerInterface $fixer */
            $fixer = $fixers[$rule];

            $definition = $fixer->getDefinition();
            $help .= sprintf(
                " * <info>%s</info>%s\n   | %s\n%s\n",
                $rule,
                $fixer->isRisky() ? ' <error>risky</error>' : '',
                $definition->getSummary(),
                true !== $config ? sprintf("   <comment>| Configuration: %s</comment>\n", HelpCommand::toString($config)) : ''
            );
        }

        $output->write($help);
    }

    /**
     * @return array<string, FixerInterface>
     */
    private function getFixers()
    {
        if (null !== $this->fixers) {
            return $this->fixers;
        }

        $fixers = [];

        foreach ($this->fixerFactory->getFixers() as $fixer) {
            $fixers[$fixer->getName()] = $fixer;
        }

        $this->fixers = $fixers;
        ksort($this->fixers);

        return $this->fixers;
    }

    /**
     * @return string[]
     */
    private function getSetNames()
    {
        if (null !== $this->setNames) {
            return $this->setNames;
        }

        $this->setNames = RuleSets::getSetDefinitionNames();

        return $this->setNames;
    }

    /**
     * @param string $type 'rule'|'set'
     */
    private function describeList(OutputInterface $output, $type)
    {
        if ($output->getVerbosity() >= OutputInterface::VERBOSITY_VERY_VERBOSE) {
            $describe = [
                'sets' => $this->getSetNames(),
                'rules' => $this->getFixers(),
            ];
        } elseif ($output->getVerbosity() >= OutputInterface::VERBOSITY_VERBOSE) {
            $describe = 'set' === $type ? ['sets' => $this->getSetNames()] : ['rules' => $this->getFixers()];
        } else {
            return;
        }

        /** @var string[] $items */
        foreach ($describe as $list => $items) {
            $output->writeln(sprintf('<comment>Defined %s:</comment>', $list));

            foreach ($items as $name => $item) {
                $output->writeln(sprintf('* <info>%s</info>', \is_string($name) ? $name : $item));
            }
        }
    }

    /**
     * @param string $content
     *
     * @return string
     */
    private function replaceRstLinks($content)
    {
        return Preg::replaceCallback(
            '/(`[^<]+<[^>]+>`_)/',
            static function (array $matches) {
                return Preg::replaceCallback(
                    '/`(.*)<(.*)>`_/',
                    static function (array $matches) {
                        return $matches[1].'('.$matches[2].')';
                    },
                    $matches[1]
                );
            },
            $content
        );
    }
}<|MERGE_RESOLUTION|>--- conflicted
+++ resolved
@@ -143,16 +143,8 @@
 
         /** @var FixerInterface $fixer */
         $fixer = $fixers[$name];
-<<<<<<< HEAD
+
         $definition = $fixer->getDefinition();
-=======
-
-        if ($fixer instanceof DefinedFixerInterface) {
-            $definition = $fixer->getDefinition();
-        } else {
-            $definition = new FixerDefinition('Description is not available.', []);
-        }
->>>>>>> 5cbd5e71
 
         $description = $definition->getSummary();
 
