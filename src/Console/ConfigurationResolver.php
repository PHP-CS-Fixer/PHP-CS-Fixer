--- conflicted
+++ resolved
@@ -376,14 +376,6 @@
                         $progressType,
                         implode('", "', $progressTypes)
                     ));
-<<<<<<< HEAD
-=======
-                } elseif (\in_array($progressType, ['estimating', 'estimating-max', 'run-in'], true)) {
-                    Utils::triggerDeprecation(
-                        'Passing `estimating`, `estimating-max` or `run-in` is deprecated and will not be supported in 3.0, use `none` or `dots` instead.',
-                        \InvalidArgumentException::class
-                    );
->>>>>>> 063a1427
                 }
 
                 $this->progress = $progressType;
@@ -822,16 +814,7 @@
             return false;
         }
 
-<<<<<<< HEAD
         throw new InvalidConfigurationException(sprintf('Expected "yes" or "no" for option "%s", got "%s".', $optionName, $value));
-=======
-        Utils::triggerDeprecation(
-            sprintf('Expected "yes" or "no" for option "%s", other values are deprecated and support will be removed in 3.0. Got "%s", this implicitly set the option to "false".', $optionName, $value),
-            InvalidConfigurationException::class
-        );
-
-        return false;
->>>>>>> 063a1427
     }
 
     private static function separatedContextLessInclude(string $path): ConfigInterface
