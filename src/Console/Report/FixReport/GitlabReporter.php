--- conflicted
+++ resolved
@@ -75,24 +75,13 @@
         $report = [];
         foreach ($reportSummary->getChanged() as $fileName => $change) {
             foreach ($change['appliedFixers'] as $fixerName) {
-<<<<<<< HEAD
-                $fixer = $this->getFixers()[$fixerName] ?? null;
-
-                if (isset($this->fixers[$fixerName])) {
-                    $description = $this->fixers[$fixerName]?->getDefinition()?->getSummary() ?? $fixerName;
-                }
+                $fixer = $this->fixers[$fixerName] ?? null;
 
                 $report[] = [
                     'check_name' => 'PHP-CS-Fixer.'.$fixerName,
                     'description' => null !== $fixer
                         ? $fixer->getDefinition()->getSummary()
                         : 'PHP-CS-Fixer.'.$fixerName.' (custom rule)',
-=======
-                $fixer = $this->fixers[$fixerName] ?? null;
-
-                $report[] = [
-                    'check_name' => 'PHP-CS-Fixer.'.$fixerName,
-                    'description' => 'PHP-CS-Fixer.'.$fixerName.' by '.$about,
                     'content' => [
                         'body' => \sprintf(
                             "%s\n%s",
@@ -105,7 +94,6 @@
                                 : 'Check performed with a custom rule.'
                         ),
                     ],
->>>>>>> c7b8f8a2
                     'categories' => ['Style'],
                     'fingerprint' => md5($fileName.$fixerName),
                     'severity' => 'minor',
