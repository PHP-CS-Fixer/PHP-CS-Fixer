--- conflicted
+++ resolved
@@ -64,17 +64,8 @@
     private $symbolsPerLine;
 
     /**
-<<<<<<< HEAD
-     * @param OutputInterface          $output
-     * @param EventDispatcherInterface $dispatcher
-     * @param int                      $width
-     * @param int                      $nbFiles
-=======
-     * @TODO 3.0 make all parameters mandatory (`null` not allowed)
-     *
-     * @param null|int $width
-     * @param null|int $nbFiles
->>>>>>> 2dae418c
+     * @param int $width
+     * @param int $nbFiles
      */
     public function __construct(OutputInterface $output, EventDispatcherInterface $dispatcher, $width, $nbFiles)
     {
