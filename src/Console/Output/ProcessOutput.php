<?php

/*
 * This file is part of PHP CS Fixer.
 *
 * (c) Fabien Potencier <fabien@symfony.com>
 *     Dariusz Rumiński <dariusz.ruminski@gmail.com>
 *
 * This source file is subject to the MIT license that is bundled
 * with this source code in the file LICENSE.
 */

namespace PhpCsFixer\Console\Output;

use PhpCsFixer\FixerFileProcessedEvent;
use Symfony\Component\Console\Output\OutputInterface;
use Symfony\Component\EventDispatcher\EventDispatcherInterface;

/**
 * Output writer to show the process of a FixCommand.
 *
 * @internal
 */
final class ProcessOutput implements ProcessOutputInterface
{
    /**
     * File statuses map.
     *
     * @var array
     */
    private static $eventStatusMap = [
        FixerFileProcessedEvent::STATUS_UNKNOWN => ['symbol' => '?', 'format' => '%s', 'description' => 'unknown'],
        FixerFileProcessedEvent::STATUS_INVALID => ['symbol' => 'I', 'format' => '<bg=red>%s</bg=red>', 'description' => 'invalid file syntax, file ignored'],
        FixerFileProcessedEvent::STATUS_SKIPPED => ['symbol' => 'S', 'format' => '<fg=cyan>%s</fg=cyan>', 'description' => 'Skipped'],
        FixerFileProcessedEvent::STATUS_NO_CHANGES => ['symbol' => '.', 'format' => '%s', 'description' => 'no changes'],
        FixerFileProcessedEvent::STATUS_FIXED => ['symbol' => 'F', 'format' => '<fg=green>%s</fg=green>', 'description' => 'fixed'],
        FixerFileProcessedEvent::STATUS_EXCEPTION => ['symbol' => 'E', 'format' => '<bg=red>%s</bg=red>', 'description' => 'error'],
        FixerFileProcessedEvent::STATUS_LINT => ['symbol' => 'E', 'format' => '<bg=red>%s</bg=red>', 'description' => 'error'],
    ];

    /**
     * @var EventDispatcherInterface
     */
    private $eventDispatcher;

    /**
     * @var OutputInterface
     */
    private $output;

    /**
     * @var int
     */
    private $files;

    /**
     * @var int
     */
    private $processedFiles = 0;

    /**
     * @var int
     */
    private $symbolsPerLine;

    /**
     * @param OutputInterface          $output
     * @param EventDispatcherInterface $dispatcher
     * @param int                      $width
     * @param int                      $nbFiles
     */
    public function __construct(OutputInterface $output, EventDispatcherInterface $dispatcher, $width, $nbFiles)
    {
        $this->output = $output;
        $this->eventDispatcher = $dispatcher;
        $this->eventDispatcher->addListener(FixerFileProcessedEvent::NAME, [$this, 'onFixerFileProcessed']);
        $this->files = $nbFiles;

<<<<<<< HEAD
        //   max number of characters per line
        // - total length x 2 (e.g. "  1 / 123" => 6 digits and padding spaces)
        // - 11               (extra spaces, parentheses and percentage characters, e.g. " x / x (100%)")
        $this->symbolsPerLine = max(1, $width - strlen((string) $this->files) * 2 - 11);
=======
        if (null !== $nbFiles) {
            $this->files = $nbFiles;

            //   max number of characters per line
            // - total length x 2 (e.g. "  1 / 123" => 6 digits and padding spaces)
            // - 11               (extra spaces, parentheses and percentage characters, e.g. " x / x (100%)")
            $this->symbolsPerLine = max(1, ($width ?: 80) - \strlen((string) $this->files) * 2 - 11);
        }
>>>>>>> 9eeba9bf
    }

    public function __destruct()
    {
        $this->eventDispatcher->removeListener(FixerFileProcessedEvent::NAME, [$this, 'onFixerFileProcessed']);
    }

    public function onFixerFileProcessed(FixerFileProcessedEvent $event)
    {
        $status = self::$eventStatusMap[$event->getStatus()];
        $this->output->write($this->output->isDecorated() ? sprintf($status['format'], $status['symbol']) : $status['symbol']);

        ++$this->processedFiles;

<<<<<<< HEAD
        $symbolsOnCurrentLine = $this->processedFiles % $this->symbolsPerLine;
        $isLast = $this->processedFiles === $this->files;

        if (0 === $symbolsOnCurrentLine || $isLast) {
            $this->output->write(sprintf(
                '%s %'.strlen((string) $this->files).'d / %d (%3d%%)',
                $isLast && 0 !== $symbolsOnCurrentLine ? str_repeat(' ', $this->symbolsPerLine - $symbolsOnCurrentLine) : '',
                $this->processedFiles,
                $this->files,
                round($this->processedFiles / $this->files * 100)
            ));

            if (!$isLast) {
                $this->output->writeln('');
=======
        if (null !== $this->files) {
            $symbolsOnCurrentLine = $this->processedFiles % $this->symbolsPerLine;
            $isLast = $this->processedFiles === $this->files;

            if (0 === $symbolsOnCurrentLine || $isLast) {
                $this->output->write(sprintf(
                    '%s %'.\strlen((string) $this->files).'d / %d (%3d%%)',
                    $isLast && 0 !== $symbolsOnCurrentLine ? str_repeat(' ', $this->symbolsPerLine - $symbolsOnCurrentLine) : '',
                    $this->processedFiles,
                    $this->files,
                    round($this->processedFiles / $this->files * 100)
                ));

                if (!$isLast) {
                    $this->output->writeln('');
                }
>>>>>>> 9eeba9bf
            }
        }
    }

    public function printLegend()
    {
        $symbols = [];

        foreach (self::$eventStatusMap as $status) {
            $symbol = $status['symbol'];
            if ('' === $symbol || isset($symbols[$symbol])) {
                continue;
            }

            $symbols[$symbol] = sprintf('%s-%s', $this->output->isDecorated() ? sprintf($status['format'], $symbol) : $symbol, $status['description']);
        }

        $this->output->write(sprintf("\nLegend: %s\n", implode(', ', $symbols)));
    }
}<|MERGE_RESOLUTION|>--- conflicted
+++ resolved
@@ -76,21 +76,10 @@
         $this->eventDispatcher->addListener(FixerFileProcessedEvent::NAME, [$this, 'onFixerFileProcessed']);
         $this->files = $nbFiles;
 
-<<<<<<< HEAD
         //   max number of characters per line
         // - total length x 2 (e.g. "  1 / 123" => 6 digits and padding spaces)
         // - 11               (extra spaces, parentheses and percentage characters, e.g. " x / x (100%)")
-        $this->symbolsPerLine = max(1, $width - strlen((string) $this->files) * 2 - 11);
-=======
-        if (null !== $nbFiles) {
-            $this->files = $nbFiles;
-
-            //   max number of characters per line
-            // - total length x 2 (e.g. "  1 / 123" => 6 digits and padding spaces)
-            // - 11               (extra spaces, parentheses and percentage characters, e.g. " x / x (100%)")
-            $this->symbolsPerLine = max(1, ($width ?: 80) - \strlen((string) $this->files) * 2 - 11);
-        }
->>>>>>> 9eeba9bf
+        $this->symbolsPerLine = max(1, $width - \strlen((string) $this->files) * 2 - 11);
     }
 
     public function __destruct()
@@ -105,13 +94,12 @@
 
         ++$this->processedFiles;
 
-<<<<<<< HEAD
         $symbolsOnCurrentLine = $this->processedFiles % $this->symbolsPerLine;
         $isLast = $this->processedFiles === $this->files;
 
         if (0 === $symbolsOnCurrentLine || $isLast) {
             $this->output->write(sprintf(
-                '%s %'.strlen((string) $this->files).'d / %d (%3d%%)',
+                '%s %'.\strlen((string) $this->files).'d / %d (%3d%%)',
                 $isLast && 0 !== $symbolsOnCurrentLine ? str_repeat(' ', $this->symbolsPerLine - $symbolsOnCurrentLine) : '',
                 $this->processedFiles,
                 $this->files,
@@ -120,24 +108,6 @@
 
             if (!$isLast) {
                 $this->output->writeln('');
-=======
-        if (null !== $this->files) {
-            $symbolsOnCurrentLine = $this->processedFiles % $this->symbolsPerLine;
-            $isLast = $this->processedFiles === $this->files;
-
-            if (0 === $symbolsOnCurrentLine || $isLast) {
-                $this->output->write(sprintf(
-                    '%s %'.\strlen((string) $this->files).'d / %d (%3d%%)',
-                    $isLast && 0 !== $symbolsOnCurrentLine ? str_repeat(' ', $this->symbolsPerLine - $symbolsOnCurrentLine) : '',
-                    $this->processedFiles,
-                    $this->files,
-                    round($this->processedFiles / $this->files * 100)
-                ));
-
-                if (!$isLast) {
-                    $this->output->writeln('');
-                }
->>>>>>> 9eeba9bf
             }
         }
     }
