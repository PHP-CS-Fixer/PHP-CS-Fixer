--- conflicted
+++ resolved
@@ -155,12 +155,8 @@
         '@Symfony:risky' => [
             'dir_constant' => true,
             'ereg_to_preg' => true,
-<<<<<<< HEAD
-            'function_to_constant' => ['functions' => ['get_class', 'php_sapi_name', 'phpversion', 'pi']], // @TODO: consider changing to true
-=======
             'error_suppression' => true,
             'function_to_constant' => true,
->>>>>>> 43d7608f
             'is_null' => true,
             'modernize_types_casting' => true,
             'no_alias_functions' => true,
