<?php

/*
 * This file is part of PHP CS Fixer.
 *
 * (c) Fabien Potencier <fabien@symfony.com>
 *     Dariusz Rumiński <dariusz.ruminski@gmail.com>
 *
 * This source file is subject to the MIT license that is bundled
 * with this source code in the file LICENSE.
 */

namespace PhpCsFixer\DocBlock;

use PhpCsFixer\Preg;
<<<<<<< HEAD
use PhpCsFixer\Utils;
=======
>>>>>>> d120ba2a

/**
 * This class represents a docblock.
 *
 * It internally splits it up into "lines" that we can manipulate.
 *
 * @author Graham Campbell <graham@alt-three.com>
 */
class DocBlock
{
    /**
     * The array of lines.
     *
     * @var Line[]
     */
    private $lines = [];

    /**
     * The array of annotations.
     *
     * @var null|Annotation[]
     */
    private $annotations;

    /**
     * Create a new docblock instance.
     *
     * @param string $content
     */
    public function __construct($content)
    {
        foreach (Preg::split('/([^\n\r]+\R*)/', $content, -1, PREG_SPLIT_NO_EMPTY | PREG_SPLIT_DELIM_CAPTURE) as $line) {
            $this->lines[] = new Line($line);
        }
    }

    /**
     * Get the string representation of object.
     *
     * @return string
     */
    public function __toString()
    {
        return $this->getContent();
    }

    /**
     * Get this docblock's lines.
     *
     * @return Line[]
     */
    public function getLines()
    {
        return $this->lines;
    }

    /**
     * Get a single line.
     *
     * @param int $pos
     *
     * @return null|Line
     */
    public function getLine($pos)
    {
        if (isset($this->lines[$pos])) {
            return $this->lines[$pos];
        }
    }

    /**
     * Get this docblock's annotations.
     *
     * @return Annotation[]
     */
    public function getAnnotations()
    {
        if (null === $this->annotations) {
            $this->annotations = [];
            $total = \count($this->lines);

            for ($index = 0; $index < $total; ++$index) {
                if ($this->lines[$index]->containsATag()) {
                    // get all the lines that make up the annotation
                    $lines = \array_slice($this->lines, $index, $this->findAnnotationLength($index), true);
                    $annotation = new Annotation($lines);
                    // move the index to the end of the annotation to avoid
                    // checking it again because we know the lines inside the
                    // current annotation cannot be part of another annotation
                    $index = $annotation->getEnd();
                    // add the current annotation to the list of annotations
                    $this->annotations[] = $annotation;
                }
            }
        }

        return $this->annotations;
    }

    /**
     * @param int $pos
     *
     * @return null|Annotation
     */
    public function getAnnotation($pos)
    {
        $annotations = $this->getAnnotations();

        if (isset($annotations[$pos])) {
            return $annotations[$pos];
        }
    }

    /**
     * Get specific types of annotations only.
     *
     * If none exist, we're returning an empty array.
     *
     * @param string|string[] $types
     *
     * @return Annotation[]
     */
    public function getAnnotationsOfType($types)
    {
        $annotations = [];
        $types = (array) $types;

        foreach ($this->getAnnotations() as $annotation) {
            $tag = $annotation->getTag()->getName();
            foreach ($types as $type) {
                if ($type === $tag) {
                    $annotations[] = $annotation;
                }
            }
        }

        return $annotations;
    }

    /**
     * Get the actual content of this docblock.
     *
     * @return string
     */
    public function getContent()
    {
        $content = implode('', $this->lines);

        if ('' === $content) {
            return '';
        }

        if (0 !== strpos($content, '/**')) {
            $whitespace = ' ';
            if (1 === Preg::match('/\R/', $content, $matches)) {
                $whitespace = $matches[0];
            }
            $content = '/**'.$whitespace.$content;
        }

        if (false === strpos($content, '*/')) {
            $whitespaces = ' ';
            if (1 === Preg::match('/\R(\h*)/', $content, $matches)) {
                $whitespaces = $matches[1];
            }
            $content .= $whitespaces.'*/';
        }

        return $content;
    }

    private function findAnnotationLength($start)
    {
        $index = $start;

        while ($line = $this->getLine(++$index)) {
            if ($line->containsATag()) {
                // we've 100% reached the end of the description if we get here
                break;
            }

            if (!$line->containsUsefulContent()) {
                // if next line is also non-useful, or contains a tag, then we're done here
                $next = $this->getLine($index + 1);
                if (null === $next || !$next->containsUsefulContent() || $next->containsATag()) {
                    break;
                }
                // otherwise, continue, the annotation must have contained a blank line in its description
            }
        }

        return $index - $start;
    }
}<|MERGE_RESOLUTION|>--- conflicted
+++ resolved
@@ -13,10 +13,6 @@
 namespace PhpCsFixer\DocBlock;
 
 use PhpCsFixer\Preg;
-<<<<<<< HEAD
-use PhpCsFixer\Utils;
-=======
->>>>>>> d120ba2a
 
 /**
  * This class represents a docblock.
