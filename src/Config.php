<?php

declare(strict_types=1);

/*
 * This file is part of PHP CS Fixer.
 *
 * (c) Fabien Potencier <fabien@symfony.com>
 *     Dariusz Rumiński <dariusz.ruminski@gmail.com>
 *
 * This source file is subject to the MIT license that is bundled
 * with this source code in the file LICENSE.
 */

namespace PhpCsFixer;

use PhpCsFixer\Fixer\FixerInterface;

/**
 * @author Fabien Potencier <fabien@symfony.com>
 * @author Katsuhiro Ogawa <ko.fivestar@gmail.com>
 * @author Dariusz Rumiński <dariusz.ruminski@gmail.com>
 */
class Config implements ConfigInterface
{
    private string $cacheFile = '.php-cs-fixer.cache';

    /**
     * @var FixerInterface[]
     */
    private array $customFixers = [];

    /**
     * @var null|iterable<\SplFileInfo>
     */
    private ?iterable $finder = null;

    private string $format = 'txt';

    private bool $hideProgress = false;

    private string $indent = '    ';

    private bool $isRiskyAllowed = false;

    private string $lineEnding = "\n";

    private string $name;

    /**
     * @var null|string
     */
    private $phpExecutable;

<<<<<<< HEAD
    /**
     * @var array<string, array<string, mixed>|bool>
     */
=======
    // @TODO: 4.0 - update to @PER
>>>>>>> 61b1663b
    private array $rules = ['@PSR12' => true];

    private bool $usingCache = true;

    public function __construct(string $name = 'default')
    {
        $this->name = $name;
    }

    /**
     * {@inheritdoc}
     */
    public function getCacheFile(): string
    {
        return $this->cacheFile;
    }

    /**
     * {@inheritdoc}
     */
    public function getCustomFixers(): array
    {
        return $this->customFixers;
    }

    /**
     * @return Finder
     */
    public function getFinder(): iterable
    {
        if (null === $this->finder) {
            $this->finder = new Finder();
        }

        return $this->finder;
    }

    /**
     * {@inheritdoc}
     */
    public function getFormat(): string
    {
        return $this->format;
    }

    /**
     * {@inheritdoc}
     */
    public function getHideProgress(): bool
    {
        return $this->hideProgress;
    }

    /**
     * {@inheritdoc}
     */
    public function getIndent(): string
    {
        return $this->indent;
    }

    /**
     * {@inheritdoc}
     */
    public function getLineEnding(): string
    {
        return $this->lineEnding;
    }

    /**
     * {@inheritdoc}
     */
    public function getName(): string
    {
        return $this->name;
    }

    /**
     * {@inheritdoc}
     */
    public function getPhpExecutable(): ?string
    {
        return $this->phpExecutable;
    }

    /**
     * {@inheritdoc}
     */
    public function getRiskyAllowed(): bool
    {
        return $this->isRiskyAllowed;
    }

    /**
     * {@inheritdoc}
     */
    public function getRules(): array
    {
        return $this->rules;
    }

    /**
     * {@inheritdoc}
     */
    public function getUsingCache(): bool
    {
        return $this->usingCache;
    }

    /**
     * {@inheritdoc}
     */
    public function registerCustomFixers(iterable $fixers): ConfigInterface
    {
        foreach ($fixers as $fixer) {
            $this->addCustomFixer($fixer);
        }

        return $this;
    }

    /**
     * {@inheritdoc}
     */
    public function setCacheFile(string $cacheFile): ConfigInterface
    {
        $this->cacheFile = $cacheFile;

        return $this;
    }

    /**
     * {@inheritdoc}
     */
    public function setFinder(iterable $finder): ConfigInterface
    {
        $this->finder = $finder;

        return $this;
    }

    /**
     * {@inheritdoc}
     */
    public function setFormat(string $format): ConfigInterface
    {
        $this->format = $format;

        return $this;
    }

    /**
     * {@inheritdoc}
     */
    public function setHideProgress(bool $hideProgress): ConfigInterface
    {
        $this->hideProgress = $hideProgress;

        return $this;
    }

    /**
     * {@inheritdoc}
     */
    public function setIndent(string $indent): ConfigInterface
    {
        $this->indent = $indent;

        return $this;
    }

    /**
     * {@inheritdoc}
     */
    public function setLineEnding(string $lineEnding): ConfigInterface
    {
        $this->lineEnding = $lineEnding;

        return $this;
    }

    /**
     * {@inheritdoc}
     */
    public function setPhpExecutable(?string $phpExecutable): ConfigInterface
    {
        $this->phpExecutable = $phpExecutable;

        return $this;
    }

    /**
     * {@inheritdoc}
     */
    public function setRiskyAllowed(bool $isRiskyAllowed): ConfigInterface
    {
        $this->isRiskyAllowed = $isRiskyAllowed;

        return $this;
    }

    /**
     * {@inheritdoc}
     */
    public function setRules(array $rules): ConfigInterface
    {
        $this->rules = $rules;

        return $this;
    }

    /**
     * {@inheritdoc}
     */
    public function setUsingCache(bool $usingCache): ConfigInterface
    {
        $this->usingCache = $usingCache;

        return $this;
    }

    private function addCustomFixer(FixerInterface $fixer): void
    {
        $this->customFixers[] = $fixer;
    }
}<|MERGE_RESOLUTION|>--- conflicted
+++ resolved
@@ -52,13 +52,11 @@
      */
     private $phpExecutable;
 
-<<<<<<< HEAD
-    /**
+    /**
+     * @TODO: 4.0 - update to @PER
+     *
      * @var array<string, array<string, mixed>|bool>
      */
-=======
-    // @TODO: 4.0 - update to @PER
->>>>>>> 61b1663b
     private array $rules = ['@PSR12' => true];
 
     private bool $usingCache = true;
