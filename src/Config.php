--- conflicted
+++ resolved
@@ -23,18 +23,14 @@
  */
 class Config implements ConfigInterface
 {
-<<<<<<< HEAD
+    /**
+     * @var string
+     */
     private $cacheFile = '.php-cs-fixer.cache';
-=======
-    /**
-     * @var string
-     */
-    private $cacheFile = '.php_cs.cache';
 
     /**
      * @var FixerInterface[]
      */
->>>>>>> 99658116
     private $customFixers = [];
 
     /**
@@ -76,19 +72,15 @@
      * @var null|string
      */
     private $phpExecutable;
-<<<<<<< HEAD
+
+    /**
+     * @var array
+     */
     private $rules = ['@PSR12' => true];
-=======
-
-    /**
-     * @var array
-     */
-    private $rules = ['@PSR2' => true];
 
     /**
      * @var bool
      */
->>>>>>> 99658116
     private $usingCache = true;
 
     public function __construct(string $name = 'default')
