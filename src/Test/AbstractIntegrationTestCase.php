<?php

/*
 * This file is part of PHP CS Fixer.
 *
 * (c) Fabien Potencier <fabien@symfony.com>
 *     Dariusz Rumiński <dariusz.ruminski@gmail.com>
 *
 * This source file is subject to the MIT license that is bundled
 * with this source code in the file LICENSE.
 */

namespace PhpCsFixer\Test;

use PhpCsFixer\Tests\Test\AbstractIntegrationTestCase as BaseAbstractIntegrationTestCase;

/**
 * @TODO 3.0 While removing, `gecko-packages/gecko-php-unit` shall be moved from `require` to `require-dev` and removed from `.composer-require-checker.json`.
 * @TODO 3.0 While removing, remove from `.composer-require-checker.json`.
<<<<<<< HEAD
 *
 * @deprecated since v2.4
=======
 * @TODO 3.0 While removing, remove loading `tests/Test` from `autoload` section of `composer.json`.
>>>>>>> ce3ffdfa
 */
abstract class AbstractIntegrationTestCase extends BaseAbstractIntegrationTestCase
{
    public function __construct()
    {
        @trigger_error(
            sprintf(
                'The "%s" class is deprecated. You should stop using it, as it will be removed in 3.0 version.',
                __CLASS__
            ),
            E_USER_DEPRECATED
        );
    }
}<|MERGE_RESOLUTION|>--- conflicted
+++ resolved
@@ -17,12 +17,9 @@
 /**
  * @TODO 3.0 While removing, `gecko-packages/gecko-php-unit` shall be moved from `require` to `require-dev` and removed from `.composer-require-checker.json`.
  * @TODO 3.0 While removing, remove from `.composer-require-checker.json`.
-<<<<<<< HEAD
+ * @TODO 3.0 While removing, remove loading `tests/Test` from `autoload` section of `composer.json`.
  *
  * @deprecated since v2.4
-=======
- * @TODO 3.0 While removing, remove loading `tests/Test` from `autoload` section of `composer.json`.
->>>>>>> ce3ffdfa
  */
 abstract class AbstractIntegrationTestCase extends BaseAbstractIntegrationTestCase
 {
