<?php

declare(strict_types=1);

/*
 * This file is part of PHP CS Fixer.
 *
 * (c) Fabien Potencier <fabien@symfony.com>
 *     Dariusz Rumiński <dariusz.ruminski@gmail.com>
 *
 * This source file is subject to the MIT license that is bundled
 * with this source code in the file LICENSE.
 */

namespace PhpCsFixer;

use PhpCsFixer\DocBlock\Annotation;
use PhpCsFixer\DocBlock\DocBlock;
use PhpCsFixer\DocBlock\TypeExpression;
use PhpCsFixer\Tokenizer\Token;
use PhpCsFixer\Tokenizer\Tokens;

/**
 * This abstract fixer provides a base for fixers to fix types in PHPDoc.
 *
 * @author Graham Campbell <hello@gjcampbell.co.uk>
 *
 * @internal
 */
abstract class AbstractPhpdocTypesFixer extends AbstractFixer
{
<<<<<<< HEAD
    /**
     * The annotation tags search inside.
     *
     * @var non-empty-list<string>
     */
    protected array $tags = Annotation::TAGS_WITH_TYPES;

=======
>>>>>>> fe0cefc6
    public function isCandidate(Tokens $tokens): bool
    {
        return $tokens->isTokenKindFound(\T_DOC_COMMENT);
    }

    protected function applyFix(\SplFileInfo $file, Tokens $tokens): void
    {
        foreach ($tokens as $index => $token) {
            if (!$token->isGivenKind(\T_DOC_COMMENT)) {
                continue;
            }

            $doc = new DocBlock($token->getContent());
            $annotations = $doc->getAnnotationsOfType(Annotation::TAGS_WITH_TYPES);

            if (0 === \count($annotations)) {
                continue;
            }

            foreach ($annotations as $annotation) {
                $this->fixType($annotation);
            }

            $tokens[$index] = new Token([\T_DOC_COMMENT, $doc->getContent()]);
        }
    }

    /**
     * Actually normalize the given type.
     */
    abstract protected function normalize(string $type): string;

    /**
     * Fix the type at the given line.
     *
     * We must be super careful not to modify parts of words.
     *
     * This will be nicely handled behind the scenes for us by the annotation class.
     */
    private function fixType(Annotation $annotation): void
    {
        $typeExpression = $annotation->getTypeExpression();

        if (null === $typeExpression) {
            return;
        }

        $newTypeExpression = $typeExpression->mapTypes(function (TypeExpression $type) {
            if (!$type->isCompositeType()) {
                $value = $this->normalize($type->toString());

                return new TypeExpression($value, null, []);
            }

            return $type;
        });

        $annotation->setTypes([$newTypeExpression->toString()]);
    }
}<|MERGE_RESOLUTION|>--- conflicted
+++ resolved
@@ -29,16 +29,6 @@
  */
 abstract class AbstractPhpdocTypesFixer extends AbstractFixer
 {
-<<<<<<< HEAD
-    /**
-     * The annotation tags search inside.
-     *
-     * @var non-empty-list<string>
-     */
-    protected array $tags = Annotation::TAGS_WITH_TYPES;
-
-=======
->>>>>>> fe0cefc6
     public function isCandidate(Tokens $tokens): bool
     {
         return $tokens->isTokenKindFound(\T_DOC_COMMENT);
