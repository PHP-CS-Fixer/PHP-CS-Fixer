<?php

/*
 * This file is part of PHP CS Fixer.
 *
 * (c) Fabien Potencier <fabien@symfony.com>
 *     Dariusz Rumiński <dariusz.ruminski@gmail.com>
 *
 * This source file is subject to the MIT license that is bundled
 * with this source code in the file LICENSE.
 */

namespace PhpCsFixer;

use PhpCsFixer\ConfigurationException\InvalidFixerConfigurationException;
use PhpCsFixer\Fixer\ConfigurableFixerInterface;
use PhpCsFixer\Fixer\FixerInterface;
use PhpCsFixer\Fixer\WhitespacesAwareFixerInterface;
use Symfony\Component\Finder\Finder as SymfonyFinder;

/**
 * Class provides a way to create a group of fixers.
 *
 * Fixers may be registered (made the factory aware of them) by
 * registering a custom fixer and default, built in fixers.
 * Then, one can attach Config instance to fixer instances.
 *
 * Finally factory creates a ready to use group of fixers.
 *
 * @author Dariusz Rumiński <dariusz.ruminski@gmail.com>
 *
 * @internal
 */
final class FixerFactory
{
    /**
     * @var FixerNameValidator
     */
    private $nameValidator;

    /**
     * @var FixerInterface[]
     */
    private $fixers = [];

    /**
     * @var FixerInterface[] Associative array of fixers with names as keys
     */
    private $fixersByName = [];

    public function __construct()
    {
        $this->nameValidator = new FixerNameValidator();
    }

    /**
     * Create instance.
     *
     * @return FixerFactory
     */
    public static function create()
    {
        return new self();
    }

    public function setWhitespacesConfig(WhitespacesFixerConfig $config)
    {
        foreach ($this->fixers as $fixer) {
            if ($fixer instanceof WhitespacesAwareFixerInterface) {
                $fixer->setWhitespacesConfig($config);
            }
        }

        return $this;
    }

    /**
     * @return FixerInterface[]
     */
    public function getFixers()
    {
        $this->sortFixers();

        return $this->fixers;
    }

    /**
     * @return $this
     */
    public function registerBuiltInFixers()
    {
        static $builtInFixers = null;

        if (null === $builtInFixers) {
            $builtInFixers = [];

            foreach (SymfonyFinder::create()->files()->in(__DIR__.'/Fixer') as $file) {
                $relativeNamespace = $file->getRelativePath();
                $fixerClass = 'PhpCsFixer\\Fixer\\'.($relativeNamespace ? $relativeNamespace.'\\' : '').$file->getBasename('.php');
                if ('Fixer' === substr($fixerClass, -5)) {
                    $builtInFixers[] = $fixerClass;
                }
            }
        }

        foreach ($builtInFixers as $class) {
            $this->registerFixer(new $class(), false);
        }

        return $this;
    }

    /**
     * @param FixerInterface[] $fixers
     *
     * @return $this
     */
    public function registerCustomFixers(array $fixers)
    {
        foreach ($fixers as $fixer) {
            $this->registerFixer($fixer, true);
        }

        return $this;
    }

    /**
     * @param FixerInterface $fixer
     * @param bool           $isCustom
     *
     * @return $this
     */
    public function registerFixer(FixerInterface $fixer, $isCustom)
    {
        $name = $fixer->getName();

        if (isset($this->fixersByName[$name])) {
            throw new \UnexpectedValueException(sprintf('Fixer named "%s" is already registered.', $name));
        }

        if (!$this->nameValidator->isValid($name, $isCustom)) {
            throw new \UnexpectedValueException(sprintf('Fixer named "%s" has invalid name.', $name));
        }

        $this->fixers[] = $fixer;
        $this->fixersByName[$name] = $fixer;

        return $this;
    }

    /**
     * Apply RuleSet on fixers to filter out all unwanted fixers.
     *
     * @param RuleSetInterface $ruleSet
     *
     * @return $this
     */
    public function useRuleSet(RuleSetInterface $ruleSet)
    {
        $fixers = [];
        $fixersByName = [];
        $fixerConflicts = [];

        $fixerNames = array_keys($ruleSet->getRules());
        foreach ($fixerNames as $name) {
            if (!array_key_exists($name, $this->fixersByName)) {
                throw new \UnexpectedValueException(sprintf('Rule "%s" does not exist.', $name));
            }

            $fixer = $this->fixersByName[$name];

            $config = $ruleSet->getRuleConfiguration($name);
            if (null !== $config) {
                if ($fixer instanceof ConfigurableFixerInterface) {
                    if (!is_array($config) || !count($config)) {
                        throw new InvalidFixerConfigurationException($fixer->getName(), 'Configuration must be an array and may not be empty.');
                    }

                    $fixer->configure($config);
                } else {
                    throw new InvalidFixerConfigurationException($fixer->getName(), 'Is not configurable.');
                }
            }

            $fixers[] = $fixer;
            $fixersByName[$name] = $fixer;

            $conflicts = array_intersect($this->getFixersConflicts($fixer), $fixerNames);
            if (count($conflicts) > 0) {
                $fixerConflicts[$name] = $conflicts;
            }
        }

        if (count($fixerConflicts) > 0) {
            throw new \UnexpectedValueException($this->generateConflictMessage($fixerConflicts));
        }

        $this->fixers = $fixers;
        $this->fixersByName = $fixersByName;

        return $this;
    }

    /**
     * Check if fixer exists.
     *
     * @param string $name
     *
     * @return bool
     */
    public function hasRule($name)
    {
        return isset($this->fixersByName[$name]);
    }

    /**
     * Sort fixers by their priorities.
     */
    private function sortFixers()
    {
        // Schwartzian transform is used to improve the efficiency and avoid
        // `usort(): Array was modified by the user comparison function` warning for mocked objects.

<<<<<<< HEAD
        $this->fixers = Utils::stableSort(
            $this->fixers,
            function (FixerInterface $fixer) {
                return $fixer->getPriority();
            },
            function ($a, $b) {
                return Utils::cmpInt($b, $a);
            }
        );

        return $this;
=======
        $data = array_map(function (FixerInterface $fixer) {
            return [$fixer, $fixer->getPriority()];
        }, $this->fixers);

        usort($data, function (array $a, array $b) {
            return Utils::cmpInt($b[1], $a[1]);
        });

        $this->fixers = array_map(function (array $item) {
            return $item[0];
        }, $data);
>>>>>>> 311e5d80
    }

    /**
     * @param FixerInterface $fixer
     *
     * @return null|string[]
     */
    private function getFixersConflicts(FixerInterface $fixer)
    {
        static $conflictMap = [
            'no_blank_lines_before_namespace' => ['single_blank_line_before_namespace'],
        ];

        $fixerName = $fixer->getName();

        return array_key_exists($fixerName, $conflictMap) ? $conflictMap[$fixerName] : [];
    }

    /**
     * @param array<string, string[]> $fixerConflicts
     *
     * @return string
     */
    private function generateConflictMessage(array $fixerConflicts)
    {
        $message = 'Rule contains conflicting fixers:';
        $report = [];
        foreach ($fixerConflicts as $fixer => $fixers) {
            // filter mutual conflicts
            $report[$fixer] = array_filter(
                $fixers,
                function ($candidate) use ($report, $fixer) {
                    return !array_key_exists($candidate, $report) || !in_array($fixer, $report[$candidate], true);
                }
            );

            if (count($report[$fixer]) > 0) {
                $message .= sprintf("\n- \"%s\" with \"%s\"", $fixer, implode('", "', $report[$fixer]));
            }
        }

        return $message;
    }
}<|MERGE_RESOLUTION|>--- conflicted
+++ resolved
@@ -221,7 +221,6 @@
         // Schwartzian transform is used to improve the efficiency and avoid
         // `usort(): Array was modified by the user comparison function` warning for mocked objects.
 
-<<<<<<< HEAD
         $this->fixers = Utils::stableSort(
             $this->fixers,
             function (FixerInterface $fixer) {
@@ -231,21 +230,6 @@
                 return Utils::cmpInt($b, $a);
             }
         );
-
-        return $this;
-=======
-        $data = array_map(function (FixerInterface $fixer) {
-            return [$fixer, $fixer->getPriority()];
-        }, $this->fixers);
-
-        usort($data, function (array $a, array $b) {
-            return Utils::cmpInt($b[1], $a[1]);
-        });
-
-        $this->fixers = array_map(function (array $item) {
-            return $item[0];
-        }, $data);
->>>>>>> 311e5d80
     }
 
     /**
