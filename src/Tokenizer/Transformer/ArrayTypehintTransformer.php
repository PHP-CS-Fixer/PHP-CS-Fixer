--- conflicted
+++ resolved
@@ -55,11 +55,7 @@
         $nextToken = $tokens[$nextIndex];
 
         if (!$nextToken->equals('(')) {
-<<<<<<< HEAD
-            $token->override([CT::T_ARRAY_TYPEHINT, $token->getContent()]);
-=======
-            $tokens[$index] = new Token(array(CT::T_ARRAY_TYPEHINT, $token->getContent()));
->>>>>>> 5e3be858
+            $tokens[$index] = new Token([CT::T_ARRAY_TYPEHINT, $token->getContent()]);
         }
     }
 }