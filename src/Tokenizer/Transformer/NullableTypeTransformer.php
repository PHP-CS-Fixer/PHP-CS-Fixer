--- conflicted
+++ resolved
@@ -63,13 +63,8 @@
         $prevIndex = $tokens->getPrevMeaningfulToken($index);
         $prevToken = $tokens[$prevIndex];
 
-<<<<<<< HEAD
         if ($prevToken->equalsAny(['(', ',', [CT::T_TYPE_COLON]])) {
-            $token->override([CT::T_NULLABLE_TYPE, '?']);
-=======
-        if ($prevToken->equalsAny(array('(', ',', array(CT::T_TYPE_COLON)))) {
-            $tokens[$index] = new Token(array(CT::T_NULLABLE_TYPE, '?'));
->>>>>>> 5e3be858
+            $tokens[$index] = new Token([CT::T_NULLABLE_TYPE, '?']);
         }
     }
 }