--- conflicted
+++ resolved
@@ -44,6 +44,9 @@
         [T_STATIC],
         [T_CONST],
         [FCT::T_READONLY],
+        [FCT::T_PRIVATE_SET],
+        [FCT::T_PROTECTED_SET],
+        [FCT::T_PUBLIC_SET],
     ];
 
     public function getPriority(): int
@@ -63,37 +66,6 @@
             return;
         }
 
-<<<<<<< HEAD
-        static $types;
-
-        if (null === $types) {
-            $types = [
-                '(',
-                ',',
-                [CT::T_TYPE_COLON],
-                [CT::T_CONSTRUCTOR_PROPERTY_PROMOTION_PUBLIC],
-                [CT::T_CONSTRUCTOR_PROPERTY_PROMOTION_PROTECTED],
-                [CT::T_CONSTRUCTOR_PROPERTY_PROMOTION_PRIVATE],
-                [CT::T_ATTRIBUTE_CLOSE],
-                [T_PRIVATE],
-                [T_PROTECTED],
-                [T_PUBLIC],
-                [T_VAR],
-                [T_STATIC],
-                [T_CONST],
-            ];
-
-            if (\defined('T_READONLY')) { // @TODO: drop condition when PHP 8.1+ is required
-                $types[] = [T_READONLY];
-            }
-
-            if (\defined('T_PRIVATE_SET')) { // @TODO: drop condition when PHP 8.4+ is required
-                array_push($types, [T_PRIVATE_SET], [T_PROTECTED_SET], [T_PUBLIC_SET]);
-            }
-        }
-
-=======
->>>>>>> 4c391eac
         $prevIndex = $tokens->getPrevMeaningfulToken($index);
 
         if ($tokens[$prevIndex]->equalsAny(self::TYPES)) {
