<?php

declare(strict_types=1);

/*
 * This file is part of PHP CS Fixer.
 *
 * (c) Fabien Potencier <fabien@symfony.com>
 *     Dariusz Rumiński <dariusz.ruminski@gmail.com>
 *
 * This source file is subject to the MIT license that is bundled
 * with this source code in the file LICENSE.
 */

namespace PhpCsFixer\Tokenizer\Transformer;

use PhpCsFixer\Tokenizer\AbstractTransformer;
use PhpCsFixer\Tokenizer\CT;
use PhpCsFixer\Tokenizer\Token;
use PhpCsFixer\Tokenizer\Tokens;

/**
 * Transform discriminate overloaded curly braces tokens.
 *
 * Performed transformations:
 * - closing `}` for T_CURLY_OPEN into CT::T_CURLY_CLOSE,
 * - closing `}` for T_DOLLAR_OPEN_CURLY_BRACES into CT::T_DOLLAR_CLOSE_CURLY_BRACES,
 * - in `$foo->{$bar}` into CT::T_DYNAMIC_PROP_BRACE_OPEN and CT::T_DYNAMIC_PROP_BRACE_CLOSE,
 * - in `${$foo}` into CT::T_DYNAMIC_VAR_BRACE_OPEN and CT::T_DYNAMIC_VAR_BRACE_CLOSE,
 * - in `$array{$index}` into CT::T_ARRAY_INDEX_CURLY_BRACE_OPEN and CT::T_ARRAY_INDEX_CURLY_BRACE_CLOSE,
 * - in `use some\a\{ClassA, ClassB, ClassC as C}` into CT::T_GROUP_IMPORT_BRACE_OPEN, CT::T_GROUP_IMPORT_BRACE_CLOSE,
 * - in `class PropertyHooks { public string $bar _{_ set(string $value) { } _}_` into CT::T_PROPERTY_HOOK_BRACE_OPEN, CT::T_PROPERTY_HOOK_BRACE_CLOSE.
 *
 * @author Dariusz Rumiński <dariusz.ruminski@gmail.com>
 *
 * @internal
 */
final class BraceTransformer extends AbstractTransformer
{
    public function getRequiredPhpVersionId(): int
    {
        return 5_00_00;
    }

    public function process(Tokens $tokens, Token $token, int $index): void
    {
        $this->transformIntoCurlyCloseBrace($tokens, $index);
        $this->transformIntoDollarCloseBrace($tokens, $index);
        $this->transformIntoDynamicPropBraces($tokens, $index);
        $this->transformIntoDynamicVarBraces($tokens, $index);
        $this->transformIntoPropertyHookBraces($tokens, $index);
        $this->transformIntoCurlyIndexBraces($tokens, $index);
        $this->transformIntoGroupUseBraces($tokens, $index);
        $this->transformIntoDynamicClassConstantFetchBraces($tokens, $index);
    }

    public function getCustomTokens(): array
    {
        return [
            CT::T_CURLY_CLOSE,
            CT::T_DOLLAR_CLOSE_CURLY_BRACES,
            CT::T_DYNAMIC_PROP_BRACE_OPEN,
            CT::T_DYNAMIC_PROP_BRACE_CLOSE,
            CT::T_DYNAMIC_VAR_BRACE_OPEN,
            CT::T_DYNAMIC_VAR_BRACE_CLOSE,
            CT::T_ARRAY_INDEX_CURLY_BRACE_OPEN,
            CT::T_ARRAY_INDEX_CURLY_BRACE_CLOSE,
            CT::T_GROUP_IMPORT_BRACE_OPEN,
            CT::T_GROUP_IMPORT_BRACE_CLOSE,
            CT::T_DYNAMIC_CLASS_CONSTANT_FETCH_CURLY_BRACE_OPEN,
            CT::T_DYNAMIC_CLASS_CONSTANT_FETCH_CURLY_BRACE_CLOSE,
            CT::T_PROPERTY_HOOK_BRACE_OPEN,
            CT::T_PROPERTY_HOOK_BRACE_CLOSE,
        ];
    }

    /**
     * Transform closing `}` for T_CURLY_OPEN into CT::T_CURLY_CLOSE.
     *
     * This should be done at very beginning of curly braces transformations.
     */
    private function transformIntoCurlyCloseBrace(Tokens $tokens, int $index): void
    {
        $token = $tokens[$index];

        if (!$token->isGivenKind(T_CURLY_OPEN)) {
            return;
        }

        $level = 1;

        do {
            ++$index;

            if ($tokens[$index]->equals('{') || $tokens[$index]->isGivenKind(T_CURLY_OPEN)) { // we count all kind of {
                ++$level;
            } elseif ($tokens[$index]->equals('}')) { // we count all kind of }
                --$level;
            }
        } while (0 < $level);

        $tokens[$index] = new Token([CT::T_CURLY_CLOSE, '}']);
    }

    private function transformIntoDollarCloseBrace(Tokens $tokens, int $index): void
    {
        $token = $tokens[$index];

        if ($token->isGivenKind(T_DOLLAR_OPEN_CURLY_BRACES)) {
            $nextIndex = $tokens->getNextTokenOfKind($index, ['}']);
            $tokens[$nextIndex] = new Token([CT::T_DOLLAR_CLOSE_CURLY_BRACES, '}']);
        }
    }

    private function transformIntoDynamicPropBraces(Tokens $tokens, int $index): void
    {
        $token = $tokens[$index];

        if (!$token->isObjectOperator()) {
            return;
        }

        if (!$tokens[$index + 1]->equals('{')) {
            return;
        }

        $openIndex = $index + 1;
        $closeIndex = $this->naivelyFindCurlyBlockEnd($tokens, $openIndex);

        $tokens[$openIndex] = new Token([CT::T_DYNAMIC_PROP_BRACE_OPEN, '{']);
        $tokens[$closeIndex] = new Token([CT::T_DYNAMIC_PROP_BRACE_CLOSE, '}']);
    }

    private function transformIntoDynamicVarBraces(Tokens $tokens, int $index): void
    {
        $token = $tokens[$index];

        if (!$token->equals('$')) {
            return;
        }

        $openIndex = $tokens->getNextMeaningfulToken($index);

        if (null === $openIndex) {
            return;
        }

        $openToken = $tokens[$openIndex];

        if (!$openToken->equals('{')) {
            return;
        }

        $closeIndex = $this->naivelyFindCurlyBlockEnd($tokens, $openIndex);

        $tokens[$openIndex] = new Token([CT::T_DYNAMIC_VAR_BRACE_OPEN, '{']);
        $tokens[$closeIndex] = new Token([CT::T_DYNAMIC_VAR_BRACE_CLOSE, '}']);
    }

    private function transformIntoPropertyHookBraces(Tokens $tokens, int $index): void
    {
<<<<<<< HEAD
        // as $arr{index} is illegal since 8.0
        if (\PHP_VERSION_ID >= 8_00_00) {
            return;
        }

=======
        if (\PHP_VERSION_ID < 8_04_00) {
            return; // @TODO: drop condition when PHP 8.4+ is required or majority of the users are using 8.4+
        }

        $token = $tokens[$index];

        if (!$token->equals('{')) {
            return;
        }

        $nextIndex = $tokens->getNextMeaningfulToken($index);

        // @TODO: drop condition when PHP 8.0+ is required
        if (\defined('T_ATTRIBUTE')) {
            // skip attributes
            while ($tokens[$nextIndex]->isGivenKind(T_ATTRIBUTE)) {
                $nextIndex = $tokens->findBlockEnd(Tokens::BLOCK_TYPE_ATTRIBUTE, $nextIndex);
                $nextIndex = $tokens->getNextMeaningfulToken($nextIndex);
            }
        }

        if (!$tokens[$nextIndex]->equalsAny([
            [T_STRING, 'get'],
            [T_STRING, 'set'],
        ])) {
            return;
        }

        $closeIndex = $this->naivelyFindCurlyBlockEnd($tokens, $index);

        $tokens[$index] = new Token([CT::T_PROPERTY_HOOK_BRACE_OPEN, '{']);
        $tokens[$closeIndex] = new Token([CT::T_PROPERTY_HOOK_BRACE_CLOSE, '}']);
    }

    private function transformIntoCurlyIndexBraces(Tokens $tokens, int $index): void
    {
        $token = $tokens[$index];

>>>>>>> a3726ef8
        if (!$token->equals('{')) {
            return;
        }

        $prevIndex = $tokens->getPrevMeaningfulToken($index);

        if (!$tokens[$prevIndex]->equalsAny([
            [T_STRING],
            [T_VARIABLE],
            [CT::T_ARRAY_INDEX_CURLY_BRACE_CLOSE],
            ']',
            ')',
        ])) {
            return;
        }

        if (
            $tokens[$prevIndex]->isGivenKind(T_STRING)
            && !$tokens[$tokens->getPrevMeaningfulToken($prevIndex)]->isObjectOperator()
        ) {
            return;
        }

        if (
            $tokens[$prevIndex]->equals(')')
            && !$tokens[$tokens->getPrevMeaningfulToken(
                $tokens->findBlockStart(Tokens::BLOCK_TYPE_PARENTHESIS_BRACE, $prevIndex)
            )]->isGivenKind(T_ARRAY)
        ) {
            return;
        }

        $closeIndex = $this->naivelyFindCurlyBlockEnd($tokens, $index);

        $tokens[$index] = new Token([CT::T_ARRAY_INDEX_CURLY_BRACE_OPEN, '{']);
        $tokens[$closeIndex] = new Token([CT::T_ARRAY_INDEX_CURLY_BRACE_CLOSE, '}']);
    }

    private function transformIntoGroupUseBraces(Tokens $tokens, int $index): void
    {
        $token = $tokens[$index];

        if (!$token->equals('{')) {
            return;
        }

        $prevIndex = $tokens->getPrevMeaningfulToken($index);

        if (!$tokens[$prevIndex]->isGivenKind(T_NS_SEPARATOR)) {
            return;
        }

        $closeIndex = $this->naivelyFindCurlyBlockEnd($tokens, $index);

        $tokens[$index] = new Token([CT::T_GROUP_IMPORT_BRACE_OPEN, '{']);
        $tokens[$closeIndex] = new Token([CT::T_GROUP_IMPORT_BRACE_CLOSE, '}']);
    }

    private function transformIntoDynamicClassConstantFetchBraces(Tokens $tokens, int $index): void
    {
        if (\PHP_VERSION_ID < 8_03_00) {
            return; // @TODO: drop condition when PHP 8.3+ is required or majority of the users are using 8.3+
        }

        $token = $tokens[$index];

        if (!$token->equals('{')) {
            return;
        }

        $prevMeaningfulTokenIndex = $tokens->getPrevMeaningfulToken($index);

        while (!$tokens[$prevMeaningfulTokenIndex]->isGivenKind(T_DOUBLE_COLON)) {
            if (!$tokens[$prevMeaningfulTokenIndex]->equals(')')) {
                return;
            }

            $prevMeaningfulTokenIndex = $tokens->findBlockStart(Tokens::BLOCK_TYPE_PARENTHESIS_BRACE, $prevMeaningfulTokenIndex);
            $prevMeaningfulTokenIndex = $tokens->getPrevMeaningfulToken($prevMeaningfulTokenIndex);

            if (!$tokens[$prevMeaningfulTokenIndex]->equals('}')) {
                return;
            }

            $prevMeaningfulTokenIndex = $tokens->findBlockStart(Tokens::BLOCK_TYPE_CURLY_BRACE, $prevMeaningfulTokenIndex);
            $prevMeaningfulTokenIndex = $tokens->getPrevMeaningfulToken($prevMeaningfulTokenIndex);
        }

        $closeIndex = $this->naivelyFindCurlyBlockEnd($tokens, $index);
        $nextMeaningfulTokenIndexAfterCloseIndex = $tokens->getNextMeaningfulToken($closeIndex);

        if (!$tokens[$nextMeaningfulTokenIndexAfterCloseIndex]->equalsAny([';', [T_CLOSE_TAG], [T_DOUBLE_COLON]])) {
            return;
        }

        $tokens[$index] = new Token([CT::T_DYNAMIC_CLASS_CONSTANT_FETCH_CURLY_BRACE_OPEN, '{']);
        $tokens[$closeIndex] = new Token([CT::T_DYNAMIC_CLASS_CONSTANT_FETCH_CURLY_BRACE_CLOSE, '}']);
    }

    /**
     * We do not want to rely on `$tokens->findBlockEnd(Tokens::BLOCK_TYPE_CURLY_BRACE, $index)` here,
     * as it relies on block types that are assuming that `}` tokens are already transformed to Custom Tokens that are allowing to distinguish different block types.
     * As we are just about to transform `{` and `}` into Custom Tokens by this transformer, thus we need to compare those tokens manually by content without using `Tokens::findBlockEnd`.
     */
    private function naivelyFindCurlyBlockEnd(Tokens $tokens, int $startIndex): int
    {
        if (!$tokens->offsetExists($startIndex)) {
            throw new \OutOfBoundsException(\sprintf('Unavailable index: "%s".', $startIndex));
        }

        if ('{' !== $tokens[$startIndex]->getContent()) {
            throw new \InvalidArgumentException(\sprintf('Wrong start index: "%s".', $startIndex));
        }

        $blockLevel = 1;
        $endIndex = $tokens->count() - 1;
        for ($index = $startIndex + 1; $index !== $endIndex; ++$index) {
            $token = $tokens[$index];

            if ('{' === $token->getContent()) {
                ++$blockLevel;

                continue;
            }

            if ('}' === $token->getContent()) {
                --$blockLevel;

                if (0 === $blockLevel) {
                    if (!$token->equals('}')) {
                        throw new \UnexpectedValueException(\sprintf('Detected block end for index: "%s" was already transformed into other token type: "%s".', $startIndex, $token->getName()));
                    }

                    return $index;
                }
            }
        }

        throw new \UnexpectedValueException(\sprintf('Missing block end for index: "%s".', $startIndex));
    }
}<|MERGE_RESOLUTION|>--- conflicted
+++ resolved
@@ -159,13 +159,6 @@
 
     private function transformIntoPropertyHookBraces(Tokens $tokens, int $index): void
     {
-<<<<<<< HEAD
-        // as $arr{index} is illegal since 8.0
-        if (\PHP_VERSION_ID >= 8_00_00) {
-            return;
-        }
-
-=======
         if (\PHP_VERSION_ID < 8_04_00) {
             return; // @TODO: drop condition when PHP 8.4+ is required or majority of the users are using 8.4+
         }
@@ -202,9 +195,13 @@
 
     private function transformIntoCurlyIndexBraces(Tokens $tokens, int $index): void
     {
-        $token = $tokens[$index];
-
->>>>>>> a3726ef8
+        // as $arr{index} is illegal since 8.0
+        if (\PHP_VERSION_ID >= 8_00_00) {
+            return;
+        }
+
+        $token = $tokens[$index];
+
         if (!$token->equals('{')) {
             return;
         }
