--- conflicted
+++ resolved
@@ -55,11 +55,7 @@
         $nextToken = $tokens[$nextIndex];
 
         if ($nextToken->isGivenKind(T_NS_SEPARATOR)) {
-<<<<<<< HEAD
-            $token->override([CT::T_NAMESPACE_OPERATOR, $token->getContent()]);
-=======
-            $tokens[$index] = new Token(array(CT::T_NAMESPACE_OPERATOR, $token->getContent()));
->>>>>>> 5e3be858
+            $tokens[$index] = new Token([CT::T_NAMESPACE_OPERATOR, $token->getContent()]);
         }
     }
 }