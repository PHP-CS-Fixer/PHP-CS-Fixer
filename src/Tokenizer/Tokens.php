--- conflicted
+++ resolved
@@ -440,66 +440,7 @@
      */
     public function findBlockEnd($type, $searchIndex, $findEnd = true)
     {
-<<<<<<< HEAD
-        $blockEdgeDefinitions = self::getBlockEdgeDefinitions();
-
-        if (!isset($blockEdgeDefinitions[$type])) {
-            throw new \InvalidArgumentException(sprintf('Invalid param type: %s.', $type));
-        }
-
-        if (!self::isLegacyMode() && isset($this->blockEndCache[$searchIndex])) {
-            return $this->blockEndCache[$searchIndex];
-        }
-
-        $startEdge = $blockEdgeDefinitions[$type]['start'];
-        $endEdge = $blockEdgeDefinitions[$type]['end'];
-        $startIndex = $searchIndex;
-        $endIndex = $this->count() - 1;
-        $indexOffset = 1;
-
-        if (!$findEnd) {
-            list($startEdge, $endEdge) = [$endEdge, $startEdge];
-            $indexOffset = -1;
-            $endIndex = 0;
-        }
-
-        if (!$this[$startIndex]->equals($startEdge)) {
-            throw new \InvalidArgumentException(sprintf('Invalid param $startIndex - not a proper block %s.', $findEnd ? 'start' : 'end'));
-        }
-
-        $blockLevel = 0;
-
-        for ($index = $startIndex; $index !== $endIndex; $index += $indexOffset) {
-            $token = $this[$index];
-
-            if ($token->equals($startEdge)) {
-                ++$blockLevel;
-
-                continue;
-            }
-
-            if ($token->equals($endEdge)) {
-                --$blockLevel;
-
-                if (0 === $blockLevel) {
-                    break;
-                }
-
-                continue;
-            }
-        }
-
-        if (!$this[$index]->equals($endEdge)) {
-            throw new \UnexpectedValueException(sprintf('Missing block %s.', $findEnd ? 'end' : 'start'));
-        }
-
-        $this->blockEndCache[$startIndex] = $index;
-        $this->blockEndCache[$index] = $startIndex;
-
-        return $index;
-=======
         return $this->findOppositeBlockEdge($type, $searchIndex, $findEnd);
->>>>>>> abd57e56
     }
 
     /**
@@ -1299,6 +1240,10 @@
             throw new \InvalidArgumentException(sprintf('Invalid param type: %s.', $type));
         }
 
+        if (!self::isLegacyMode() && isset($this->blockEndCache[$searchIndex])) {
+            return $this->blockEndCache[$searchIndex];
+        }
+
         $startEdge = $blockEdgeDefinitions[$type]['start'];
         $endEdge = $blockEdgeDefinitions[$type]['end'];
         $startIndex = $searchIndex;
@@ -1306,7 +1251,7 @@
         $indexOffset = 1;
 
         if (!$findEnd) {
-            list($startEdge, $endEdge) = array($endEdge, $startEdge);
+            list($startEdge, $endEdge) = [$endEdge, $startEdge];
             $indexOffset = -1;
             $endIndex = 0;
         }
@@ -1340,6 +1285,9 @@
         if (!$this[$index]->equals($endEdge)) {
             throw new \UnexpectedValueException(sprintf('Missing block %s.', $findEnd ? 'end' : 'start'));
         }
+
+        $this->blockEndCache[$startIndex] = $index;
+        $this->blockEndCache[$index] = $startIndex;
 
         return $index;
     }
