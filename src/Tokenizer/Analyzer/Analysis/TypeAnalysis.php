--- conflicted
+++ resolved
@@ -21,41 +21,6 @@
  */
 final class TypeAnalysis
 {
-<<<<<<< HEAD
-=======
-    /**
-     * This list contains soft and hard reserved types that can be used or will be used by PHP at some point.
-     *
-     * More info:
-     *
-     * @var list<string>
-     *
-     * @see https://php.net/manual/en/functions.arguments.php#functions.arguments.type-declaration.types
-     * @see https://php.net/manual/en/reserved.other-reserved-words.php
-     */
-    private const RESERVED_TYPES = [
-        'array',
-        'bool',
-        'callable',
-        'false',
-        'float',
-        'int',
-        'iterable',
-        'list',
-        'mixed',
-        'never',
-        'null',
-        'object',
-        'parent',
-        'resource',
-        'self',
-        'static',
-        'string',
-        'true',
-        'void',
-    ];
-
->>>>>>> 6afc55b6
     private string $name;
 
     private ?int $startIndex;
