<?php

/*
 * This file is part of PHP CS Fixer.
 *
 * (c) Fabien Potencier <fabien@symfony.com>
 *     Dariusz Rumiński <dariusz.ruminski@gmail.com>
 *
 * This source file is subject to the MIT license that is bundled
 * with this source code in the file LICENSE.
 */

namespace PhpCsFixer\Tokenizer;

/**
 * Analyzer of Tokens collection.
 *
 * Its role is to provide the ability to analyze collection.
 *
 * @author Dariusz Rumiński <dariusz.ruminski@gmail.com>
 * @author Gregor Harlan <gharlan@web.de>
 *
 * @internal
 */
final class TokensAnalyzer
{
    /**
     * Tokens collection instance.
     *
     * @var Tokens
     */
    private $tokens;

    public function __construct(Tokens $tokens)
    {
        $this->tokens = $tokens;
    }

    /**
     * Get indexes of methods and properties in classy code (classes, interfaces and traits).
     *
     * @return array[]
     */
    public function getClassyElements()
    {
        $this->tokens->rewind();

        return $this->findClassyElements($this->tokens, 0);
    }

    /**
     * Get indexes of namespace uses.
     *
     * @param bool $perNamespace Return namespace uses per namespace
     *
     * @return array|array[]
     */
    public function getImportUseIndexes($perNamespace = false)
    {
        $tokens = $this->tokens;

        $tokens->rewind();

        $uses = [];
        $namespaceIndex = 0;

        for ($index = 0, $limit = $tokens->count(); $index < $limit; ++$index) {
            $token = $tokens[$index];

            if ($token->isGivenKind(T_NAMESPACE)) {
                $nextTokenIndex = $tokens->getNextTokenOfKind($index, [';', '{']);
                $nextToken = $tokens[$nextTokenIndex];

                if ($nextToken->equals('{')) {
                    $index = $nextTokenIndex;
                }

                if ($perNamespace) {
                    ++$namespaceIndex;
                }

                continue;
            }

            if ($token->isGivenKind(T_USE)) {
                $uses[$namespaceIndex][] = $index;
            }
        }

        if (!$perNamespace && isset($uses[$namespaceIndex])) {
            return $uses[$namespaceIndex];
        }

        return $uses;
    }

    /**
     * Check if there is an array at given index.
     *
     * @param int $index
     *
     * @return bool
     */
    public function isArray($index)
    {
        return $this->tokens[$index]->isGivenKind([T_ARRAY, CT::T_ARRAY_SQUARE_BRACE_OPEN]);
    }

    /**
     * Check if the array at index is multiline.
     *
     * This only checks the root-level of the array.
     *
     * @param int $index
     *
     * @return bool
     */
    public function isArrayMultiLine($index)
    {
        if (!$this->isArray($index)) {
            throw new \InvalidArgumentException(sprintf('Not an array at given index %d.', $index));
        }

        $tokens = $this->tokens;

        // Skip only when its an array, for short arrays we need the brace for correct
        // level counting
        if ($tokens[$index]->isGivenKind(T_ARRAY)) {
            $index = $tokens->getNextMeaningfulToken($index);
        }

        $endIndex = $tokens[$index]->equals('(')
            ? $tokens->findBlockEnd(Tokens::BLOCK_TYPE_PARENTHESIS_BRACE, $index)
            : $tokens->findBlockEnd(Tokens::BLOCK_TYPE_ARRAY_SQUARE_BRACE, $index)
        ;

        for (++$index; $index < $endIndex; ++$index) {
            $token = $tokens[$index];
            $blockType = Tokens::detectBlockType($token);

            if ($blockType && $blockType['isStart']) {
                $index = $tokens->findBlockEnd($blockType['type'], $index);

                continue;
            }

            if (
                $token->isWhitespace() &&
                !$tokens[$index - 1]->isGivenKind(T_END_HEREDOC) &&
                false !== strpos($token->getContent(), "\n")
            ) {
                return true;
            }
        }

        return false;
    }

    /**
     * Returns the attributes of the method under the given index.
     *
     * The array has the following items:
     * 'visibility' int|null  T_PRIVATE, T_PROTECTED or T_PUBLIC
     * 'static'     bool
     * 'abstract'   bool
     * 'final'      bool
     *
     * @param int $index Token index of the method (T_FUNCTION)
     *
     * @return array
     */
    public function getMethodAttributes($index)
    {
        $tokens = $this->tokens;
        $token = $tokens[$index];

        if (!$token->isGivenKind(T_FUNCTION)) {
            throw new \LogicException(sprintf('No T_FUNCTION at given index %d, got %s.', $index, $token->getName()));
        }

        $attributes = [
            'visibility' => null,
            'static' => false,
            'abstract' => false,
            'final' => false,
        ];

        for ($i = $index; $i >= 0; --$i) {
            $tokenIndex = $tokens->getPrevMeaningfulToken($i);

            $i = $tokenIndex;
            $token = $tokens[$tokenIndex];

            if ($token->isGivenKind([T_STATIC])) {
                $attributes['static'] = true;

                continue;
            }

            if ($token->isGivenKind([T_FINAL])) {
                $attributes['final'] = true;

                continue;
            }

            if ($token->isGivenKind([T_ABSTRACT])) {
                $attributes['abstract'] = true;

                continue;
            }

            // visibility

            if ($token->isGivenKind([T_PRIVATE])) {
                $attributes['visibility'] = T_PRIVATE;

                continue;
            }

            if ($token->isGivenKind([T_PROTECTED])) {
                $attributes['visibility'] = T_PROTECTED;

                continue;
            }

            if ($token->isGivenKind([T_PUBLIC])) {
                $attributes['visibility'] = T_PUBLIC;

                continue;
            }

            // found a meaningful token that is not part of
            // the function signature; stop looking
            break;
        }

        return $attributes;
    }

    /**
     * Check if there is an anonymous class under given index.
     *
     * @param int $index
     *
     * @return bool
     */
    public function isAnonymousClass($index)
    {
        $tokens = $this->tokens;
        $token = $tokens[$index];

        if (!$token->isClassy()) {
            throw new \LogicException(sprintf('No classy token at given index %d.', $index));
        }

        if (!$token->isGivenKind(T_CLASS)) {
            return false;
        }

        return $tokens[$tokens->getPrevMeaningfulToken($index)]->isGivenKind(T_NEW);
    }

    /**
     * Check if the function under given index is a lambda.
     *
     * @param int $index
     *
     * @return bool
     */
    public function isLambda($index)
    {
        $tokens = $this->tokens;
        $token = $tokens[$index];

        if (!$token->isGivenKind(T_FUNCTION)) {
            throw new \LogicException(sprintf('No T_FUNCTION at given index %d, got %s.', $index, $token->getName()));
        }

        $startParenthesisIndex = $tokens->getNextMeaningfulToken($index);
        $startParenthesisToken = $tokens[$startParenthesisIndex];

        // skip & for `function & () {}` syntax
        if ($startParenthesisToken->isGivenKind(CT::T_RETURN_REF)) {
            $startParenthesisIndex = $tokens->getNextMeaningfulToken($startParenthesisIndex);
            $startParenthesisToken = $tokens[$startParenthesisIndex];
        }

        return $startParenthesisToken->equals('(');
    }

    /**
     * Checks if there is an unary successor operator under given index.
     *
     * @param int $index
     *
     * @return bool
     */
    public function isUnarySuccessorOperator($index)
    {
        static $allowedPrevToken = [
            ']',
            [T_STRING],
            [T_VARIABLE],
            [CT::T_DYNAMIC_PROP_BRACE_CLOSE],
            [CT::T_DYNAMIC_VAR_BRACE_CLOSE],
        ];

        $tokens = $this->tokens;
        $token = $tokens[$index];

        if (!$token->isGivenKind([T_INC, T_DEC])) {
            return false;
        }

        $prevToken = $tokens[$tokens->getPrevMeaningfulToken($index)];

        return $prevToken->equalsAny($allowedPrevToken);
    }

    /**
     * Checks if there is an unary predecessor operator under given index.
     *
     * @param int $index
     *
     * @return bool
     */
    public function isUnaryPredecessorOperator($index)
    {
        static $potentialSuccessorOperator = [T_INC, T_DEC];

        static $potentialBinaryOperator = ['+', '-', '&', [CT::T_RETURN_REF]];

        static $otherOperators;
        if (null === $otherOperators) {
            $otherOperators = ['!', '~', '@', [T_ELLIPSIS]];
        }

        static $disallowedPrevTokens;
        if (null === $disallowedPrevTokens) {
            $disallowedPrevTokens = [
                ']',
                '}',
                ')',
                '"',
                '`',
                [CT::T_ARRAY_SQUARE_BRACE_CLOSE],
                [CT::T_DYNAMIC_PROP_BRACE_CLOSE],
                [CT::T_DYNAMIC_VAR_BRACE_CLOSE],
                [T_CLASS_C],
                [T_CONSTANT_ENCAPSED_STRING],
                [T_DEC],
                [T_DIR],
                [T_DNUMBER],
                [T_FILE],
                [T_FUNC_C],
                [T_INC],
                [T_LINE],
                [T_LNUMBER],
                [T_METHOD_C],
                [T_NS_C],
                [T_STRING],
                [T_TRAIT_C],
                [T_VARIABLE],
            ];
        }

        $tokens = $this->tokens;
        $token = $tokens[$index];

        if ($token->isGivenKind($potentialSuccessorOperator)) {
            return !$this->isUnarySuccessorOperator($index);
        }

        if ($token->equalsAny($otherOperators)) {
            return true;
        }

        if (!$token->equalsAny($potentialBinaryOperator)) {
            return false;
        }

        $prevToken = $tokens[$tokens->getPrevMeaningfulToken($index)];

        if (!$prevToken->equalsAny($disallowedPrevTokens)) {
            return true;
        }

        if (!$token->equals('&') || !$prevToken->isGivenKind(T_STRING)) {
            return false;
        }

        static $searchTokens = [
            ';',
            '{',
            '}',
            [T_FUNCTION],
            [T_OPEN_TAG],
            [T_OPEN_TAG_WITH_ECHO],
        ];
        $prevToken = $tokens[$tokens->getPrevTokenOfKind($index, $searchTokens)];

        return $prevToken->isGivenKind(T_FUNCTION);
    }

    /**
     * Checks if there is a binary operator under given index.
     *
     * @param int $index
     *
     * @return bool
     */
    public function isBinaryOperator($index)
    {
        static $nonArrayOperators = [
            '=' => true,
            '*' => true,
            '/' => true,
            '%' => true,
            '<' => true,
            '>' => true,
            '|' => true,
            '^' => true,
        ];

        static $potentialUnaryNonArrayOperators = [
            '+' => true,
            '-' => true,
            '&' => true,
        ];

        static $arrayOperators;
        if (null === $arrayOperators) {
            $arrayOperators = [
                T_AND_EQUAL => true,            // &=
                T_BOOLEAN_AND => true,          // &&
                T_BOOLEAN_OR => true,           // ||
                T_CONCAT_EQUAL => true,         // .=
                T_DIV_EQUAL => true,            // /=
                T_DOUBLE_ARROW => true,         // =>
                T_IS_EQUAL => true,             // ==
                T_IS_GREATER_OR_EQUAL => true,  // >=
                T_IS_IDENTICAL => true,         // ===
                T_IS_NOT_EQUAL => true,         // !=, <>
                T_IS_NOT_IDENTICAL => true,     // !==
                T_IS_SMALLER_OR_EQUAL => true,  // <=
                T_LOGICAL_AND => true,          // and
                T_LOGICAL_OR => true,           // or
                T_LOGICAL_XOR => true,          // xor
                T_MINUS_EQUAL => true,          // -=
                T_MOD_EQUAL => true,            // %=
                T_MUL_EQUAL => true,            // *=
                T_OR_EQUAL => true,             // |=
                T_PLUS_EQUAL => true,           // +=
                T_POW => true,                  // **
                T_POW_EQUAL => true,            // **=
                T_SL => true,                   // <<
                T_SL_EQUAL => true,             // <<=
                T_SR => true,                   // >>
                T_SR_EQUAL => true,             // >>=
                T_XOR_EQUAL => true,            // ^=
<<<<<<< HEAD
            ];
=======
                CT::T_TYPE_ALTERNATION => true, // |
            );

            if (defined('T_POW')) {
                $arrayOperators[T_POW] = true;       // **
                $arrayOperators[T_POW_EQUAL] = true; // **=
            }
>>>>>>> 910c3a57

            if (defined('T_SPACESHIP')) {
                $arrayOperators[T_SPACESHIP] = true; // <=>
            }

            if (defined('T_COALESCE')) {
                $arrayOperators[T_COALESCE] = true;  // ??
            }
        }

        $tokens = $this->tokens;
        $token = $tokens[$index];

        if ($token->isArray()) {
            return isset($arrayOperators[$token->getId()]);
        }

        if (isset($nonArrayOperators[$token->getContent()])) {
            return true;
        }

        if (isset($potentialUnaryNonArrayOperators[$token->getContent()])) {
            return !$this->isUnaryPredecessorOperator($index);
        }

        return false;
    }

    /**
     * Check if `T_WHILE` token at given index is `do { ... } while ();` syntax
     * and not `while () { ...}`.
     *
     * @param int $index
     *
     * @return bool
     */
    public function isWhilePartOfDoWhile($index)
    {
        $tokens = $this->tokens;
        $token = $tokens[$index];

        if (!$token->isGivenKind(T_WHILE)) {
            throw new \LogicException(sprintf('No T_WHILE at given index %d, got %s.', $index, $token->getName()));
        }

        $endIndex = $tokens->getPrevMeaningfulToken($index);
        if (!$tokens[$endIndex]->equals('}')) {
            return false;
        }

        $startIndex = $tokens->findBlockEnd(Tokens::BLOCK_TYPE_CURLY_BRACE, $endIndex, false);
        $beforeStartIndex = $tokens->getPrevMeaningfulToken($startIndex);

        return $tokens[$beforeStartIndex]->isGivenKind(T_DO);
    }

    /**
     * @param Tokens $tokens
     * @param int    $start
     *
     * @return array
     */
    private function findClassyElements(Tokens $tokens, $start)
    {
        $elements = [];
        $inClass = false;
        $curlyBracesLevel = 0;
        $bracesLevel = 0;

        for ($index = $start, $count = count($tokens); $index < $count; ++$index) {
            $token = $tokens[$index];

            if ($token->isGivenKind(T_ENCAPSED_AND_WHITESPACE)) {
                continue;
            }

            if (!$inClass) {
                $inClass = $token->isClassy();

                continue;
            }

            if ($token->isClassy()) { // anonymous class in class
                $elements += $this->findClassyElements($tokens, $index);

                continue;
            }

            if ($token->equals('(')) {
                ++$bracesLevel;

                continue;
            }

            if ($token->equals(')')) {
                --$bracesLevel;

                continue;
            }

            if ($token->equals('{')) {
                ++$curlyBracesLevel;

                continue;
            }

            if ($token->equals('}')) {
                --$curlyBracesLevel;

                if (0 === $curlyBracesLevel) {
                    $inClass = false;
                }

                continue;
            }

            if (1 !== $curlyBracesLevel || !$token->isArray()) {
                continue;
            }

            if (0 === $bracesLevel && $token->isGivenKind(T_VARIABLE)) {
                $elements[$index] = ['token' => $token, 'type' => 'property'];

                continue;
            }

            if ($token->isGivenKind(T_FUNCTION)) {
                $elements[$index] = ['token' => $token, 'type' => 'method'];
            } elseif ($token->isGivenKind(T_CONST)) {
                $elements[$index] = ['token' => $token, 'type' => 'const'];
            }
        }

        ksort($elements);

        return $elements;
    }
}<|MERGE_RESOLUTION|>--- conflicted
+++ resolved
@@ -458,17 +458,8 @@
                 T_SR => true,                   // >>
                 T_SR_EQUAL => true,             // >>=
                 T_XOR_EQUAL => true,            // ^=
-<<<<<<< HEAD
+                CT::T_TYPE_ALTERNATION => true, // |
             ];
-=======
-                CT::T_TYPE_ALTERNATION => true, // |
-            );
-
-            if (defined('T_POW')) {
-                $arrayOperators[T_POW] = true;       // **
-                $arrayOperators[T_POW_EQUAL] = true; // **=
-            }
->>>>>>> 910c3a57
 
             if (defined('T_SPACESHIP')) {
                 $arrayOperators[T_SPACESHIP] = true; // <=>
