<?php

/*
 * This file is part of PHP CS Fixer.
 *
 * (c) Fabien Potencier <fabien@symfony.com>
 *     Dariusz Rumiński <dariusz.ruminski@gmail.com>
 *
 * This source file is subject to the MIT license that is bundled
 * with this source code in the file LICENSE.
 */

namespace PhpCsFixer\Tokenizer;

/**
 * Analyzer of Tokens collection.
 *
 * Its role is to provide the ability to analyze collection.
 *
 * @author Dariusz Rumiński <dariusz.ruminski@gmail.com>
 * @author Gregor Harlan <gharlan@web.de>
 * @author SpacePossum
 *
 * @internal
 */
final class TokensAnalyzer
{
    /**
     * Tokens collection instance.
     *
     * @var Tokens
     */
    private $tokens;

    public function __construct(Tokens $tokens)
    {
        $this->tokens = $tokens;
    }

    /**
     * Get indexes of methods and properties in classy code (classes, interfaces and traits).
     *
     * @return array[]
     */
    public function getClassyElements()
    {
        $this->tokens->rewind();
        $elements = [];
<<<<<<< HEAD

        for ($index = 1, $count = count($this->tokens) - 2; $index < $count; ++$index) {
            if ($this->tokens[$index]->isClassy()) {
                list($index, $newElements) = $this->findClassyElements($index);
                $elements += $newElements;
            }
        }

        ksort($elements);

=======

        for ($index = 1, $count = count($this->tokens) - 2; $index < $count; ++$index) {
            if ($this->tokens[$index]->isClassy()) {
                list($index, $newElements) = $this->findClassyElements($index);
                $elements += $newElements;
            }
        }

        ksort($elements);

>>>>>>> d9ef4077
        return $elements;
    }

    /**
     * Get indexes of namespace uses.
     *
     * @param bool $perNamespace Return namespace uses per namespace
     *
     * @return array|array[]
     */
    public function getImportUseIndexes($perNamespace = false)
    {
        $tokens = $this->tokens;

        $tokens->rewind();

        $uses = [];
        $namespaceIndex = 0;

        for ($index = 0, $limit = $tokens->count(); $index < $limit; ++$index) {
            $token = $tokens[$index];

            if ($token->isGivenKind(T_NAMESPACE)) {
                $nextTokenIndex = $tokens->getNextTokenOfKind($index, [';', '{']);
                $nextToken = $tokens[$nextTokenIndex];

                if ($nextToken->equals('{')) {
                    $index = $nextTokenIndex;
                }

                if ($perNamespace) {
                    ++$namespaceIndex;
                }

                continue;
            }

            if ($token->isGivenKind(T_USE)) {
                $uses[$namespaceIndex][] = $index;
            }
        }

        if (!$perNamespace && isset($uses[$namespaceIndex])) {
            return $uses[$namespaceIndex];
        }

        return $uses;
    }

    /**
     * Check if there is an array at given index.
     *
     * @param int $index
     *
     * @return bool
     */
    public function isArray($index)
    {
        return $this->tokens[$index]->isGivenKind([T_ARRAY, CT::T_ARRAY_SQUARE_BRACE_OPEN]);
    }

    /**
     * Check if the array at index is multiline.
     *
     * This only checks the root-level of the array.
     *
     * @param int $index
     *
     * @return bool
     */
    public function isArrayMultiLine($index)
    {
        if (!$this->isArray($index)) {
            throw new \InvalidArgumentException(sprintf('Not an array at given index %d.', $index));
        }

        $tokens = $this->tokens;

        // Skip only when its an array, for short arrays we need the brace for correct
        // level counting
        if ($tokens[$index]->isGivenKind(T_ARRAY)) {
            $index = $tokens->getNextMeaningfulToken($index);
        }

        $endIndex = $tokens[$index]->equals('(')
            ? $tokens->findBlockEnd(Tokens::BLOCK_TYPE_PARENTHESIS_BRACE, $index)
            : $tokens->findBlockEnd(Tokens::BLOCK_TYPE_ARRAY_SQUARE_BRACE, $index)
        ;

        for (++$index; $index < $endIndex; ++$index) {
            $token = $tokens[$index];
            $blockType = Tokens::detectBlockType($token);

            if ($blockType && $blockType['isStart']) {
                $index = $tokens->findBlockEnd($blockType['type'], $index);

                continue;
            }

            if (
                $token->isWhitespace() &&
                !$tokens[$index - 1]->isGivenKind(T_END_HEREDOC) &&
                false !== strpos($token->getContent(), "\n")
            ) {
                return true;
            }
        }

        return false;
    }

    /**
     * Returns the attributes of the method under the given index.
     *
     * The array has the following items:
     * 'visibility' int|null  T_PRIVATE, T_PROTECTED or T_PUBLIC
     * 'static'     bool
     * 'abstract'   bool
     * 'final'      bool
     *
     * @param int $index Token index of the method (T_FUNCTION)
     *
     * @return array
     */
    public function getMethodAttributes($index)
    {
        $tokens = $this->tokens;
        $token = $tokens[$index];

        if (!$token->isGivenKind(T_FUNCTION)) {
            throw new \LogicException(sprintf('No T_FUNCTION at given index %d, got %s.', $index, $token->getName()));
        }

        $attributes = [
            'visibility' => null,
            'static' => false,
            'abstract' => false,
            'final' => false,
        ];

        for ($i = $index; $i >= 0; --$i) {
            $tokenIndex = $tokens->getPrevMeaningfulToken($i);

            $i = $tokenIndex;
            $token = $tokens[$tokenIndex];

            if ($token->isGivenKind([T_STATIC])) {
                $attributes['static'] = true;

                continue;
            }

            if ($token->isGivenKind([T_FINAL])) {
                $attributes['final'] = true;

                continue;
            }

            if ($token->isGivenKind([T_ABSTRACT])) {
                $attributes['abstract'] = true;

                continue;
            }

            // visibility

            if ($token->isGivenKind([T_PRIVATE])) {
                $attributes['visibility'] = T_PRIVATE;

                continue;
            }

            if ($token->isGivenKind([T_PROTECTED])) {
                $attributes['visibility'] = T_PROTECTED;

                continue;
            }

            if ($token->isGivenKind([T_PUBLIC])) {
                $attributes['visibility'] = T_PUBLIC;

                continue;
            }

            // found a meaningful token that is not part of
            // the function signature; stop looking
            break;
        }

        return $attributes;
    }

    /**
     * Check if there is an anonymous class under given index.
     *
     * @param int $index
     *
     * @return bool
     */
    public function isAnonymousClass($index)
    {
        $tokens = $this->tokens;
        $token = $tokens[$index];

        if (!$token->isClassy()) {
            throw new \LogicException(sprintf('No classy token at given index %d.', $index));
        }

        if (!$token->isGivenKind(T_CLASS)) {
            return false;
        }

        return $tokens[$tokens->getPrevMeaningfulToken($index)]->isGivenKind(T_NEW);
    }

    /**
     * Check if the function under given index is a lambda.
     *
     * @param int $index
     *
     * @return bool
     */
    public function isLambda($index)
    {
        if (!$this->tokens[$index]->isGivenKind(T_FUNCTION)) {
            throw new \LogicException(sprintf('No T_FUNCTION at given index %d, got %s.', $index, $this->tokens[$index]->getName()));
        }

        $startParenthesisIndex = $this->tokens->getNextMeaningfulToken($index);
        $startParenthesisToken = $this->tokens[$startParenthesisIndex];

        // skip & for `function & () {}` syntax
        if ($startParenthesisToken->isGivenKind(CT::T_RETURN_REF)) {
            $startParenthesisIndex = $this->tokens->getNextMeaningfulToken($startParenthesisIndex);
            $startParenthesisToken = $this->tokens[$startParenthesisIndex];
        }

        return $startParenthesisToken->equals('(');
    }

    /**
     * Checks if there is an unary successor operator under given index.
     *
     * @param int $index
     *
     * @return bool
     */
    public function isUnarySuccessorOperator($index)
    {
        static $allowedPrevToken = [
            ']',
            [T_STRING],
            [T_VARIABLE],
            [CT::T_DYNAMIC_PROP_BRACE_CLOSE],
            [CT::T_DYNAMIC_VAR_BRACE_CLOSE],
        ];

        $tokens = $this->tokens;
        $token = $tokens[$index];

        if (!$token->isGivenKind([T_INC, T_DEC])) {
            return false;
        }

        $prevToken = $tokens[$tokens->getPrevMeaningfulToken($index)];

        return $prevToken->equalsAny($allowedPrevToken);
    }

    /**
     * Checks if there is an unary predecessor operator under given index.
     *
     * @param int $index
     *
     * @return bool
     */
    public function isUnaryPredecessorOperator($index)
    {
        static $potentialSuccessorOperator = [T_INC, T_DEC];

        static $potentialBinaryOperator = ['+', '-', '&', [CT::T_RETURN_REF]];

        static $otherOperators;
        if (null === $otherOperators) {
            $otherOperators = ['!', '~', '@', [T_ELLIPSIS]];
        }

        static $disallowedPrevTokens;
        if (null === $disallowedPrevTokens) {
            $disallowedPrevTokens = [
                ']',
                '}',
                ')',
                '"',
                '`',
                [CT::T_ARRAY_SQUARE_BRACE_CLOSE],
                [CT::T_DYNAMIC_PROP_BRACE_CLOSE],
                [CT::T_DYNAMIC_VAR_BRACE_CLOSE],
                [T_CLASS_C],
                [T_CONSTANT_ENCAPSED_STRING],
                [T_DEC],
                [T_DIR],
                [T_DNUMBER],
                [T_FILE],
                [T_FUNC_C],
                [T_INC],
                [T_LINE],
                [T_LNUMBER],
                [T_METHOD_C],
                [T_NS_C],
                [T_STRING],
                [T_TRAIT_C],
                [T_VARIABLE],
            ];
        }

        $tokens = $this->tokens;
        $token = $tokens[$index];

        if ($token->isGivenKind($potentialSuccessorOperator)) {
            return !$this->isUnarySuccessorOperator($index);
        }

        if ($token->equalsAny($otherOperators)) {
            return true;
        }

        if (!$token->equalsAny($potentialBinaryOperator)) {
            return false;
        }

        $prevToken = $tokens[$tokens->getPrevMeaningfulToken($index)];

        if (!$prevToken->equalsAny($disallowedPrevTokens)) {
            return true;
        }

        if (!$token->equals('&') || !$prevToken->isGivenKind(T_STRING)) {
            return false;
        }

        static $searchTokens = [
            ';',
            '{',
            '}',
            [T_FUNCTION],
            [T_OPEN_TAG],
            [T_OPEN_TAG_WITH_ECHO],
        ];
        $prevToken = $tokens[$tokens->getPrevTokenOfKind($index, $searchTokens)];

        return $prevToken->isGivenKind(T_FUNCTION);
    }

    /**
     * Checks if there is a binary operator under given index.
     *
     * @param int $index
     *
     * @return bool
     */
    public function isBinaryOperator($index)
    {
        static $nonArrayOperators = [
            '=' => true,
            '*' => true,
            '/' => true,
            '%' => true,
            '<' => true,
            '>' => true,
            '|' => true,
            '^' => true,
        ];

        static $potentialUnaryNonArrayOperators = [
            '+' => true,
            '-' => true,
            '&' => true,
        ];

        static $arrayOperators;
        if (null === $arrayOperators) {
            $arrayOperators = [
                T_AND_EQUAL => true,            // &=
                T_BOOLEAN_AND => true,          // &&
                T_BOOLEAN_OR => true,           // ||
                T_CONCAT_EQUAL => true,         // .=
                T_DIV_EQUAL => true,            // /=
                T_DOUBLE_ARROW => true,         // =>
                T_IS_EQUAL => true,             // ==
                T_IS_GREATER_OR_EQUAL => true,  // >=
                T_IS_IDENTICAL => true,         // ===
                T_IS_NOT_EQUAL => true,         // !=, <>
                T_IS_NOT_IDENTICAL => true,     // !==
                T_IS_SMALLER_OR_EQUAL => true,  // <=
                T_LOGICAL_AND => true,          // and
                T_LOGICAL_OR => true,           // or
                T_LOGICAL_XOR => true,          // xor
                T_MINUS_EQUAL => true,          // -=
                T_MOD_EQUAL => true,            // %=
                T_MUL_EQUAL => true,            // *=
                T_OR_EQUAL => true,             // |=
                T_PLUS_EQUAL => true,           // +=
                T_POW => true,                  // **
                T_POW_EQUAL => true,            // **=
                T_SL => true,                   // <<
                T_SL_EQUAL => true,             // <<=
                T_SR => true,                   // >>
                T_SR_EQUAL => true,             // >>=
                T_XOR_EQUAL => true,            // ^=
                CT::T_TYPE_ALTERNATION => true, // |
            ];

            if (defined('T_SPACESHIP')) {
                $arrayOperators[T_SPACESHIP] = true; // <=>
            }

            if (defined('T_COALESCE')) {
                $arrayOperators[T_COALESCE] = true;  // ??
            }
        }

        $tokens = $this->tokens;
        $token = $tokens[$index];

        if ($token->isArray()) {
            return isset($arrayOperators[$token->getId()]);
        }

        if (isset($nonArrayOperators[$token->getContent()])) {
            return true;
        }

        if (isset($potentialUnaryNonArrayOperators[$token->getContent()])) {
            return !$this->isUnaryPredecessorOperator($index);
        }

        return false;
    }

    /**
     * Check if `T_WHILE` token at given index is `do { ... } while ();` syntax
     * and not `while () { ...}`.
     *
     * @param int $index
     *
     * @return bool
     */
    public function isWhilePartOfDoWhile($index)
    {
        $tokens = $this->tokens;
        $token = $tokens[$index];

        if (!$token->isGivenKind(T_WHILE)) {
            throw new \LogicException(sprintf('No T_WHILE at given index %d, got %s.', $index, $token->getName()));
        }

        $endIndex = $tokens->getPrevMeaningfulToken($index);
        if (!$tokens[$endIndex]->equals('}')) {
            return false;
        }

        $startIndex = $tokens->findBlockEnd(Tokens::BLOCK_TYPE_CURLY_BRACE, $endIndex, false);
        $beforeStartIndex = $tokens->getPrevMeaningfulToken($startIndex);

        return $tokens[$beforeStartIndex]->isGivenKind(T_DO);
    }

    /**
     * Find classy elements.
     *
     * Searches in tokens from the classy (start) index till the end (index) of the classy.
     * Returns an array; first value is the index until the method has analysed (int), second the found classy elements (array).
     *
     * @param int $index classy index
     *
     * @return array
     */
    private function findClassyElements($index)
    {
        $elements = [];
        $curlyBracesLevel = 0;
        $bracesLevel = 0;
        $classIndex = $index;
        ++$index; // skip the classy index itself

        for ($count = count($this->tokens); $index < $count; ++$index) {
            $token = $this->tokens[$index];

            if ($token->isGivenKind(T_ENCAPSED_AND_WHITESPACE)) {
                continue;
            }

            if ($token->isClassy()) { // anonymous class in class
                list($index, $newElements) = $this->findClassyElements($index);
                $elements += $newElements;

                continue;
            }

            if ($token->equals('(')) {
                ++$bracesLevel;

                continue;
            }

            if ($token->equals(')')) {
                --$bracesLevel;

                continue;
            }

            if ($token->equals('{')) {
                ++$curlyBracesLevel;

                continue;
            }

            if ($token->equals('}')) {
                --$curlyBracesLevel;

                if (0 === $curlyBracesLevel) {
                    break;
                }

                continue;
            }

            if (1 !== $curlyBracesLevel || !$token->isArray()) {
                continue;
            }

            if (0 === $bracesLevel && $token->isGivenKind(T_VARIABLE)) {
                $elements[$index] = [
                    'token' => $token,
                    'type' => 'property',
                    'classIndex' => $classIndex,
                ];

                continue;
            }

            if ($token->isGivenKind(T_FUNCTION)) {
                $elements[$index] = [
                    'token' => $token,
                    'type' => 'method',
                    'classIndex' => $classIndex,
                ];
            } elseif ($token->isGivenKind(T_CONST)) {
                $elements[$index] = [
                    'token' => $token,
                    'type' => 'const',
                    'classIndex' => $classIndex,
                ];
            }
        }

        return [$index, $elements];
    }
}<|MERGE_RESOLUTION|>--- conflicted
+++ resolved
@@ -46,7 +46,6 @@
     {
         $this->tokens->rewind();
         $elements = [];
-<<<<<<< HEAD
 
         for ($index = 1, $count = count($this->tokens) - 2; $index < $count; ++$index) {
             if ($this->tokens[$index]->isClassy()) {
@@ -57,18 +56,6 @@
 
         ksort($elements);
 
-=======
-
-        for ($index = 1, $count = count($this->tokens) - 2; $index < $count; ++$index) {
-            if ($this->tokens[$index]->isClassy()) {
-                list($index, $newElements) = $this->findClassyElements($index);
-                $elements += $newElements;
-            }
-        }
-
-        ksort($elements);
-
->>>>>>> d9ef4077
         return $elements;
     }
 
