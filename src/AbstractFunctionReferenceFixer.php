<?php

/*
 * This file is part of PHP CS Fixer.
 *
 * (c) Fabien Potencier <fabien@symfony.com>
 *     Dariusz Rumiński <dariusz.ruminski@gmail.com>
 *
 * This source file is subject to the MIT license that is bundled
 * with this source code in the file LICENSE.
 */

namespace PhpCsFixer;

use PhpCsFixer\Tokenizer\CT;
use PhpCsFixer\Tokenizer\Tokens;

/**
 * @internal
 *
 * @author Vladimir Reznichenko <kalessil@gmail.com>
 */
abstract class AbstractFunctionReferenceFixer extends AbstractFixer
{
    /**
     * {@inheritdoc}
     */
    public function isRisky()
    {
        return true;
    }

    /**
     * Looks up Tokens sequence for suitable candidates and delivers boundaries information,
     * which can be supplied by other methods in this abstract class.
     *
     * @param string   $functionNameToSearch
     * @param Tokens   $tokens
     * @param int      $start
     * @param null|int $end
     *
     * @return null|int[] returns $functionName, $openParenthesis, $closeParenthesis packed into array
     */
    protected function find($functionNameToSearch, Tokens $tokens, $start = 0, $end = null)
    {
        // make interface consistent with findSequence
        $end = null === $end ? $tokens->count() : $end;

        // find raw sequence which we can analyse for context
        $candidateSequence = [[T_STRING, $functionNameToSearch], '('];
        $matches = $tokens->findSequence($candidateSequence, $start, $end, false);
        if (null === $matches) {
            // not found, simply return without further attempts
            return null;
        }

        // translate results for humans
        list($functionName, $openParenthesis) = array_keys($matches);

        // first criteria check: shall look like function call
        $functionNamePrefix = $tokens->getPrevMeaningfulToken($functionName);
        $functionNamePrecedingToken = $tokens[$functionNamePrefix];
        if ($functionNamePrecedingToken->isGivenKind([T_DOUBLE_COLON, T_NEW, T_OBJECT_OPERATOR, T_FUNCTION, CT::T_RETURN_REF])) {
            // this expression is differs from expected, resume
            return $this->find($functionNameToSearch, $tokens, $openParenthesis, $end);
        }

        // second criteria check: ensure namespace is the root one
        if ($functionNamePrecedingToken->isGivenKind(T_NS_SEPARATOR)) {
            $namespaceCandidate = $tokens->getPrevMeaningfulToken($functionNamePrefix);
            $namespaceCandidateToken = $tokens[$namespaceCandidate];
            if ($namespaceCandidateToken->isGivenKind([T_NEW, T_STRING, CT::T_NAMESPACE_OPERATOR])) {
                // here can be added complete namespace scan
                // this expression is differs from expected, resume
                return $this->find($functionNameToSearch, $tokens, $openParenthesis, $end);
            }
        }

        // final step: find closing parenthesis
        $closeParenthesis = $tokens->findBlockEnd(Tokens::BLOCK_TYPE_PARENTHESIS_BRACE, $openParenthesis);

        return [$functionName, $openParenthesis, $closeParenthesis];
    }
<<<<<<< HEAD

    /**
     * Returns start and end token indexes of arguments.
     *
     * Return an array which each index being the first token af an
     * argument and the value the last. Including non-function tokens
     * such as comments and white space tokens, but without the separation
     * tokens like '(', ',' and ')'.
     *
     * @param Tokens $tokens
     * @param int    $openParenthesis
     * @param int    $closeParenthesis
     *
     * @return array<int, int>
     */
    protected function getArguments(Tokens $tokens, $openParenthesis, $closeParenthesis)
    {
        $arguments = [];
        $firstSensibleToken = $tokens->getNextMeaningfulToken($openParenthesis);
        if ($tokens[$firstSensibleToken]->equals(')')) {
            return $arguments;
        }

        $paramContentIndex = $openParenthesis + 1;
        $argumentsStart = $paramContentIndex;
        for (; $paramContentIndex < $closeParenthesis; ++$paramContentIndex) {
            $token = $tokens[$paramContentIndex];

            // skip nested (), [], {} constructs
            $blockDefinitionProbe = Tokens::detectBlockType($token);

            if (null !== $blockDefinitionProbe && true === $blockDefinitionProbe['isStart']) {
                $paramContentIndex = $tokens->findBlockEnd($blockDefinitionProbe['type'], $paramContentIndex);

                continue;
            }

            // if comma matched, increase arguments counter
            if ($token->equals(',')) {
                $arguments[$argumentsStart] = $paramContentIndex - 1;
                $argumentsStart = $paramContentIndex + 1;
            }
        }

        $arguments[$argumentsStart] = $paramContentIndex - 1;

        return $arguments;
    }
=======
>>>>>>> 9e4931e8
}<|MERGE_RESOLUTION|>--- conflicted
+++ resolved
@@ -81,55 +81,4 @@
 
         return [$functionName, $openParenthesis, $closeParenthesis];
     }
-<<<<<<< HEAD
-
-    /**
-     * Returns start and end token indexes of arguments.
-     *
-     * Return an array which each index being the first token af an
-     * argument and the value the last. Including non-function tokens
-     * such as comments and white space tokens, but without the separation
-     * tokens like '(', ',' and ')'.
-     *
-     * @param Tokens $tokens
-     * @param int    $openParenthesis
-     * @param int    $closeParenthesis
-     *
-     * @return array<int, int>
-     */
-    protected function getArguments(Tokens $tokens, $openParenthesis, $closeParenthesis)
-    {
-        $arguments = [];
-        $firstSensibleToken = $tokens->getNextMeaningfulToken($openParenthesis);
-        if ($tokens[$firstSensibleToken]->equals(')')) {
-            return $arguments;
-        }
-
-        $paramContentIndex = $openParenthesis + 1;
-        $argumentsStart = $paramContentIndex;
-        for (; $paramContentIndex < $closeParenthesis; ++$paramContentIndex) {
-            $token = $tokens[$paramContentIndex];
-
-            // skip nested (), [], {} constructs
-            $blockDefinitionProbe = Tokens::detectBlockType($token);
-
-            if (null !== $blockDefinitionProbe && true === $blockDefinitionProbe['isStart']) {
-                $paramContentIndex = $tokens->findBlockEnd($blockDefinitionProbe['type'], $paramContentIndex);
-
-                continue;
-            }
-
-            // if comma matched, increase arguments counter
-            if ($token->equals(',')) {
-                $arguments[$argumentsStart] = $paramContentIndex - 1;
-                $argumentsStart = $paramContentIndex + 1;
-            }
-        }
-
-        $arguments[$argumentsStart] = $paramContentIndex - 1;
-
-        return $arguments;
-    }
-=======
->>>>>>> 9e4931e8
 }