--- conflicted
+++ resolved
@@ -411,13 +411,9 @@
                         // and it is not a `Foo::{bar}()` situation
                         !($nestToken->equals('}') && $nextNonWhitespaceNestToken->equals('(')) &&
                         // and it is not a `${"a"}->...` and `${"b{$foo}"}->...` situation
-<<<<<<< HEAD
-                        !($nestToken->equals('}') && $tokens[$nestIndex - 1]->equalsAny(['"', "'", [T_CONSTANT_ENCAPSED_STRING]]))
-=======
-                        !($nestToken->equals('}') && $tokens[$nestIndex - 1]->equalsAny(array('"', "'", array(T_CONSTANT_ENCAPSED_STRING)))) &&
+                        !($nestToken->equals('}') && $tokens[$nestIndex - 1]->equalsAny(['"', "'", [T_CONSTANT_ENCAPSED_STRING]])) &&
                         // and next token is not a closing tag that would break heredoc/nowdoc syntax
                         !($tokens[$nestIndex - 1]->isGivenKind(T_END_HEREDOC) && $nextNonWhitespaceNestToken->isGivenKind(T_CLOSE_TAG))
->>>>>>> 1fc607a0
                     ) {
                         if (
                             (
