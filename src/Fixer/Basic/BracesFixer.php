--- conflicted
+++ resolved
@@ -355,13 +355,8 @@
             for ($nestIndex = $lastCommaIndex; $nestIndex >= $startBraceIndex; --$nestIndex) {
                 $nestToken = $tokens[$nestIndex];
 
-<<<<<<< HEAD
                 if ($nestToken->equalsAny([')', [CT::T_BRACE_CLASS_INSTANTIATION_CLOSE]])) {
-                    $nestIndex = $tokens->findBlockEnd(
-=======
-                if ($nestToken->equalsAny(array(')', array(CT::T_BRACE_CLASS_INSTANTIATION_CLOSE)))) {
                     $nestIndex = $tokens->findBlockStart(
->>>>>>> 8f1d36ae
                         $nestToken->equals(')') ? Tokens::BLOCK_TYPE_PARENTHESIS_BRACE : Tokens::BLOCK_TYPE_BRACE_CLASS_INSTANTIATION,
                         $nestIndex
                     );
