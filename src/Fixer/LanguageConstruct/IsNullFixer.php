--- conflicted
+++ resolved
@@ -164,11 +164,7 @@
             } else {
                 $replacement = array_reverse($replacement);
                 if ($isContainingDangerousConstructs) {
-<<<<<<< HEAD
-                    array_unshift($replacement, new Token([')']));
-=======
                     array_unshift($replacement, new Token(')'));
->>>>>>> 86230c56
                 }
 
                 if ($wrapIntoParentheses) {
