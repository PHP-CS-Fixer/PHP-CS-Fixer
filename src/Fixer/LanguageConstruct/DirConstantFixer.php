--- conflicted
+++ resolved
@@ -94,13 +94,8 @@
             $tokens->clearAt($openParenthesis);
 
             // replace constant and remove function name
-<<<<<<< HEAD
-            $tokens->overrideAt($fileCandidateLeftIndex, new Token([T_DIR, '__DIR__']));
-            $tokens[$functionNameIndex]->clear();
-=======
-            $tokens[$fileCandidateLeftIndex] = new Token(array(T_DIR, '__DIR__'));
+            $tokens[$fileCandidateLeftIndex] = new Token([T_DIR, '__DIR__']);
             $tokens->clearAt($functionNameIndex);
->>>>>>> 5e3be858
         }
     }
 }