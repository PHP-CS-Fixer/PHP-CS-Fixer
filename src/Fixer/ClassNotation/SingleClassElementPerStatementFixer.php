<?php

/*
 * This file is part of PHP CS Fixer.
 *
 * (c) Fabien Potencier <fabien@symfony.com>
 *     Dariusz Rumiński <dariusz.ruminski@gmail.com>
 *
 * This source file is subject to the MIT license that is bundled
 * with this source code in the file LICENSE.
 */

namespace PhpCsFixer\Fixer\ClassNotation;

use PhpCsFixer\AbstractFixer;
use PhpCsFixer\Fixer\ConfigurationDefinitionFixerInterface;
use PhpCsFixer\Fixer\WhitespacesAwareFixerInterface;
use PhpCsFixer\FixerConfiguration\FixerConfigurationResolverRootless;
use PhpCsFixer\FixerConfiguration\FixerOptionBuilder;
use PhpCsFixer\FixerConfiguration\FixerOptionValidatorGenerator;
use PhpCsFixer\FixerDefinition\CodeSample;
use PhpCsFixer\FixerDefinition\FixerDefinition;
use PhpCsFixer\Tokenizer\CT;
use PhpCsFixer\Tokenizer\Token;
use PhpCsFixer\Tokenizer\Tokens;
use PhpCsFixer\Tokenizer\TokensAnalyzer;

/**
 * Fixer for rules defined in PSR2 ¶4.2.
 *
 * @author Javier Spagnoletti <phansys@gmail.com>
 * @author SpacePossum
 * @author Dariusz Rumiński <dariusz.ruminski@gmail.com>
 */
final class SingleClassElementPerStatementFixer extends AbstractFixer implements ConfigurationDefinitionFixerInterface, WhitespacesAwareFixerInterface
{
    /**
     * {@inheritdoc}
     */
<<<<<<< HEAD
    public function fix(\SplFileInfo $file, Tokens $tokens)
    {
        $analyzer = new TokensAnalyzer($tokens);
        $elements = array_reverse($analyzer->getClassyElements(), true);

        foreach ($elements as $index => $element) {
            if (!in_array($element['type'], $this->configuration['elements'], true)) {
                continue; // not in configuration
            }

            $this->fixElement($tokens, $index);
        }
    }

    /**
     * {@inheritdoc}
     */
=======
>>>>>>> b44c48d1
    public function isCandidate(Tokens $tokens)
    {
        return $tokens->isAnyTokenKindsFound(Token::getClassyTokenKinds());
    }

    /**
     * {@inheritdoc}
     */
    public function getDefinition()
    {
        return new FixerDefinition(
            'There MUST NOT be more than one property or constant declared per statement.',
            array(
                new CodeSample(
                    '<?php
final class Example
{
    const FOO_1 = 1, FOO_2 = 2;
    private static $bar1 = array(1,2,3), $bar2 = [1,2,3];
}
'
                ),
                new CodeSample(
                    '<?php
final class Example
{
    const FOO_1 = 1, FOO_2 = 2;
    private static $bar1 = array(1,2,3), $bar2 = [1,2,3];
}
',
                    array('elements' => array('property'))
                ),
            )
        );
    }

    /**
     * {@inheritdoc}
     */
<<<<<<< HEAD
    protected function createConfigurationDefinition()
    {
        $generator = new FixerOptionValidatorGenerator();

        $values = array('const', 'property');

        $elements = new FixerOptionBuilder('elements', 'List of strings which element should be modified.');
        $elements = $elements
            ->setDefault($values)
            ->setAllowedTypes(array('array'))
            ->setAllowedValues(array(
                $generator->allowedValueIsSubsetOf($values),
            ))
            ->getOption()
        ;

        return new FixerConfigurationResolverRootless('elements', array($elements));
=======
    protected function applyFix(\SplFileInfo $file, Tokens $tokens)
    {
        $analyzer = new TokensAnalyzer($tokens);
        $elements = array_reverse($analyzer->getClassyElements(), true);

        foreach ($elements as $index => $element) {
            if (!in_array($element['type'], $this->configuration, true)) {
                continue; // not in configuration
            }

            $this->fixElement($tokens, $index);
        }
>>>>>>> b44c48d1
    }

    /**
     * @param Tokens $tokens
     * @param int    $index
     */
    private function fixElement(Tokens $tokens, $index)
    {
        $tokensAnalyzer = new TokensAnalyzer($tokens);
        $repeatIndex = $index;

        while (true) {
            $repeatIndex = $tokens->getNextMeaningfulToken($repeatIndex);
            $repeatToken = $tokens[$repeatIndex];

            if ($tokensAnalyzer->isArray($repeatIndex)) {
                if ($repeatToken->isGivenKind(T_ARRAY)) {
                    $repeatIndex = $tokens->getNextTokenOfKind($repeatIndex, array('('));
                    $repeatIndex = $tokens->findBlockEnd(Tokens::BLOCK_TYPE_PARENTHESIS_BRACE, $repeatIndex);
                } else {
                    $repeatIndex = $tokens->findBlockEnd(Tokens::BLOCK_TYPE_ARRAY_SQUARE_BRACE, $repeatIndex);
                }

                continue;
            }

            if ($repeatToken->equals(';')) {
                return; // no repeating found, no fixing needed
            }

            if ($repeatToken->equals(',')) {
                break;
            }
        }

        $start = $tokens->getPrevTokenOfKind($index, array(';', '{', '}'));
        $this->expandElement(
            $tokens,
            $tokens->getNextMeaningfulToken($start),
            $tokens->getNextTokenOfKind($index, array(';'))
        );
    }

    /**
     * @param Tokens $tokens
     * @param int    $startIndex
     * @param int    $endIndex
     */
    private function expandElement(Tokens $tokens, $startIndex, $endIndex)
    {
        $divisionContent = null;
        if ($tokens[$startIndex - 1]->isWhitespace()) {
            $divisionContent = $tokens[$startIndex - 1]->getContent();
            if (preg_match('#(\n|\r\n)#', $divisionContent, $matches)) {
                $divisionContent = $matches[0].trim($divisionContent, "\r\n");
            }
        }

        // iterate variables to split up
        for ($i = $endIndex - 1; $i > $startIndex; --$i) {
            $token = $tokens[$i];

            if ($token->equals(')')) {
                $i = $tokens->findBlockEnd(Tokens::BLOCK_TYPE_PARENTHESIS_BRACE, $i, false);
                continue;
            }

            if ($token->isGivenKind(CT::T_ARRAY_SQUARE_BRACE_CLOSE)) {
                $i = $tokens->findBlockEnd(Tokens::BLOCK_TYPE_ARRAY_SQUARE_BRACE, $i, false);
                continue;
            }

            if (!$tokens[$i]->equals(',')) {
                continue;
            }

            $token->setContent(';');
            if ($tokens[$i + 1]->isWhitespace()) {
                $tokens[$i + 1]->clear();
            }

            if ($divisionContent) {
                $tokens->insertAt($i + 1, new Token(array(T_WHITESPACE, $divisionContent)));
            }

            // collect modifiers
            $sequence = $this->getModifiersSequences($tokens, $startIndex, $endIndex);
            $tokens->insertAt($i + 2, $sequence);
        }
    }

    /**
     * @param Tokens $tokens
     * @param int    $startIndex
     * @param int    $endIndex
     *
     * @return Token[]
     */
    private function getModifiersSequences(Tokens $tokens, $startIndex, $endIndex)
    {
        $sequence = array();
        for ($i = $startIndex; $i < $endIndex - 1; ++$i) {
            if ($tokens[$i]->isWhitespace() || $tokens[$i]->isComment()) {
                continue;
            }

            if (!$tokens[$i]->isGivenKind(array(T_PUBLIC, T_PROTECTED, T_PRIVATE, T_STATIC, T_CONST, T_VAR))) {
                break;
            }

            $sequence[] = clone $tokens[$i];
            $sequence[] = new Token(array(T_WHITESPACE, ' '));
        }

        return $sequence;
    }
}<|MERGE_RESOLUTION|>--- conflicted
+++ resolved
@@ -37,26 +37,6 @@
     /**
      * {@inheritdoc}
      */
-<<<<<<< HEAD
-    public function fix(\SplFileInfo $file, Tokens $tokens)
-    {
-        $analyzer = new TokensAnalyzer($tokens);
-        $elements = array_reverse($analyzer->getClassyElements(), true);
-
-        foreach ($elements as $index => $element) {
-            if (!in_array($element['type'], $this->configuration['elements'], true)) {
-                continue; // not in configuration
-            }
-
-            $this->fixElement($tokens, $index);
-        }
-    }
-
-    /**
-     * {@inheritdoc}
-     */
-=======
->>>>>>> b44c48d1
     public function isCandidate(Tokens $tokens)
     {
         return $tokens->isAnyTokenKindsFound(Token::getClassyTokenKinds());
@@ -96,7 +76,23 @@
     /**
      * {@inheritdoc}
      */
-<<<<<<< HEAD
+    protected function applyFix(\SplFileInfo $file, Tokens $tokens)
+    {
+        $analyzer = new TokensAnalyzer($tokens);
+        $elements = array_reverse($analyzer->getClassyElements(), true);
+
+        foreach ($elements as $index => $element) {
+            if (!in_array($element['type'], $this->configuration['elements'], true)) {
+                continue; // not in configuration
+            }
+
+            $this->fixElement($tokens, $index);
+        }
+    }
+
+    /**
+     * {@inheritdoc}
+     */
     protected function createConfigurationDefinition()
     {
         $generator = new FixerOptionValidatorGenerator();
@@ -114,20 +110,6 @@
         ;
 
         return new FixerConfigurationResolverRootless('elements', array($elements));
-=======
-    protected function applyFix(\SplFileInfo $file, Tokens $tokens)
-    {
-        $analyzer = new TokensAnalyzer($tokens);
-        $elements = array_reverse($analyzer->getClassyElements(), true);
-
-        foreach ($elements as $index => $element) {
-            if (!in_array($element['type'], $this->configuration, true)) {
-                continue; // not in configuration
-            }
-
-            $this->fixElement($tokens, $index);
-        }
->>>>>>> b44c48d1
     }
 
     /**
