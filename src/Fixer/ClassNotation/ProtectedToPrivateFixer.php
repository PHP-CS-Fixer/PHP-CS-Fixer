--- conflicted
+++ resolved
@@ -29,7 +29,7 @@
  */
 final class ProtectedToPrivateFixer extends AbstractFixer
 {
-    private const MODIFIER_KINDS = [T_PUBLIC, T_PROTECTED, T_PRIVATE, T_FINAL, T_ABSTRACT, T_NS_SEPARATOR, T_STRING, CT::T_NULLABLE_TYPE, CT::T_ARRAY_TYPEHINT, T_STATIC, CT::T_TYPE_ALTERNATION, CT::T_TYPE_INTERSECTION, FCT::T_READONLY];
+    private const MODIFIER_KINDS = [T_PUBLIC, T_PROTECTED, T_PRIVATE, T_FINAL, T_ABSTRACT, T_NS_SEPARATOR, T_STRING, CT::T_NULLABLE_TYPE, CT::T_ARRAY_TYPEHINT, T_STATIC, CT::T_TYPE_ALTERNATION, CT::T_TYPE_INTERSECTION, FCT::T_READONLY, FCT::T_PRIVATE_SET, FCT::T_PROTECTED_SET];
     private TokensAnalyzer $tokensAnalyzer;
 
     public function getDefinition(): FixerDefinitionInterface
@@ -77,12 +77,6 @@
     {
         $this->tokensAnalyzer = new TokensAnalyzer($tokens);
 
-        if (\defined('T_PRIVATE_SET')) { // @TODO: drop condition when PHP 8.4+ is required
-            $modifierKinds[] = T_PRIVATE_SET;
-            $modifierKinds[] = T_PROTECTED_SET;
-            $modifierKinds[] = T_PUBLIC_SET;
-        }
-
         $classesCandidate = [];
         $classElementTypes = ['method' => true, 'property' => true, 'const' => true];
 
@@ -109,20 +103,12 @@
 
                 if ($tokens[$previousIndex]->isGivenKind(T_PROTECTED)) {
                     $protectedIndex = $previousIndex;
-                } elseif (\defined('T_PROTECTED_SET') && $tokens[$previousIndex]->isGivenKind(T_PROTECTED_SET)) { // @TODO: drop condition when PHP 8.4+ is required
+                } elseif ($tokens[$previousIndex]->isGivenKind(FCT::T_PROTECTED_SET)) {
                     $protectedSetIndex = $previousIndex;
                 } elseif ($tokens[$previousIndex]->isGivenKind(T_FINAL) && 'const' === $element['type']) {
                     $isFinal = true;
                 }
-<<<<<<< HEAD
-            } while ($tokens[$previousIndex]->isGivenKind($modifierKinds));
-=======
-            } while ($tokens[$previous]->isGivenKind(self::MODIFIER_KINDS));
-
-            if (false === $isProtected) {
-                continue;
-            }
->>>>>>> 4c391eac
+            } while ($tokens[$previousIndex]->isGivenKind(self::MODIFIER_KINDS));
 
             if ($isFinal && 'const' === $element['type']) {
                 continue; // Final constants cannot be private
