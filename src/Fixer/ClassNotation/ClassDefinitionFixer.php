--- conflicted
+++ resolved
@@ -72,11 +72,7 @@
 implements Baz, BarBaz
 {}
 ',
-<<<<<<< HEAD
-                    ['singleLine' => true]
-=======
-                    array('single_line' => true)
->>>>>>> 3360e862
+                    ['single_line' => true]
                 ),
                 new CodeSample(
 '<?php
@@ -86,11 +82,7 @@
 implements Baz
 {}
 ',
-<<<<<<< HEAD
-                    ['singleItemSingleLine' => true]
-=======
-                    array('single_item_single_line' => true)
->>>>>>> 3360e862
+                    ['single_item_single_line' => true]
                 ),
                 new CodeSample(
 '<?php
@@ -99,11 +91,7 @@
     Bar, BarBaz, FooBarBaz
 {}
 ',
-<<<<<<< HEAD
-                    ['multiLineExtendsEachSingleLine' => true]
-=======
-                    array('multi_line_extends_each_single_line' => true)
->>>>>>> 3360e862
+                    ['multi_line_extends_each_single_line' => true]
                 ),
             ]
         );
@@ -135,55 +123,29 @@
      */
     protected function createConfigurationDefinition()
     {
-<<<<<<< HEAD
         return new FixerConfigurationResolver([
-            (new FixerOptionBuilder('multiLineExtendsEachSingleLine', 'Whether definitions should be multiline.'))
+            (new AliasedFixerOptionBuilder(
+                new FixerOptionBuilder('multi_line_extends_each_single_line', 'Whether definitions should be multiline.'),
+                'multiLineExtendsEachSingleLine'
+            ))
                 ->setAllowedTypes(['bool'])
                 ->setDefault(false)
                 ->getOption(),
-            (new FixerOptionBuilder('singleItemSingleLine', 'Whether definitions should be single line when including a single item.'))
+            (new AliasedFixerOptionBuilder(
+                new FixerOptionBuilder('single_item_single_line', 'Whether definitions should be single line when including a single item.'),
+                'singleItemSingleLine'
+            ))
                 ->setAllowedTypes(['bool'])
                 ->setDefault(false)
                 ->getOption(),
-            (new FixerOptionBuilder('singleLine', 'Whether definitions should be single line.'))
+            (new AliasedFixerOptionBuilder(
+                new FixerOptionBuilder('single_line', 'Whether definitions should be single line.'),
+                'singleLine'
+            ))
                 ->setAllowedTypes(['bool'])
                 ->setDefault(false)
                 ->getOption(),
         ]);
-=======
-        $multiLineExtendsEachSingleLine = new AliasedFixerOptionBuilder(
-            new FixerOptionBuilder('multi_line_extends_each_single_line', 'Whether definitions should be multiline.'),
-            'multiLineExtendsEachSingleLine'
-        );
-        $multiLineExtendsEachSingleLine
-            ->setAllowedTypes(array('bool'))
-            ->setDefault(false)
-        ;
-
-        $singleItemSingleLine = new AliasedFixerOptionBuilder(
-            new FixerOptionBuilder('single_item_single_line', 'Whether definitions should be single line when including a single item.'),
-            'singleItemSingleLine'
-        );
-        $singleItemSingleLine
-            ->setAllowedTypes(array('bool'))
-            ->setDefault(false)
-        ;
-
-        $singleLine = new AliasedFixerOptionBuilder(
-            new FixerOptionBuilder('single_line', 'Whether definitions should be single line.'),
-            'singleLine'
-        );
-        $singleLine
-            ->setAllowedTypes(array('bool'))
-            ->setDefault(false)
-        ;
-
-        return new FixerConfigurationResolver(array(
-            $multiLineExtendsEachSingleLine->getOption(),
-            $singleItemSingleLine->getOption(),
-            $singleLine->getOption(),
-        ));
->>>>>>> 3360e862
     }
 
     /**
