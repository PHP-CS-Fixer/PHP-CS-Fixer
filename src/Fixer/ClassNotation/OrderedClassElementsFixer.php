--- conflicted
+++ resolved
@@ -165,9 +165,6 @@
 }
 '
                 ),
-<<<<<<< HEAD
-            ]
-=======
                 new CodeSample(
                     '<?php
 class Example
@@ -175,10 +172,9 @@
     public function A(){}
     private function B(){}
 }',
-array('order' => array('method_private', 'method_public'))
+                    ['order' => ['method_private', 'method_public']]
                 ),
-            )
->>>>>>> 3455f2ff
+            ]
         );
     }
 
