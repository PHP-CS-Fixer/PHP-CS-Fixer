--- conflicted
+++ resolved
@@ -65,18 +65,7 @@
     {
         parent::configure($configuration);
 
-<<<<<<< HEAD
         $this->assertConfigHasNoConflicts();
-=======
-        $intersect = array_intersect_assoc(
-            $this->configuration['annotation_include'],
-            $this->configuration['annotation_exclude']
-        );
-
-        if (\count($intersect) > 0) {
-            throw new InvalidFixerConfigurationException($this->getName(), sprintf('Annotation cannot be used in both the include and exclude list, got duplicates: %s.', Utils::naturalLanguageJoin(array_keys($intersect))));
-        }
->>>>>>> eada013a
     }
 
     public function getDefinition(): FixerDefinitionInterface
@@ -367,7 +356,7 @@
         $intersect = array_intersect_assoc($this->configuration['include'], $this->configuration['exclude']);
 
         if (\count($intersect) > 0) {
-            throw new InvalidFixerConfigurationException($this->getName(), sprintf('Annotation cannot be used in both "include" and "exclude" list, got duplicates: "%s".', implode('", "', array_keys($intersect))));
+            throw new InvalidFixerConfigurationException($this->getName(), sprintf('Annotation cannot be used in both "include" and "exclude" list, got duplicates: %s.', Utils::naturalLanguageJoin(array_keys($intersect))));
         }
     }
 }