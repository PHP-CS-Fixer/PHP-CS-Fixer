<?php

declare(strict_types=1);

/*
 * This file is part of PHP CS Fixer.
 *
 * (c) Fabien Potencier <fabien@symfony.com>
 *     Dariusz Rumiński <dariusz.ruminski@gmail.com>
 *
 * This source file is subject to the MIT license that is bundled
 * with this source code in the file LICENSE.
 */

namespace PhpCsFixer\Fixer\ClassNotation;

use PhpCsFixer\AbstractFixer;
use PhpCsFixer\ConfigurationException\InvalidFixerConfigurationException;
use PhpCsFixer\DocBlock\DocBlock;
use PhpCsFixer\Fixer\ConfigurableFixerInterface;
use PhpCsFixer\FixerConfiguration\DeprecatedFixerOption;
use PhpCsFixer\FixerConfiguration\FixerConfigurationResolver;
use PhpCsFixer\FixerConfiguration\FixerConfigurationResolverInterface;
use PhpCsFixer\FixerConfiguration\FixerOptionBuilder;
use PhpCsFixer\FixerDefinition\CodeSample;
use PhpCsFixer\FixerDefinition\FixerDefinition;
use PhpCsFixer\FixerDefinition\FixerDefinitionInterface;
use PhpCsFixer\Preg;
use PhpCsFixer\Tokenizer\CT;
use PhpCsFixer\Tokenizer\Token;
use PhpCsFixer\Tokenizer\Tokens;
use PhpCsFixer\Tokenizer\TokensAnalyzer;
use Symfony\Component\OptionsResolver\Options;

/**
 * @author Dariusz Rumiński <dariusz.ruminski@gmail.com>
 */
final class FinalInternalClassFixer extends AbstractFixer implements ConfigurableFixerInterface
{
<<<<<<< HEAD
    private const DEFAULTS = [
        'include' => [
            'internal',
        ],
        'exclude' => [
            'final',
            'Entity',
            'ORM\Entity',
            'ORM\Mapping\Entity',
            'Mapping\Entity',
            'Document',
            'ODM\Document',
        ],
    ];

    private bool $checkAttributes;

    public function __construct()
    {
        parent::__construct();

        $this->checkAttributes = \PHP_VERSION_ID >= 80000;
    }

    /**
     * {@inheritdoc}
     */
=======
>>>>>>> e79f6c54
    public function configure(array $configuration): void
    {
        parent::configure($configuration);

        $this->assertConfigHasNoConflicts();
    }

    public function getDefinition(): FixerDefinitionInterface
    {
        return new FixerDefinition(
            'Internal classes should be `final`.',
            [
                new CodeSample("<?php\n/**\n * @internal\n */\nclass Sample\n{\n}\n"),
                new CodeSample(
                    "<?php\n/**\n * @CUSTOM\n */\nclass A{}\n\n/**\n * @CUSTOM\n * @not-fix\n */\nclass B{}\n",
                    [
                        'include' => ['@Custom'],
                        'exclude' => ['@not-fix'],
                    ]
                ),
            ],
            null,
            'Changing classes to `final` might cause code execution to break.'
        );
    }

    /**
     * {@inheritdoc}
     *
     * Must run before ProtectedToPrivateFixer, SelfStaticAccessorFixer.
     * Must run after PhpUnitInternalClassFixer.
     */
    public function getPriority(): int
    {
        return 67;
    }

    public function isCandidate(Tokens $tokens): bool
    {
        return $tokens->isTokenKindFound(T_CLASS);
    }

    public function isRisky(): bool
    {
        return true;
    }

    protected function applyFix(\SplFileInfo $file, Tokens $tokens): void
    {
        $tokensAnalyzer = new TokensAnalyzer($tokens);

        for ($index = $tokens->count() - 1; 0 <= $index; --$index) {
            if (!$tokens[$index]->isGivenKind(T_CLASS) || !$this->isClassCandidate($tokensAnalyzer, $tokens, $index)) {
                continue;
            }

            // make class 'final'
            $tokens->insertSlices([
                $index => [
                    new Token([T_FINAL, 'final']),
                    new Token([T_WHITESPACE, ' ']),
                ],
            ]);
        }
    }

    protected function createConfigurationDefinition(): FixerConfigurationResolverInterface
    {
        $annotationsAsserts = [static function (array $values): bool {
            foreach ($values as $value) {
                if (!\is_string($value) || '' === $value) {
                    return false;
                }
            }

            return true;
        }];

        $annotationsNormalizer = static function (Options $options, array $value): array {
            $newValue = [];
            foreach ($value as $key) {
                if (str_starts_with($key, '@')) {
                    $key = substr($key, 1);
                }

                $newValue[strtolower($key)] = true;
            }

            return $newValue;
        };

        return new FixerConfigurationResolver([
            new DeprecatedFixerOption(
                (new FixerOptionBuilder('annotation_include', 'Class level attribute or annotation tags that must be set in order to fix the class (case insensitive).'))
                    ->setAllowedTypes(['array'])
                    ->setAllowedValues($annotationsAsserts)
                    ->setDefault(
                        array_map(
                            static function (string $string) {
                                return '@'.$string;
                            },
                            self::DEFAULTS['include'],
                        ),
                    )
                    ->setNormalizer($annotationsNormalizer)
                    ->getOption(),
                'Use `include` to configure PHPDoc annotations tags and attributes.',
            ),
            new DeprecatedFixerOption(
                (new FixerOptionBuilder('annotation_exclude', 'Class level attribute or annotation tags that must be omitted to fix the class, even if all of the white list ones are used as well (case insensitive).'))
                    ->setAllowedTypes(['array'])
                    ->setAllowedValues($annotationsAsserts)
                    ->setDefault(
                        array_map(
                            static function (string $string) {
                                return '@'.$string;
                            },
                            self::DEFAULTS['exclude'],
                        ),
                    )
                    ->setNormalizer($annotationsNormalizer)
                    ->getOption(),
                'Use `exclude` to configure PHPDoc annotations tags and attributes.',
            ),
            (new FixerOptionBuilder('include', 'Class level attribute or annotation tags that must be set in order to fix the class (case insensitive).'))
                ->setAllowedTypes(['array'])
                ->setAllowedValues($annotationsAsserts)
                ->setDefault(self::DEFAULTS['include'])
                ->setNormalizer($annotationsNormalizer)
                ->getOption(),
            (new FixerOptionBuilder('exclude', 'Class level attribute or annotation tags that must be omitted to fix the class, even if all of the white list ones are used as well (case insensitive).'))
                ->setAllowedTypes(['array'])
                ->setAllowedValues($annotationsAsserts)
                ->setDefault(self::DEFAULTS['exclude'])
                ->setNormalizer($annotationsNormalizer)
                ->getOption(),
            (new FixerOptionBuilder('consider_absent_docblock_as_internal_class', 'Whether classes without any DocBlock should be fixed to final.'))
                ->setAllowedTypes(['bool'])
                ->setDefault(false)
                ->getOption(),
        ]);
    }

    /**
     * @param int $index T_CLASS index
     */
    private function isClassCandidate(TokensAnalyzer $tokensAnalyzer, Tokens $tokens, int $index): bool
    {
        if ($tokensAnalyzer->isAnonymousClass($index)) {
            return false;
        }

        $modifiers = $tokensAnalyzer->getClassyModifiers($index);

        if (isset($modifiers['final']) || isset($modifiers['abstract'])) {
            return false; // ignore class; it is abstract or already final
        }

        $index = $tokens->getPrevNonWhitespace($index);

        if ($this->checkAttributes && $tokens[$index]->isGivenKind(CT::T_ATTRIBUTE_CLOSE)) {
            if (!$this->isClassCandidateBasedOnAttribute($tokens, $index)) {
                return false;
            }

            while ($tokens[$index]->isGivenKind(CT::T_ATTRIBUTE_CLOSE)) {
                $index = $tokens->findBlockStart(Tokens::BLOCK_TYPE_ATTRIBUTE, $index);
            }

            $index = $tokens->getPrevNonWhitespace($index);

            return !$tokens[$index]->isGivenKind(T_DOC_COMMENT) || $this->isClassCandidateBasedOnPhpDoc($tokens, $index);
        }

        if ($tokens[$index]->isGivenKind(T_DOC_COMMENT)) {
            return $this->isClassCandidateBasedOnPhpDoc($tokens, $index);
        }

        return $this->configuration['consider_absent_docblock_as_internal_class'];
    }

    private function isClassCandidateBasedOnPhpDoc(Tokens $tokens, int $index): bool
    {
        $doc = new DocBlock($tokens[$index]->getContent());
        $tags = [];

        foreach ($doc->getAnnotations() as $annotation) {
            if (1 !== Preg::match('/@\S+(?=\s|$)/', $annotation->getContent(), $matches)) {
                continue;
            }
            $tag = strtolower(substr(array_shift($matches), 1));

            foreach ($this->configuration['exclude'] as $tagStart => $true) {
                if (str_starts_with($tag, $tagStart)) {
                    return false; // ignore class: class-level PHPDoc contains tag that has been excluded through configuration
                }
            }

            $tags[$tag] = true;
        }

        return $this->isConfiguredAsInclude($tags);
    }

    private function isClassCandidateBasedOnAttribute(Tokens $tokens, int $attributeCloseIndex): bool
    {
        $attributeCandidates = [];

        while ($tokens[$attributeCloseIndex]->isGivenKind(CT::T_ATTRIBUTE_CLOSE)) {
            $attributeStartIndex = $index = $tokens->findBlockStart(Tokens::BLOCK_TYPE_ATTRIBUTE, $attributeCloseIndex);
            $attributeString = '';

            do {
                $index = $tokens->getNextMeaningfulToken($index);

                if (!$tokens[$index]->isGivenKind([T_STRING, T_NS_SEPARATOR])) {
                    break;
                }

                $attributeString .= strtolower($tokens[$index]->getContent());
            } while ($index < $attributeCloseIndex);

            if (isset($this->configuration['exclude'][$attributeString])) {
                return false;
            }

            $attributeCandidates[$attributeString] = true;
            $attributeCloseIndex = $tokens->getPrevNonWhitespace($attributeStartIndex);
        }

        return $this->isConfiguredAsInclude($attributeCandidates);
    }

    /**
     * @param array<string, bool> $attributes
     */
    private function isConfiguredAsInclude(array $attributes): bool
    {
        if (0 === \count($this->configuration['include'])) {
            return true;
        }

        foreach ($this->configuration['include'] as $tag => $true) {
            if (isset($attributes[$tag])) {
                return true;
            }
        }

        return false;
    }

    private function assertConfigHasNoConflicts(): void
    {
        foreach (['include', 'exclude'] as $newConfigKey) {
            $oldConfigKey = 'annotation_'.$newConfigKey;
            $defaults = [];

            foreach (self::DEFAULTS[$newConfigKey] as $foo) {
                $defaults[strtolower($foo)] = true;
            }

            $newConfigIsSet = $this->configuration[$newConfigKey] !== $defaults;
            $oldConfigIsSet = $this->configuration[$oldConfigKey] !== $defaults;

            if ($newConfigIsSet && $oldConfigIsSet) {
                throw new InvalidFixerConfigurationException($this->getName(), sprintf('Configuration cannot contain deprecated option "%s" and new option "%s".', $oldConfigKey, $newConfigKey));
            }

            if ($oldConfigIsSet) {
                $this->configuration[$newConfigKey] = $this->configuration[$oldConfigKey];
                $this->checkAttributes = false; // run in old mode
            }

            // if ($newConfigIsSet) - only new config is set, all good
            // if (!$newConfigIsSet && !$oldConfigIsSet) - both are set as to default values, all good

            unset($this->configuration[$oldConfigKey]);
        }

        $intersect = array_intersect_assoc($this->configuration['include'], $this->configuration['exclude']);

        if (\count($intersect) > 0) {
            throw new InvalidFixerConfigurationException($this->getName(), sprintf('Annotation cannot be used in both "include" and "exclude" list, got duplicates: "%s".', implode('", "', array_keys($intersect))));
        }
    }
}<|MERGE_RESOLUTION|>--- conflicted
+++ resolved
@@ -37,7 +37,6 @@
  */
 final class FinalInternalClassFixer extends AbstractFixer implements ConfigurableFixerInterface
 {
-<<<<<<< HEAD
     private const DEFAULTS = [
         'include' => [
             'internal',
@@ -62,11 +61,6 @@
         $this->checkAttributes = \PHP_VERSION_ID >= 80000;
     }
 
-    /**
-     * {@inheritdoc}
-     */
-=======
->>>>>>> e79f6c54
     public function configure(array $configuration): void
     {
         parent::configure($configuration);
