--- conflicted
+++ resolved
@@ -76,14 +76,10 @@
     /**
      * {@inheritdoc}
      *
-     * Must run after NoShortEchoTagFixer.
+     * Must run after EchoTagSyntaxFixer, NoShortEchoTagFixer.
      */
     public function getPriority()
     {
-<<<<<<< HEAD
-        // should run after NoShortEchoTagFixer / EchoTagSyntaxFixer.
-=======
->>>>>>> c3b98feb
         return -10;
     }
 
