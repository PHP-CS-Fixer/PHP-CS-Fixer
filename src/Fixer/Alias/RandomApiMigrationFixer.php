<?php

/*
 * This file is part of PHP CS Fixer.
 *
 * (c) Fabien Potencier <fabien@symfony.com>
 *     Dariusz Rumiński <dariusz.ruminski@gmail.com>
 *
 * This source file is subject to the MIT license that is bundled
 * with this source code in the file LICENSE.
 */

namespace PhpCsFixer\Fixer\Alias;

use PhpCsFixer\AbstractFunctionReferenceFixer;
use PhpCsFixer\Fixer\ConfigurationDefinitionFixerInterface;
use PhpCsFixer\FixerConfiguration\FixerConfigurationResolverRootless;
use PhpCsFixer\FixerConfiguration\FixerOptionBuilder;
use PhpCsFixer\FixerDefinition\CodeSample;
use PhpCsFixer\FixerDefinition\FixerDefinition;
use PhpCsFixer\Tokenizer\Analyzer\ArgumentsAnalyzer;
use PhpCsFixer\Tokenizer\Token;
use PhpCsFixer\Tokenizer\Tokens;
use Symfony\Component\OptionsResolver\Exception\InvalidOptionsException;

/**
 * @author Vladimir Reznichenko <kalessil@gmail.com>
 */
final class RandomApiMigrationFixer extends AbstractFunctionReferenceFixer implements ConfigurationDefinitionFixerInterface
{
    /**
     * @var array
     */
    private static $argumentCounts = [
        'getrandmax' => [0],
        'mt_rand' => [1, 2],
        'rand' => [0, 2],
        'srand' => [0, 1],
    ];

    /**
     * {@inheritdoc}
     */
    public function configure(array $configuration = null)
    {
        parent::configure($configuration);

        foreach ($this->configuration['replacements'] as $functionName => $replacement) {
            $this->configuration['replacements'][$functionName] = [
                'alternativeName' => $replacement,
                'argumentCount' => self::$argumentCounts[$functionName],
            ];
        }
    }

    /**
     * {@inheritdoc}
     */
    public function getDefinition()
    {
        return new FixerDefinition(
            'Replaces `rand`, `srand`, `getrandmax` functions calls with their `mt_*` analogs.',
            [
                new CodeSample("<?php\n\$a = getrandmax();\n\$a = rand(\$b, \$c);\n\$a = srand();"),
                new CodeSample(
                    "<?php\n\$a = getrandmax();\n\$a = rand(\$b, \$c);\n\$a = srand();",
                    ['replacements' => ['getrandmax' => 'mt_getrandmax']]
                ),
            ],
            null,
            'Risky when the configured functions are overridden.'
        );
    }

    /**
     * {@inheritdoc}
     */
    public function isCandidate(Tokens $tokens)
    {
        return $tokens->isTokenKindFound(T_STRING);
    }

    /**
     * {@inheritdoc}
     */
    protected function applyFix(\SplFileInfo $file, Tokens $tokens)
    {
        $argumentsAnalyzer = new ArgumentsAnalyzer();

        foreach ($this->configuration['replacements'] as $functionIdentity => $functionReplacement) {
            if ($functionIdentity === $functionReplacement['alternativeName']) {
                continue;
            }

            $currIndex = 0;
            while (null !== $currIndex) {
                // try getting function reference and translate boundaries for humans
                $boundaries = $this->find($functionIdentity, $tokens, $currIndex, $tokens->count() - 1);
                if (null === $boundaries) {
                    // next function search, as current one not found
                    continue 2;
                }

                list($functionName, $openParenthesis, $closeParenthesis) = $boundaries;
                $count = $argumentsAnalyzer->countArguments($tokens, $openParenthesis, $closeParenthesis);
                if (!in_array($count, $functionReplacement['argumentCount'], true)) {
                    continue 2;
                }

                // analysing cursor shift, so nested calls could be processed
                $currIndex = $openParenthesis;

<<<<<<< HEAD
                $tokens[$functionName] = new Token([T_STRING, $functionReplacement['alternativeName']]);
=======
                $tokens[$functionName] = new Token(array(T_STRING, $functionReplacement['alternativeName']));

                if (0 === $count && 'random_int' === $functionReplacement['alternativeName']) {
                    $tokens->insertAt($currIndex + 1, array(
                        new Token(array(T_LNUMBER, '0')),
                        new Token(','),
                        new Token(array(T_WHITESPACE, ' ')),
                        new Token(array(T_STRING, 'getrandmax')),
                        new Token('('),
                        new Token(')'),
                    ));

                    $currIndex += 6;
                }
>>>>>>> e6ddcd64
            }
        }
    }

    /**
     * {@inheritdoc}
     */
    protected function createConfigurationDefinition()
    {
        return new FixerConfigurationResolverRootless('replacements', [
            (new FixerOptionBuilder('replacements', 'Mapping between replaced functions with the new ones.'))
                ->setAllowedTypes(['array'])
                ->setAllowedValues([function ($value) {
                    foreach ($value as $functionName => $replacement) {
                        if (!array_key_exists($functionName, self::$argumentCounts)) {
                            throw new InvalidOptionsException(sprintf(
                                'Function "%s" is not handled by the fixer.',
                                $functionName
                            ));
                        }

                        if (!is_string($replacement)) {
                            throw new InvalidOptionsException(sprintf(
                                'Replacement for function "%s" must be a string, "%s" given.',
                                $functionName,
                                is_object($replacement) ? get_class($replacement) : gettype($replacement)
                            ));
                        }
                    }

                    return true;
                }])
                ->setDefault([
                    'getrandmax' => 'mt_getrandmax',
                    'rand' => 'mt_rand',
                    'srand' => 'mt_srand',
                ])
                ->getOption(),
        ]);
    }
}<|MERGE_RESOLUTION|>--- conflicted
+++ resolved
@@ -110,24 +110,20 @@
                 // analysing cursor shift, so nested calls could be processed
                 $currIndex = $openParenthesis;
 
-<<<<<<< HEAD
                 $tokens[$functionName] = new Token([T_STRING, $functionReplacement['alternativeName']]);
-=======
-                $tokens[$functionName] = new Token(array(T_STRING, $functionReplacement['alternativeName']));
 
                 if (0 === $count && 'random_int' === $functionReplacement['alternativeName']) {
-                    $tokens->insertAt($currIndex + 1, array(
-                        new Token(array(T_LNUMBER, '0')),
+                    $tokens->insertAt($currIndex + 1, [
+                        new Token([T_LNUMBER, '0']),
                         new Token(','),
-                        new Token(array(T_WHITESPACE, ' ')),
-                        new Token(array(T_STRING, 'getrandmax')),
+                        new Token([T_WHITESPACE, ' ']),
+                        new Token([T_STRING, 'getrandmax']),
                         new Token('('),
                         new Token(')'),
-                    ));
+                    ]);
 
                     $currIndex += 6;
                 }
->>>>>>> e6ddcd64
             }
         }
     }
