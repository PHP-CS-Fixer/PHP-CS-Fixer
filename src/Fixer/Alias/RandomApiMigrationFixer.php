<?php

/*
 * This file is part of PHP CS Fixer.
 *
 * (c) Fabien Potencier <fabien@symfony.com>
 *     Dariusz Rumiński <dariusz.ruminski@gmail.com>
 *
 * This source file is subject to the MIT license that is bundled
 * with this source code in the file LICENSE.
 */

namespace PhpCsFixer\Fixer\Alias;

use PhpCsFixer\AbstractFunctionReferenceFixer;
use PhpCsFixer\Fixer\ConfigurationDefinitionFixerInterface;
use PhpCsFixer\FixerConfiguration\FixerConfigurationResolverRootless;
use PhpCsFixer\FixerConfiguration\FixerOptionBuilder;
use PhpCsFixer\FixerDefinition\CodeSample;
use PhpCsFixer\FixerDefinition\FixerDefinition;
use PhpCsFixer\Tokenizer\Tokens;
use Symfony\Component\OptionsResolver\Exception\InvalidOptionsException;

/**
 * @author Vladimir Reznichenko <kalessil@gmail.com>
 */
final class RandomApiMigrationFixer extends AbstractFunctionReferenceFixer implements ConfigurationDefinitionFixerInterface
{
    /**
     * @var array
     */
    private static $argumentCounts = array(
        'getrandmax' => array(0),
        'mt_rand' => array(1, 2),
        'rand' => array(0, 2),
        'srand' => array(0, 1),
    );

    /**
     * {@inheritdoc}
     */
    public function configure(array $configuration = null)
    {
        parent::configure($configuration);

        foreach ($this->configuration['replacements'] as $functionName => $replacement) {
            $this->configuration['replacements'][$functionName] = array(
                'alternativeName' => $replacement,
                'argumentCount' => self::$argumentCounts[$functionName],
            );
        }
    }

    /**
     * {@inheritdoc}
     */
    public function getDefinition()
    {
        return new FixerDefinition(
            'Replaces `rand`, `mt_rand`, `srand`, `getrandmax` functions calls with their `mt_*` analogs.',
            array(
                new CodeSample("<?php\n\$a = getrandmax();\n\$a = rand(\$b, \$c);\n\$a = srand();"),
                new CodeSample("<?php\n\$a = getrandmax();\n\$a = rand(\$b, \$c);\n\$a = srand();", array('getrandmax' => 'mt_getrandmax')),
            ),
            null,
            'Configure any of the functions `getrandmax`, `rand` and `srand` to be replaced with modern versions.',
            array(
                'getrandmax' => 'mt_getrandmax',
                'rand' => 'mt_rand',
                'mt_rand' => 'mt_rand',
                'srand' => 'mt_srand',
            ),
            'Risky when the configured functions are overridden.'
        );
    }

    /**
     * {@inheritdoc}
     */
    public function isCandidate(Tokens $tokens)
    {
        return $tokens->isTokenKindFound(T_STRING);
    }

    /**
     * {@inheritdoc}
     */
    protected function applyFix(\SplFileInfo $file, Tokens $tokens)
    {
        foreach ($this->configuration['replacements'] as $functionIdentity => $functionReplacement) {
            if ($functionIdentity === $functionReplacement['alternativeName']) {
                continue;
            }

            $currIndex = 0;
            while (null !== $currIndex) {
                // try getting function reference and translate boundaries for humans
                $boundaries = $this->find($functionIdentity, $tokens, $currIndex, $tokens->count() - 1);
                if (null === $boundaries) {
                    // next function search, as current one not found
                    continue 2;
                }

                list($functionName, $openParenthesis, $closeParenthesis) = $boundaries;
                $count = $this->countArguments($tokens, $openParenthesis, $closeParenthesis);
                if (!in_array($count, $functionReplacement['argumentCount'], true)) {
                    continue 2;
                }

                // analysing cursor shift, so nested calls could be processed
                $currIndex = $openParenthesis;

                $tokens[$functionName]->setContent($functionReplacement['alternativeName']);
            }
        }
    }
<<<<<<< HEAD

    /**
     * {@inheritdoc}
     */
    public function getDefinition()
    {
        return new FixerDefinition(
            'Replaces `rand`, `srand`, `getrandmax` functions calls with their `mt_*` analogs.',
            array(
                new CodeSample("<?php\n\$a = getrandmax();\n\$a = rand(\$b, \$c);\n\$a = srand();"),
                new CodeSample(
                    "<?php\n\$a = getrandmax();\n\$a = rand(\$b, \$c);\n\$a = srand();",
                    array('replacements' => array('getrandmax' => 'mt_getrandmax'))
                ),
            ),
            null,
            'Risky when the configured functions are overridden.'
        );
    }

    /**
     * {@inheritdoc}
     */
    public function isCandidate(Tokens $tokens)
    {
        return $tokens->isTokenKindFound(T_STRING);
    }

    /**
     * {@inheritdoc}
     */
    protected function createConfigurationDefinition()
    {
        $argumentCounts = self::$argumentCounts;

        $replacements = new FixerOptionBuilder('replacements', 'Mapping between replaced functions with the new ones.');
        $replacements = $replacements
            ->setAllowedTypes(array('array'))
            ->setAllowedValues(array(function ($value) use ($argumentCounts) {
                foreach ($value as $functionName => $replacement) {
                    if (!array_key_exists($functionName, $argumentCounts)) {
                        throw new InvalidOptionsException(sprintf(
                            'Function "%s" is not handled by the fixer.',
                            $functionName
                        ));
                    }

                    if (!is_string($replacement)) {
                        throw new InvalidOptionsException(sprintf(
                            'Replacement for function "%s" must be a string, "%s" given.',
                            $functionName,
                            is_object($replacement) ? get_class($replacement) : gettype($replacement)
                        ));
                    }
                }

                return true;
            }))
            ->setDefault(array(
                'getrandmax' => 'mt_getrandmax',
                'rand' => 'mt_rand',
                'srand' => 'mt_srand',
            ))
            ->getOption()
        ;

        return new FixerConfigurationResolverRootless('replacements', array($replacements));
    }
=======
>>>>>>> b44c48d1
}<|MERGE_RESOLUTION|>--- conflicted
+++ resolved
@@ -57,19 +57,15 @@
     public function getDefinition()
     {
         return new FixerDefinition(
-            'Replaces `rand`, `mt_rand`, `srand`, `getrandmax` functions calls with their `mt_*` analogs.',
+            'Replaces `rand`, `srand`, `getrandmax` functions calls with their `mt_*` analogs.',
             array(
                 new CodeSample("<?php\n\$a = getrandmax();\n\$a = rand(\$b, \$c);\n\$a = srand();"),
-                new CodeSample("<?php\n\$a = getrandmax();\n\$a = rand(\$b, \$c);\n\$a = srand();", array('getrandmax' => 'mt_getrandmax')),
+                new CodeSample(
+                    "<?php\n\$a = getrandmax();\n\$a = rand(\$b, \$c);\n\$a = srand();",
+                    array('replacements' => array('getrandmax' => 'mt_getrandmax'))
+                ),
             ),
             null,
-            'Configure any of the functions `getrandmax`, `rand` and `srand` to be replaced with modern versions.',
-            array(
-                'getrandmax' => 'mt_getrandmax',
-                'rand' => 'mt_rand',
-                'mt_rand' => 'mt_rand',
-                'srand' => 'mt_srand',
-            ),
             'Risky when the configured functions are overridden.'
         );
     }
@@ -114,34 +110,6 @@
             }
         }
     }
-<<<<<<< HEAD
-
-    /**
-     * {@inheritdoc}
-     */
-    public function getDefinition()
-    {
-        return new FixerDefinition(
-            'Replaces `rand`, `srand`, `getrandmax` functions calls with their `mt_*` analogs.',
-            array(
-                new CodeSample("<?php\n\$a = getrandmax();\n\$a = rand(\$b, \$c);\n\$a = srand();"),
-                new CodeSample(
-                    "<?php\n\$a = getrandmax();\n\$a = rand(\$b, \$c);\n\$a = srand();",
-                    array('replacements' => array('getrandmax' => 'mt_getrandmax'))
-                ),
-            ),
-            null,
-            'Risky when the configured functions are overridden.'
-        );
-    }
-
-    /**
-     * {@inheritdoc}
-     */
-    public function isCandidate(Tokens $tokens)
-    {
-        return $tokens->isTokenKindFound(T_STRING);
-    }
 
     /**
      * {@inheritdoc}
@@ -183,6 +151,4 @@
 
         return new FixerConfigurationResolverRootless('replacements', array($replacements));
     }
-=======
->>>>>>> b44c48d1
 }