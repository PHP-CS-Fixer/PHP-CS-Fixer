--- conflicted
+++ resolved
@@ -33,13 +33,9 @@
     {
         return new FixerDefinition(
             'Code MUST use configured indentation type.',
-<<<<<<< HEAD
-            [new CodeSample("<?php\n\nif (true) {\n\techo 'Hello!';\n}")]
-=======
             [
                 new CodeSample("<?php\n\nif (true) {\n\techo 'Hello!';\n}"),
             ]
->>>>>>> c247d95e
         );
     }
 
