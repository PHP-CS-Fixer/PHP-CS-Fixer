--- conflicted
+++ resolved
@@ -101,11 +101,7 @@
         $indent = $this->indent;
 
         // change indent to expected one
-<<<<<<< HEAD
-        $content = preg_replace_callback('/^(?:    )+/m', static function ($matches) use ($indent) {
-=======
-        $content = Preg::replaceCallback('/^(?:    )+/m', function ($matches) use ($indent) {
->>>>>>> 42c52828
+        $content = Preg::replaceCallback('/^(?:    )+/m', static function ($matches) use ($indent) {
             return str_replace('    ', $indent, $matches[0]);
         }, $content);
 
