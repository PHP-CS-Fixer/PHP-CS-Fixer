--- conflicted
+++ resolved
@@ -122,13 +122,7 @@
     }
 
     /**
-<<<<<<< HEAD
-     * @param int $index position of the T_OBJECT_OPERATOR token
-=======
      * @param int $index position of the object operator token ("->" or "?->")
-     *
-     * @return bool
->>>>>>> 44380306
      */
     private function canBeMovedToNextLine(int $index, Tokens $tokens): bool
     {
