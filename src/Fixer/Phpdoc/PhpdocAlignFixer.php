--- conflicted
+++ resolved
@@ -87,13 +87,9 @@
         $desc = '(?:\s+(?P<desc>\V*))';
 
         $this->regex = '/^'.$indent.' \* @(?:'.implode('|', $types).')'.$desc.'\s*$/u';
-<<<<<<< HEAD
-        $this->regexCommentLine = '/^'.$indent.' \*(?! @)(?:\s+(?P<desc>\V+))(?<!\*\/)$/u';
+        $this->regexCommentLine = '/^'.$indent.' \*(?! @)(?:\s+(?P<desc>\V+))(?<!\*\/)\r?$/u';
         $this->descriptionAlign = $this->configuration['description_align'];
         $this->descriptionExtraIndent = $this->configuration['description_extra_indent'];
-=======
-        $this->regexCommentLine = '/^'.$indent.' \*(?! @)(?:\s+(?P<desc>\V+))(?<!\*\/)\r?$/u';
->>>>>>> 785bbfa4
     }
 
     /**
