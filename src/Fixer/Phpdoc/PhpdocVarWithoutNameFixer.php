--- conflicted
+++ resolved
@@ -32,7 +32,7 @@
  */
 final class PhpdocVarWithoutNameFixer extends AbstractFixer
 {
-    private const PROPERTY_MODIFIER_KINDS = [T_PRIVATE, T_PROTECTED, T_PUBLIC, T_VAR, FCT::T_READONLY];
+    private const PROPERTY_MODIFIER_KINDS = [T_PRIVATE, T_PROTECTED, T_PUBLIC, T_VAR, FCT::T_READONLY, FCT::T_PRIVATE_SET, FCT::T_PROTECTED_SET, FCT::T_PUBLIC_SET];
 
     public function getDefinition(): FixerDefinitionInterface
     {
@@ -90,21 +90,7 @@
             }
 
             // We want only doc blocks that are for properties and thus have specified access modifiers next
-<<<<<<< HEAD
-            $propertyModifierKinds = [T_PRIVATE, T_PROTECTED, T_PUBLIC, T_VAR];
-
-            if (\defined('T_READONLY')) { // @TODO: drop condition when PHP 8.1+ is required
-                $propertyModifierKinds[] = T_READONLY;
-            }
-
-            if (\defined('T_PRIVATE_SET')) { // @TODO: drop condition when PHP 8.4+ is required
-                array_push($propertyModifierKinds, T_PRIVATE_SET, T_PROTECTED_SET, T_PUBLIC_SET);
-            }
-
-            if (!$tokens[$nextIndex]->isGivenKind($propertyModifierKinds)) {
-=======
             if (!$tokens[$nextIndex]->isGivenKind(self::PROPERTY_MODIFIER_KINDS)) {
->>>>>>> 4c391eac
                 continue;
             }
 
