--- conflicted
+++ resolved
@@ -32,13 +32,8 @@
     public function getDefinition()
     {
         return new FixerDefinition(
-<<<<<<< HEAD
-            '@var and @type annotations should not contain the variable name.',
+            '`@var` and `@type` annotations should not contain the variable name.',
             [new CodeSample('<?php
-=======
-            '`@var` and `@type` annotations should not contain the variable name.',
-            array(new CodeSample('<?php
->>>>>>> 50e09ebb
 final class Foo
 {
     /**
