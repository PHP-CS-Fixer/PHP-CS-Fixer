<?php

/*
 * This file is part of PHP CS Fixer.
 *
 * (c) Fabien Potencier <fabien@symfony.com>
 *     Dariusz Rumiński <dariusz.ruminski@gmail.com>
 *
 * This source file is subject to the MIT license that is bundled
 * with this source code in the file LICENSE.
 */

namespace PhpCsFixer\Fixer\Phpdoc;

use PhpCsFixer\AbstractFixer;
use PhpCsFixer\FixerDefinition\CodeSample;
use PhpCsFixer\FixerDefinition\FixerDefinition;
use PhpCsFixer\Preg;
use PhpCsFixer\Tokenizer\Token;
use PhpCsFixer\Tokenizer\Tokens;

/**
 * Fixer for part of rule defined in PSR5 ¶7.22.
 *
 * @author SpacePossum
 */
final class PhpdocSingleLineVarSpacingFixer extends AbstractFixer
{
    /**
     * {@inheritdoc}
     */
    public function getDefinition()
    {
        return new FixerDefinition(
<<<<<<< HEAD
            'Single line @var PHPDoc should have proper spacing.',
            [new CodeSample("<?php /**@var   MyClass   \$a   */\n\$a = test();\n")]
=======
            'Single line `@var` PHPDoc should have proper spacing.',
            array(new CodeSample("<?php /**@var   MyClass   \$a   */\n\$a = test();"))
>>>>>>> 50e09ebb
        );
    }

    /**
     * {@inheritdoc}
     */
    public function getPriority()
    {
        // should be run after PhpdocNoAliasTagFixer.
        return -10;
    }

    /**
     * {@inheritdoc}
     */
    public function isCandidate(Tokens $tokens)
    {
        return $tokens->isAnyTokenKindsFound([T_COMMENT, T_DOC_COMMENT]);
    }

    /**
     * {@inheritdoc}
     */
    protected function applyFix(\SplFileInfo $file, Tokens $tokens)
    {
        /** @var Token $token */
        foreach ($tokens as $index => $token) {
            if ($token->isGivenKind(T_DOC_COMMENT)) {
                $tokens[$index] = new Token([T_DOC_COMMENT, $this->fixTokenContent($token->getContent())]);

                continue;
            }

            if (!$token->isGivenKind(T_COMMENT)) {
                continue;
            }

            $content = $token->getContent();
            $fixedContent = $this->fixTokenContent($content);
            if ($content !== $fixedContent) {
                $tokens[$index] = new Token([T_DOC_COMMENT, $fixedContent]);
            }
        }
    }

    /**
     * @param string $content
     *
     * @return string
     */
    private function fixTokenContent($content)
    {
        return Preg::replaceCallback(
            '#^/\*\*[ \t]*@var[ \t]+(\S+)[ \t]*(\$\S+)?[ \t]*([^\n]*)\*/$#',
            static function (array $matches) {
                $content = '/** @var';
                for ($i = 1, $m = count($matches); $i < $m; ++$i) {
                    if ('' !== $matches[$i]) {
                        $content .= ' '.$matches[$i];
                    }
                }

                $content = rtrim($content);

                return $content.' */';
            },
            $content
        );
    }
}<|MERGE_RESOLUTION|>--- conflicted
+++ resolved
@@ -32,13 +32,8 @@
     public function getDefinition()
     {
         return new FixerDefinition(
-<<<<<<< HEAD
-            'Single line @var PHPDoc should have proper spacing.',
+            'Single line `@var` PHPDoc should have proper spacing.',
             [new CodeSample("<?php /**@var   MyClass   \$a   */\n\$a = test();\n")]
-=======
-            'Single line `@var` PHPDoc should have proper spacing.',
-            array(new CodeSample("<?php /**@var   MyClass   \$a   */\n\$a = test();"))
->>>>>>> 50e09ebb
         );
     }
 
