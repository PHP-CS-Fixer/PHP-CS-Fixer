<?php

/*
 * This file is part of PHP CS Fixer.
 *
 * (c) Fabien Potencier <fabien@symfony.com>
 *     Dariusz Rumiński <dariusz.ruminski@gmail.com>
 *
 * This source file is subject to the MIT license that is bundled
 * with this source code in the file LICENSE.
 */

namespace PhpCsFixer\Fixer\Phpdoc;

use PhpCsFixer\AbstractFixer;
use PhpCsFixer\DocBlock\DocBlock;
use PhpCsFixer\DocBlock\Line;
use PhpCsFixer\Fixer\WhitespacesAwareFixerInterface;
use PhpCsFixer\FixerDefinition\CodeSample;
use PhpCsFixer\FixerDefinition\FixerDefinition;
use PhpCsFixer\Tokenizer\Token;
use PhpCsFixer\Tokenizer\Tokens;

/**
 * @author Graham Campbell <graham@alt-three.com>
 */
final class PhpdocSummaryFixer extends AbstractFixer implements WhitespacesAwareFixerInterface
{
    /**
     * {@inheritdoc}
     */
    public function getDefinition()
    {
        return new FixerDefinition(
<<<<<<< HEAD
            'PHPDocs summary should end in either a full stop, exclamation mark, or question mark.',
            [new CodeSample('<?php
=======
            'PHPDoc summary should end in either a full stop, exclamation mark, or question mark.',
            array(new CodeSample('<?php
>>>>>>> 59893db6
/**
 * Foo function is great
 */
function foo () {}
')]
        );
    }

    /**
     * {@inheritdoc}
     */
    public function isCandidate(Tokens $tokens)
    {
        return $tokens->isTokenKindFound(T_DOC_COMMENT);
    }

    /**
     * {@inheritdoc}
     */
    protected function applyFix(\SplFileInfo $file, Tokens $tokens)
    {
        foreach ($tokens as $index => $token) {
            if (!$token->isGivenKind(T_DOC_COMMENT)) {
                continue;
            }

            $doc = new DocBlock($token->getContent());
            $end = $this->findShortDescriptionEnd($doc->getLines());

            if (null !== $end) {
                $line = $doc->getLine($end);
                $content = rtrim($line->getContent());

                if (!$this->isCorrectlyFormatted($content)) {
                    $line->setContent($content.'.'.$this->whitespacesConfig->getLineEnding());
                    $tokens[$index] = new Token([T_DOC_COMMENT, $doc->getContent()]);
                }
            }
        }
    }

    /**
     * Find the line number of the line containing the end of the short
     * description, if present.
     *
     * @param Line[] $lines
     *
     * @return null|int
     */
    private function findShortDescriptionEnd(array $lines)
    {
        $reachedContent = false;

        foreach ($lines as $index => $line) {
            // we went past a description, then hit a tag or blank line, so
            // the last line of the description must be the one before this one
            if ($reachedContent && ($line->containsATag() || !$line->containsUsefulContent())) {
                return $index - 1;
            }

            // no short description was found
            if ($line->containsATag()) {
                return null;
            }

            // we've reached content, but need to check the next lines too
            // in case the short description is multi-line
            if ($line->containsUsefulContent()) {
                $reachedContent = true;
            }
        }
    }

    /**
     * Is the last line of the short description correctly formatted?
     *
     * @param string $content
     *
     * @return bool
     */
    private function isCorrectlyFormatted($content)
    {
        if (false !== stripos($content, '{@inheritdoc}')) {
            return true;
        }

        return $content !== rtrim($content, '.。!?¡¿！？');
    }
}<|MERGE_RESOLUTION|>--- conflicted
+++ resolved
@@ -32,13 +32,8 @@
     public function getDefinition()
     {
         return new FixerDefinition(
-<<<<<<< HEAD
-            'PHPDocs summary should end in either a full stop, exclamation mark, or question mark.',
+            'PHPDoc summary should end in either a full stop, exclamation mark, or question mark.',
             [new CodeSample('<?php
-=======
-            'PHPDoc summary should end in either a full stop, exclamation mark, or question mark.',
-            array(new CodeSample('<?php
->>>>>>> 59893db6
 /**
  * Foo function is great
  */
