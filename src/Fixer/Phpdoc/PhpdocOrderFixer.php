--- conflicted
+++ resolved
@@ -38,13 +38,8 @@
     public function getDefinition()
     {
         return new FixerDefinition(
-<<<<<<< HEAD
-            'Annotations in PHPDocs should be ordered so that `@param` annotations come first, then `@throws` annotations, then `@return` annotations.',
+            'Annotations in PHPDoc should be ordered so that `@param` annotations come first, then `@throws` annotations, then `@return` annotations.',
             [
-=======
-            'Annotations in PHPDoc should be ordered so that `@param` annotations come first, then `@throws` annotations, then `@return` annotations.',
-            array(
->>>>>>> 59893db6
                 new CodeSample(
                     '<?php
 /**
