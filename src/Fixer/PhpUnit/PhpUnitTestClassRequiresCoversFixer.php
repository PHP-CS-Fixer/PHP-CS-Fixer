<?php

/*
 * This file is part of PHP CS Fixer.
 *
 * (c) Fabien Potencier <fabien@symfony.com>
 *     Dariusz Rumiński <dariusz.ruminski@gmail.com>
 *
 * This source file is subject to the MIT license that is bundled
 * with this source code in the file LICENSE.
 */

namespace PhpCsFixer\Fixer\PhpUnit;

use PhpCsFixer\AbstractFixer;
use PhpCsFixer\DocBlock\DocBlock;
use PhpCsFixer\DocBlock\Line;
use PhpCsFixer\Fixer\WhitespacesAwareFixerInterface;
use PhpCsFixer\FixerDefinition\CodeSample;
use PhpCsFixer\FixerDefinition\FixerDefinition;
use PhpCsFixer\Indicator\PhpUnitTestCaseIndicator;
use PhpCsFixer\Preg;
use PhpCsFixer\Tokenizer\Token;
use PhpCsFixer\Tokenizer\Tokens;

/**
 * @author Dariusz Rumiński <dariusz.ruminski@gmail.com>
 */
final class PhpUnitTestClassRequiresCoversFixer extends AbstractFixer implements WhitespacesAwareFixerInterface
{
    /**
     * {@inheritdoc}
     */
    public function getDefinition()
    {
        return new FixerDefinition(
            'Adds a default `@coversNothing` annotation to PHPUnit test classes that have no `@covers*` annotation.',
            [
                new CodeSample(
'<?php
final class MyTest extends \PHPUnit_Framework_TestCase
{
    public function testSomeTest()
    {
        $this->assertSame(a(), b());
    }
}
'
                ),
            ]
        );
    }

    /**
     * {@inheritdoc}
     */
    public function isCandidate(Tokens $tokens)
    {
        return $tokens->isTokenKindFound(T_CLASS);
    }

    /**
     * {@inheritdoc}
     */
    protected function applyFix(\SplFileInfo $file, Tokens $tokens)
    {
        $phpUnitTestCaseIndicator = new PhpUnitTestCaseIndicator();

        foreach ($phpUnitTestCaseIndicator->findPhpUnitClasses($tokens) as $indexes) {
            $this->addRequiresCover($tokens, $indexes[0]);
        }
    }

    private function addRequiresCover(Tokens $tokens, $startIndex)
    {
        $classIndex = $tokens->getPrevTokenOfKind($startIndex, [[T_CLASS]]);
        $prevIndex = $tokens->getPrevMeaningfulToken($classIndex);

        // don't add `@covers` annotation for abstract base classes
        if ($tokens[$prevIndex]->isGivenKind(T_ABSTRACT)) {
            return;
        }

        $index = $tokens[$prevIndex]->isGivenKind(T_FINAL) ? $prevIndex : $classIndex;

        $indent = $tokens[$index - 1]->isGivenKind(T_WHITESPACE)
            ? Preg::replace('/^.*\R*/', '', $tokens[$index - 1]->getContent())
            : '';

        $prevIndex = $tokens->getPrevNonWhitespace($index);
        $doc = null;
        $docIndex = null;

        if ($tokens[$prevIndex]->isGivenKind(T_DOC_COMMENT)) {
            $docIndex = $prevIndex;
            $docContent = $tokens[$docIndex]->getContent();

            // ignore one-line phpdocs like `/** foo */`, as there is no place to put new annotations
            if (false === strpos($docContent, "\n")) {
                return;
            }

            $doc = new DocBlock($docContent);

<<<<<<< HEAD
                // skip if already has annotation
                if ([] !== $doc->getAnnotationsOfType([
                    'covers',
                    'coversDefaultClass',
                    'coversNothing',
                ])) {
                    continue;
=======
            // skip if already has annotation
            if (!empty($doc->getAnnotationsOfType([
                'covers',
                'coversDefaultClass',
                'coversNothing',
            ]))) {
                return;
            }
        } else {
            $docIndex = $index;
            $tokens->insertAt($docIndex, [
                new Token([T_DOC_COMMENT, sprintf('/**%s%s */', $this->whitespacesConfig->getLineEnding(), $indent)]),
                new Token([T_WHITESPACE, sprintf('%s%s', $this->whitespacesConfig->getLineEnding(), $indent)]),
            ]);

            if (!$tokens[$docIndex - 1]->isGivenKind(T_WHITESPACE)) {
                $extraNewLines = $this->whitespacesConfig->getLineEnding();

                if (!$tokens[$docIndex - 1]->isGivenKind(T_OPEN_TAG)) {
                    $extraNewLines .= $this->whitespacesConfig->getLineEnding();
>>>>>>> 9984afe9
                }

                $tokens->insertAt($docIndex, [
                    new Token([T_WHITESPACE, $extraNewLines.$indent]),
                ]);
                ++$docIndex;
            }

            $doc = new DocBlock($tokens[$docIndex]->getContent());
        }

        $lines = $doc->getLines();
        array_splice(
            $lines,
            \count($lines) - 1,
            0,
            [
                new Line(sprintf(
                    '%s * @coversNothing%s',
                    $indent,
                    $this->whitespacesConfig->getLineEnding()
                )),
            ]
        );

        $tokens[$docIndex] = new Token([T_DOC_COMMENT, implode('', $lines)]);
    }
}<|MERGE_RESOLUTION|>--- conflicted
+++ resolved
@@ -102,21 +102,12 @@
 
             $doc = new DocBlock($docContent);
 
-<<<<<<< HEAD
-                // skip if already has annotation
-                if ([] !== $doc->getAnnotationsOfType([
-                    'covers',
-                    'coversDefaultClass',
-                    'coversNothing',
-                ])) {
-                    continue;
-=======
             // skip if already has annotation
-            if (!empty($doc->getAnnotationsOfType([
+            if ([] !== $doc->getAnnotationsOfType([
                 'covers',
                 'coversDefaultClass',
                 'coversNothing',
-            ]))) {
+            ])) {
                 return;
             }
         } else {
@@ -131,7 +122,6 @@
 
                 if (!$tokens[$docIndex - 1]->isGivenKind(T_OPEN_TAG)) {
                     $extraNewLines .= $this->whitespacesConfig->getLineEnding();
->>>>>>> 9984afe9
                 }
 
                 $tokens->insertAt($docIndex, [
