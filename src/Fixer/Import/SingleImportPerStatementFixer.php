<?php

/*
 * This file is part of PHP CS Fixer.
 *
 * (c) Fabien Potencier <fabien@symfony.com>
 *     Dariusz Rumiński <dariusz.ruminski@gmail.com>
 *
 * This source file is subject to the MIT license that is bundled
 * with this source code in the file LICENSE.
 */

namespace PhpCsFixer\Fixer\Import;

use PhpCsFixer\AbstractFixer;
use PhpCsFixer\Fixer\WhitespacesAwareFixerInterface;
use PhpCsFixer\FixerDefinition\CodeSample;
use PhpCsFixer\FixerDefinition\FixerDefinition;
use PhpCsFixer\Tokenizer\CT;
use PhpCsFixer\Tokenizer\Token;
use PhpCsFixer\Tokenizer\Tokens;
use PhpCsFixer\Tokenizer\TokensAnalyzer;

/**
 * Fixer for rules defined in PSR2 ¶3.
 *
 * @author Dariusz Rumiński <dariusz.ruminski@gmail.com>
 * @author SpacePossum
 */
final class SingleImportPerStatementFixer extends AbstractFixer implements WhitespacesAwareFixerInterface
{
    /**
     * {@inheritdoc}
     */
    public function getDefinition()
    {
        return new FixerDefinition(
            'There MUST be one use keyword per declaration.',
            [new CodeSample("<?php\nuse Foo, Sample, Sample\\Sample as Sample2;\n")]
        );
    }

    public function getPriority()
    {
        // must be run before NoLeadingImportSlashFixer, NoSinglelineWhitespaceBeforeSemicolonsFixer, SpaceAfterSemicolonFixer, MultilineWhitespaceBeforeSemicolonsFixer, NoLeadingImportSlashFixer.
        return 1;
    }

    /**
     * {@inheritdoc}
     */
    public function isCandidate(Tokens $tokens)
    {
        return $tokens->isTokenKindFound(T_USE);
    }

    /**
     * {@inheritdoc}
     */
    protected function applyFix(\SplFileInfo $file, Tokens $tokens)
    {
        $tokensAnalyzer = new TokensAnalyzer($tokens);
        $uses = array_reverse($tokensAnalyzer->getImportUseIndexes());

        foreach ($uses as $index) {
            $endIndex = $tokens->getNextTokenOfKind($index, [';', [T_CLOSE_TAG]]);
            $groupClose = $tokens->getPrevMeaningfulToken($endIndex);

            if ($tokens[$groupClose]->isGivenKind(CT::T_GROUP_IMPORT_BRACE_CLOSE)) {
                $this->fixGroupUse($tokens, $index, $endIndex);
            } else {
                $this->fixMultipleUse($tokens, $index, $endIndex);
            }
        }
    }

    /**
     * @param Tokens $tokens
     * @param int    $index
     *
     * @return string
     */
    private function detectIndent(Tokens $tokens, $index)
    {
        if (!$tokens[$index - 1]->isWhitespace()) {
            return ''; // cannot detect indent
        }

        $explodedContent = explode("\n", $tokens[$index - 1]->getContent());

        return end($explodedContent);
    }

    /**
     * @param Tokens $tokens
     * @param int    $index
     *
     * @return array
     */
    private function getGroupDeclaration(Tokens $tokens, $index)
    {
        $groupPrefix = '';
        $comment = '';
        for ($i = $index + 1;; ++$i) {
            if ($tokens[$i]->isGivenKind(CT::T_GROUP_IMPORT_BRACE_OPEN)) {
                $groupOpenIndex = $i;

                break;
            }

            if ($tokens[$i]->isComment()) {
                $comment .= $tokens[$i]->getContent();
                if (!$tokens[$i - 1]->isWhitespace() && !$tokens[$i + 1]->isWhitespace()) {
                    $groupPrefix .= ' ';
                }

                continue;
            }

            if ($tokens[$i]->isWhitespace()) {
                $groupPrefix .= ' ';

                continue;
            }

            $groupPrefix .= $tokens[$i]->getContent();
        }

<<<<<<< HEAD
        return [
            $groupPrefix,
=======
        return array(
            rtrim($groupPrefix),
>>>>>>> d25295db
            $groupOpenIndex,
            $tokens->findBlockEnd(Tokens::BLOCK_TYPE_GROUP_IMPORT_BRACE, $groupOpenIndex),
            $comment,
        ];
    }

    /**
     * @param Tokens $tokens
     * @param string $groupPrefix
     * @param int    $groupOpenIndex
     * @param int    $groupCloseIndex
     * @param string $comment
     *
     * @return string[]
     */
    private function getGroupStatements(Tokens $tokens, $groupPrefix, $groupOpenIndex, $groupCloseIndex, $comment)
    {
        $statements = [];
        $statement = $groupPrefix;

        for ($i = $groupOpenIndex + 1; $i <= $groupCloseIndex; ++$i) {
            $token = $tokens[$i];

            if ($token->equals(',') && $tokens[$tokens->getNextMeaningfulToken($i)]->equals([CT::T_GROUP_IMPORT_BRACE_CLOSE])) {
                continue;
            }

            if ($token->equalsAny([',', [CT::T_GROUP_IMPORT_BRACE_CLOSE]])) {
                $statements[] = 'use'.$statement.';';
                $statement = $groupPrefix;

                continue;
            }

            if ($token->isWhitespace()) {
                $j = $tokens->getNextMeaningfulToken($i);

                if ($tokens[$j]->equals([T_AS])) {
                    $statement .= ' as ';
                    $i += 2;
                } elseif ($tokens[$j]->equals([T_FUNCTION])) {
                    $statement = ' function'.$statement;
                    $i += 2;
                } elseif ($tokens[$j]->equals([T_CONST])) {
                    $statement = ' const'.$statement;
                    $i += 2;
                }

                if ($token->isWhitespace(" \t") || '//' !== substr($tokens[$i - 1]->getContent(), 0, 2)) {
                    continue;
                }
            }

            $statement .= $token->getContent();
        }

        if ('' !== $comment) {
            $statements[0] .= ' '.$comment;
        }

        return $statements;
    }

    /**
     * @param Tokens $tokens
     * @param int    $index
     * @param int    $endIndex
     */
    private function fixGroupUse(Tokens $tokens, $index, $endIndex)
    {
        list($groupPrefix, $groupOpenIndex, $groupCloseIndex, $comment) = $this->getGroupDeclaration($tokens, $index);
        $statements = $this->getGroupStatements($tokens, $groupPrefix, $groupOpenIndex, $groupCloseIndex, $comment);

        if (count($statements) < 2) {
            return;
        }

        $tokens->clearRange($index, $groupCloseIndex);
        if ($tokens[$endIndex]->equals(';')) {
            $tokens->clearAt($endIndex);
        }

        $ending = $this->whitespacesConfig->getLineEnding();
        $importTokens = Tokens::fromCode('<?php '.implode($ending, $statements));
        $importTokens->clearAt(0);
        $importTokens->clearEmptyTokens();

        $tokens->insertAt($index, $importTokens);
    }

    /**
     * @param Tokens $tokens
     * @param int    $index
     * @param int    $endIndex
     */
    private function fixMultipleUse(Tokens $tokens, $index, $endIndex)
    {
        $ending = $this->whitespacesConfig->getLineEnding();

        for ($i = $endIndex - 1; $i > $index; --$i) {
            if (!$tokens[$i]->equals(',')) {
                continue;
            }

            $tokens[$i] = new Token(';');
            $i = $tokens->getNextMeaningfulToken($i);
            $tokens->insertAt($i, new Token([T_USE, 'use']));
            $tokens->insertAt($i + 1, new Token([T_WHITESPACE, ' ']));

            $indent = $this->detectIndent($tokens, $index);
            if ($tokens[$i - 1]->isWhitespace()) {
                $tokens[$i - 1] = new Token([T_WHITESPACE, $ending.$indent]);

                continue;
            }

            if (false === strpos($tokens[$i - 1]->getContent(), "\n")) {
                $tokens->insertAt($i, new Token([T_WHITESPACE, $ending.$indent]));
            }
        }
    }
}<|MERGE_RESOLUTION|>--- conflicted
+++ resolved
@@ -126,13 +126,8 @@
             $groupPrefix .= $tokens[$i]->getContent();
         }
 
-<<<<<<< HEAD
         return [
-            $groupPrefix,
-=======
-        return array(
             rtrim($groupPrefix),
->>>>>>> d25295db
             $groupOpenIndex,
             $tokens->findBlockEnd(Tokens::BLOCK_TYPE_GROUP_IMPORT_BRACE, $groupOpenIndex),
             $comment,
