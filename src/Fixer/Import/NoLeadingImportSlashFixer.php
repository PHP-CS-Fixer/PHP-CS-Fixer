<?php

/*
 * This file is part of PHP CS Fixer.
 *
 * (c) Fabien Potencier <fabien@symfony.com>
 *     Dariusz Rumiński <dariusz.ruminski@gmail.com>
 *
 * This source file is subject to the MIT license that is bundled
 * with this source code in the file LICENSE.
 */

namespace PhpCsFixer\Fixer\Import;

use PhpCsFixer\AbstractFixer;
use PhpCsFixer\FixerDefinition\CodeSample;
use PhpCsFixer\FixerDefinition\FixerDefinition;
use PhpCsFixer\Tokenizer\CT;
use PhpCsFixer\Tokenizer\Tokens;
use PhpCsFixer\Tokenizer\TokensAnalyzer;

/**
 * @author Carlos Cirello <carlos.cirello.nl@gmail.com>
 */
final class NoLeadingImportSlashFixer extends AbstractFixer
{
    /**
     * {@inheritdoc}
     */
    public function getDefinition()
    {
        return new FixerDefinition(
<<<<<<< HEAD
            'Remove leading slashes in use clauses.',
            [new CodeSample("<?php\nnamespace Foo;\nuse \\Bar;\n")]
=======
            'Remove leading slashes in `use` clauses.',
            array(new CodeSample("<?php\nnamespace Foo;\nuse \\Bar;"))
>>>>>>> 50e09ebb
        );
    }

    /**
     * {@inheritdoc}
     */
    public function getPriority()
    {
        // should be run after the SingleImportPerStatementFixer (for fix separated use statements as well) and NoUnusedImportsFixer (just for save performance)
        return -20;
    }

    /**
     * {@inheritdoc}
     */
    public function isCandidate(Tokens $tokens)
    {
        return $tokens->isTokenKindFound(T_USE);
    }

    /**
     * {@inheritdoc}
     */
    protected function applyFix(\SplFileInfo $file, Tokens $tokens)
    {
        $tokensAnalyzer = new TokensAnalyzer($tokens);
        $usesIndexes = $tokensAnalyzer->getImportUseIndexes();

        foreach ($usesIndexes as $idx) {
            $nextTokenIdx = $tokens->getNextMeaningfulToken($idx);
            $nextToken = $tokens[$nextTokenIdx];

            if ($nextToken->isGivenKind(T_NS_SEPARATOR)) {
                $tokens->clearAt($nextTokenIdx);
            } elseif ($nextToken->isGivenKind([CT::T_FUNCTION_IMPORT, CT::T_CONST_IMPORT])) {
                $nextTokenIdx = $tokens->getNextMeaningfulToken($nextTokenIdx);
                if ($tokens[$nextTokenIdx]->isGivenKind(T_NS_SEPARATOR)) {
                    $tokens->clearAt($nextTokenIdx);
                }
            }
        }
    }
}<|MERGE_RESOLUTION|>--- conflicted
+++ resolved
@@ -30,13 +30,8 @@
     public function getDefinition()
     {
         return new FixerDefinition(
-<<<<<<< HEAD
-            'Remove leading slashes in use clauses.',
+            'Remove leading slashes in `use` clauses.',
             [new CodeSample("<?php\nnamespace Foo;\nuse \\Bar;\n")]
-=======
-            'Remove leading slashes in `use` clauses.',
-            array(new CodeSample("<?php\nnamespace Foo;\nuse \\Bar;"))
->>>>>>> 50e09ebb
         );
     }
 
