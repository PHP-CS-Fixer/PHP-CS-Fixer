--- conflicted
+++ resolved
@@ -298,15 +298,9 @@
         $phpDocContent = $phpDoc->getContent();
         Preg::matchAll('#@([^\s]+)(\s+)([a-zA-Z0-9_\\\\]+)#', $phpDocContent, $matches);
 
-<<<<<<< HEAD
-        if ([] !== $matches) {
-            foreach ($matches[2] as $i => $typeName) {
-                if (!\in_array($matches[1][$i], $allowedTags, true)) {
-=======
         if ([] !== $matches[0]) {
             foreach ($matches[3] as $i => $typeName) {
-                if (!\in_array($matches[1][$i], ['param', 'return', 'see', 'throws', 'var'], true)) {
->>>>>>> 5a8a5229
+                if (!\in_array($matches[1][$i], $allowedTags, true)) {
                     continue;
                 }
 
