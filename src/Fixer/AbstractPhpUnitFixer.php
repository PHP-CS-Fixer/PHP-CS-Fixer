--- conflicted
+++ resolved
@@ -43,49 +43,6 @@
     }
 
     abstract protected function applyPhpUnitClassFix(Tokens $tokens, int $startIndex, int $endIndex): void;
-
-<<<<<<< HEAD
-    final protected function isPHPDoc(Tokens $tokens, int $index): bool
-    {
-        return $tokens[$index]->isGivenKind(\T_DOC_COMMENT);
-=======
-    final protected function getDocBlockIndex(Tokens $tokens, int $index): int
-    {
-        do {
-            $index = $tokens->getPrevNonWhitespace($index);
-
-            if ($tokens[$index]->isGivenKind(CT::T_ATTRIBUTE_CLOSE)) {
-                $index = $tokens->getPrevTokenOfKind($index, [[\T_ATTRIBUTE]]);
-            }
-        } while ($tokens[$index]->isGivenKind(self::DOC_BLOCK_MODIFIERS));
-
-        return $index;
-    }
-
-    /**
-     * @param list<string>       $preventingAnnotations
-     * @param list<class-string> $preventingAttributes
-     */
-    final protected function ensureIsDocBlockWithAnnotation(
-        Tokens $tokens,
-        int $index,
-        string $annotation,
-        array $preventingAnnotations,
-        array $preventingAttributes
-    ): void {
-        $docBlockIndex = $this->getDocBlockIndex($tokens, $index);
-
-        if (self::isPreventedByAttribute($tokens, $index, $preventingAttributes)) {
-            return;
-        }
-
-        if ($tokens[$docBlockIndex]->isGivenKind(\T_DOC_COMMENT)) {
-            $this->updateDocBlockIfNeeded($tokens, $docBlockIndex, $annotation, $preventingAnnotations);
-        } else {
-            $this->createDocBlock($tokens, $docBlockIndex, $annotation);
-        }
->>>>>>> bbf6fdcc
-    }
 
     /**
      * @return iterable<array{
