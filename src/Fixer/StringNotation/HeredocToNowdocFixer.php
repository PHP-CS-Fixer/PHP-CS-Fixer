--- conflicted
+++ resolved
@@ -101,12 +101,7 @@
     {
         return new Token([
             $token->getId(),
-<<<<<<< HEAD
-            Preg::replace('/(?<=^<<<)([ \t]*)"?([^\s"]+)"?/', '$1\'$2\'', $token->getContent()),
+            Preg::replace('/^([Bb]?<<<)([ \t]*)"?([^\s"]+)"?/', '$1$2\'$3\'', $token->getContent()),
         ]);
-=======
-            Preg::replace('/^([Bb]?<<<)([ \t]*)"?([^\s"]+)"?/', '$1$2\'$3\'', $token->getContent()),
-        ));
->>>>>>> 42e77338
     }
 }