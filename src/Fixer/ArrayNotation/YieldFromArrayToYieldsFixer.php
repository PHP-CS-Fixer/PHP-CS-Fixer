--- conflicted
+++ resolved
@@ -42,11 +42,7 @@
 '),
             ],
             'The conversion will make the array in `yield from` changed in arrays of 1 less dimension.',
-<<<<<<< HEAD
-            'The rule is risky in case of `yield from` being used multiple times within single function scope and one relies on the list-alike indices (e.g. `function foo() { yield from ["a"]; yield from ["b"]; }`).'
-=======
             'The rule is risky in case of `yield from` being used multiple times within single function scope, while using list-alike data sources (e.g. `function foo() { yield from ["a"]; yield from ["b"]; }`). It only matters when consuming such iterator with key-value context, because set of yielded keys may be changed after applying this rule.'
->>>>>>> 3250cf96
         );
     }
 
