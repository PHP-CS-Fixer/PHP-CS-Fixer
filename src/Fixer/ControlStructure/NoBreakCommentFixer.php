--- conflicted
+++ resolved
@@ -183,11 +183,7 @@
 
         $text = preg_quote($this->configuration['comment_text'], '~');
 
-<<<<<<< HEAD
-        return preg_match("~^((//|#)\\s*$text\\s*)|(/\\*\\*?\\s*$text\\s*\\*/)$~i", $token->getContent());
-=======
         return preg_match("~^((//|#)\\s*${text}\\s*)|(/\\*\\*?\\s*${text}\\s*\\*/)$~i", $token->getContent());
->>>>>>> b8ea43bb
     }
 
     /**
