--- conflicted
+++ resolved
@@ -450,11 +450,8 @@
                 T_SR_EQUAL,     // >>=
                 T_THROW,        // throw
                 T_XOR_EQUAL,    // ^=
-<<<<<<< HEAD
                 T_COALESCE,     // ??
-=======
                 T_YIELD,
->>>>>>> 94324439
             ];
 
             // @TODO: drop condition when PHP 7.4+ is required
