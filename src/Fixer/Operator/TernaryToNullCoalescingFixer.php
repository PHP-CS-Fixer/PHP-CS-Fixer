--- conflicted
+++ resolved
@@ -110,11 +110,7 @@
             }
         }
 
-<<<<<<< HEAD
-        $tokens[$ternaryColonIndex]->override([T_COALESCE, '??']);
-=======
-        $tokens[$ternaryColonIndex] = new Token(array(T_COALESCE, '??'));
->>>>>>> 5e3be858
+        $tokens[$ternaryColonIndex] = new Token([T_COALESCE, '??']);
         $tokens->overrideRange($index, $ternaryFirstOperandIndex - 1, $comments);
     }
 
