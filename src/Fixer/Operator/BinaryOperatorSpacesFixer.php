<?php

/*
 * This file is part of PHP CS Fixer.
 *
 * (c) Fabien Potencier <fabien@symfony.com>
 *     Dariusz Rumiński <dariusz.ruminski@gmail.com>
 *
 * This source file is subject to the MIT license that is bundled
 * with this source code in the file LICENSE.
 */

namespace PhpCsFixer\Fixer\Operator;

use PhpCsFixer\AbstractAlignFixerHelper;
use PhpCsFixer\AbstractFixer;
use PhpCsFixer\Fixer\ConfigurationDefinitionFixerInterface;
use PhpCsFixer\FixerConfiguration\FixerConfigurationResolver;
use PhpCsFixer\FixerConfiguration\FixerOptionBuilder;
use PhpCsFixer\FixerDefinition\CodeSample;
use PhpCsFixer\FixerDefinition\FixerDefinition;
use PhpCsFixer\Tokenizer\Token;
use PhpCsFixer\Tokenizer\Tokens;
use PhpCsFixer\Tokenizer\TokensAnalyzer;

/**
 * @author Dariusz Rumiński <dariusz.ruminski@gmail.com>
 * @author SpacePossum
 */
final class BinaryOperatorSpacesFixer extends AbstractFixer implements ConfigurationDefinitionFixerInterface
{
    /**
     * @var AbstractAlignFixerHelper[]
     */
    private $alignFixerHelpers = [];

    /**
     * {@inheritdoc}
     */
    public function getDefinition()
    {
        return new FixerDefinition(
            'Binary operators should be surrounded by at least one space.',
            [
                new CodeSample(
'<?php

$a   = 9000;
$abc = 90001;

$foo = array(
    "a"   => 9000,
    "abc" => 9001,
);
'
                ),
                new CodeSample(
'<?php

$a   = 9000;
$abc = 90001;
',
                    ['align_equals' => false]
                ),
                new CodeSample(
'<?php

$a = 9000;
$abc = 90001;
',
                    ['align_equals' => true]
                ),
                new CodeSample(
'<?php

$foo = array(
    "a"   => 9000,
    "abc" => 9001,
);
',
                    ['align_double_arrow' => false]
                ),
                new CodeSample(
'<?php

$foo = array(
    "a" => 9000,
    "abc" => 9001,
);
',
                    ['align_double_arrow' => true]
                ),
            ]
        );
    }

    /**
     * {@inheritdoc}
     */
    public function isCandidate(Tokens $tokens)
    {
        return true;
    }

    /**
     * {@inheritdoc}
     */
    protected function applyFix(\SplFileInfo $file, Tokens $tokens)
    {
        $tokensAnalyzer = new TokensAnalyzer($tokens);

        // last and first tokens cannot be an operator
        for ($index = $tokens->count() - 2; $index >= 0; --$index) {
            if (!$tokensAnalyzer->isBinaryOperator($index)) {
                continue;
            }

            $isDeclare = $this->isDeclareStatement($tokens, $index);
            if (false !== $isDeclare) {
                $index = $isDeclare; // skip `declare(foo ==bar)`, see `declare_equal_normalize`
            } else {
                $this->fixWhiteSpaceAroundOperator($tokens, $index);
            }

            // previous of binary operator is now never an operator / previous of declare statement cannot be an operator
            --$index;
        }

        $this->runHelperFixers($file, $tokens);
    }

    /**
     * {@inheritdoc}
     */
    protected function createConfigurationDefinition()
    {
<<<<<<< HEAD
        $alignDoubleArrows = new FixerOptionBuilder('align_double_arrow', 'Whether to apply, remove or ignore double arrows alignment.');
        $alignDoubleArrows
            ->setDefault(false)
            ->setAllowedValues(array(true, false, null, 'min'))
        ;

        $alignEquals = new FixerOptionBuilder('align_equals', 'Whether to apply, remove or ignore equals alignment.');
        $alignEquals
            ->setDefault(false)
            ->setAllowedValues(array(true, false, null, 'min'))
        ;

        return new FixerConfigurationResolver(array(
            $alignDoubleArrows->getOption(),
            $alignEquals->getOption(),
        ));
=======
        return new FixerConfigurationResolver([
            (new FixerOptionBuilder('align_double_arrow', 'Whether to apply, remove or ignore double arrows alignment.'))
                ->setDefault(false)
                ->setAllowedValues([true, false, null])
                ->getOption(),
            (new FixerOptionBuilder('align_equals', 'Whether to apply, remove or ignore equals alignment.'))
                ->setDefault(false)
                ->setAllowedValues([true, false, null])
                ->getOption(),
        ]);
>>>>>>> 735d1e6d
    }

    /**
     * @param Tokens $tokens
     * @param int    $index
     */
    private function fixWhiteSpaceAroundOperator(Tokens $tokens, $index)
    {
        if ($tokens[$index]->isGivenKind(T_DOUBLE_ARROW)) {
            if (true === $this->configuration['align_double_arrow']
                    || 'min' === $this->configuration['align_double_arrow']) {
                if (!isset($this->alignFixerHelpers['align_double_arrow'])) {
                    $this->alignFixerHelpers['align_double_arrow'] = new AlignDoubleArrowFixerHelper();
                }

                if (true === $this->configuration['align_double_arrow']) {
                    return;
                }
            } elseif (null === $this->configuration['align_double_arrow']) {
                return; // configured not to touch the whitespace around the operator
            }
        } elseif ($tokens[$index]->equals('=')) {
            if (true === $this->configuration['align_equals']
                    || 'min' === $this->configuration['align_equals']) {
                if (!isset($this->alignFixerHelpers['align_equals'])) {
                    $this->alignFixerHelpers['align_equals'] = new AlignEqualsFixerHelper();
                }

                if (true === $this->configuration['align_equals']) {
                    return;
                }
            } elseif (null === $this->configuration['align_equals']) {
                return; // configured not to touch the whitespace around the operator
            }
        }

        // fix white space after operator
        if ($tokens[$index + 1]->isWhitespace()) {
            $content = $tokens[$index + 1]->getContent();
            if (' ' !== $content && false === strpos($content, "\n") && !$tokens[$tokens->getNextNonWhitespace($index + 1)]->isComment()) {
                $tokens[$index + 1] = new Token([T_WHITESPACE, ' ']);
            }
        } else {
            $tokens->insertAt($index + 1, new Token([T_WHITESPACE, ' ']));
        }

        // fix white space before operator
        if ($tokens[$index - 1]->isWhitespace()) {
            $content = $tokens[$index - 1]->getContent();
            if (' ' !== $content && false === strpos($content, "\n") && !$tokens[$tokens->getPrevNonWhitespace($index - 1)]->isComment()) {
                $tokens[$index - 1] = new Token([T_WHITESPACE, ' ']);
            }
        } else {
            $tokens->insertAt($index, new Token([T_WHITESPACE, ' ']));
        }
    }

    /**
     * @param Tokens $tokens
     * @param int    $index
     *
     * @return false|int
     */
    private function isDeclareStatement(Tokens $tokens, $index)
    {
        $prevMeaningfulIndex = $tokens->getPrevMeaningfulToken($index);
        if ($tokens[$prevMeaningfulIndex]->isGivenKind(T_STRING)) {
            $prevMeaningfulIndex = $tokens->getPrevMeaningfulToken($prevMeaningfulIndex);
            if ($tokens[$prevMeaningfulIndex]->equals('(')) {
                $prevMeaningfulIndex = $tokens->getPrevMeaningfulToken($prevMeaningfulIndex);
                if ($tokens[$prevMeaningfulIndex]->isGivenKind(T_DECLARE)) {
                    return $prevMeaningfulIndex;
                }
            }
        }

        return false;
    }

    private function runHelperFixers(\SplFileInfo $file, Tokens $tokens)
    {
        /** @var AbstractAlignFixerHelper $helper */
        foreach ($this->alignFixerHelpers as $helper) {
            if ($tokens->isChanged()) {
                $tokens->clearEmptyTokens();
            }

            $helper->fix($tokens);
        }
    }
}<|MERGE_RESOLUTION|>--- conflicted
+++ resolved
@@ -134,35 +134,16 @@
      */
     protected function createConfigurationDefinition()
     {
-<<<<<<< HEAD
-        $alignDoubleArrows = new FixerOptionBuilder('align_double_arrow', 'Whether to apply, remove or ignore double arrows alignment.');
-        $alignDoubleArrows
-            ->setDefault(false)
-            ->setAllowedValues(array(true, false, null, 'min'))
-        ;
-
-        $alignEquals = new FixerOptionBuilder('align_equals', 'Whether to apply, remove or ignore equals alignment.');
-        $alignEquals
-            ->setDefault(false)
-            ->setAllowedValues(array(true, false, null, 'min'))
-        ;
-
-        return new FixerConfigurationResolver(array(
-            $alignDoubleArrows->getOption(),
-            $alignEquals->getOption(),
-        ));
-=======
         return new FixerConfigurationResolver([
             (new FixerOptionBuilder('align_double_arrow', 'Whether to apply, remove or ignore double arrows alignment.'))
                 ->setDefault(false)
-                ->setAllowedValues([true, false, null])
+                ->setAllowedValues([true, false, null, 'min'])
                 ->getOption(),
             (new FixerOptionBuilder('align_equals', 'Whether to apply, remove or ignore equals alignment.'))
                 ->setDefault(false)
-                ->setAllowedValues([true, false, null])
+                ->setAllowedValues([true, false, null, 'min'])
                 ->getOption(),
         ]);
->>>>>>> 735d1e6d
     }
 
     /**
