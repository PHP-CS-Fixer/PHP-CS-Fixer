--- conflicted
+++ resolved
@@ -105,7 +105,33 @@
     /**
      * {@inheritdoc}
      */
-<<<<<<< HEAD
+    protected function applyFix(\SplFileInfo $file, Tokens $tokens)
+    {
+        $tokensAnalyzer = new TokensAnalyzer($tokens);
+
+        // last and first tokens cannot be an operator
+        for ($index = $tokens->count() - 2; $index >= 0; --$index) {
+            if (!$tokensAnalyzer->isBinaryOperator($index)) {
+                continue;
+            }
+
+            $isDeclare = $this->isDeclareStatement($tokens, $index);
+            if (false !== $isDeclare) {
+                $index = $isDeclare; // skip `declare(foo ==bar)`, see `declare_equal_normalize`
+            } else {
+                $this->fixWhiteSpaceAroundOperator($tokens, $index);
+            }
+
+            // previous of binary operator is now never an operator / previous of declare statement cannot be an operator
+            --$index;
+        }
+
+        $this->runHelperFixers($file, $tokens);
+    }
+
+    /**
+     * {@inheritdoc}
+     */
     protected function createConfigurationDefinition()
     {
         $alignDoubleArrows = new FixerOptionBuilder('align_double_arrow', 'Whether to apply, remove or ignore double arrows alignment.');
@@ -124,30 +150,6 @@
             $alignDoubleArrows->getOption(),
             $alignEquals->getOption(),
         ));
-=======
-    protected function applyFix(\SplFileInfo $file, Tokens $tokens)
-    {
-        $tokensAnalyzer = new TokensAnalyzer($tokens);
-
-        // last and first tokens cannot be an operator
-        for ($index = $tokens->count() - 2; $index >= 0; --$index) {
-            if (!$tokensAnalyzer->isBinaryOperator($index)) {
-                continue;
-            }
-
-            $isDeclare = $this->isDeclareStatement($tokens, $index);
-            if (false !== $isDeclare) {
-                $index = $isDeclare; // skip `declare(foo ==bar)`, see `declare_equal_normalize`
-            } else {
-                $this->fixWhiteSpaceAroundOperator($tokens, $index);
-            }
-
-            // previous of binary operator is now never an operator / previous of declare statement cannot be an operator
-            --$index;
-        }
-
-        $this->runHelperFixers($file, $tokens);
->>>>>>> b44c48d1
     }
 
     /**
