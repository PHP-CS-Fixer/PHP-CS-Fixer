--- conflicted
+++ resolved
@@ -41,14 +41,6 @@
     public const BOOLEAN_OPERATORS = [[T_BOOLEAN_AND], [T_BOOLEAN_OR], [T_LOGICAL_AND], [T_LOGICAL_OR], [T_LOGICAL_XOR]];
 
     /**
-<<<<<<< HEAD
-     * @internal
-     */
-    public const NON_BOOLEAN_OPERATORS = ['%', '&', '*', '+', '-', '.', '/', ':', '<', '=', '>', '?', '^', '|', [T_AND_EQUAL], [T_CONCAT_EQUAL], [T_DIV_EQUAL], [T_DOUBLE_ARROW], [T_IS_EQUAL], [T_IS_GREATER_OR_EQUAL], [T_IS_IDENTICAL], [T_IS_NOT_EQUAL], [T_IS_NOT_IDENTICAL], [T_IS_SMALLER_OR_EQUAL], [T_MINUS_EQUAL], [T_MOD_EQUAL], [T_MUL_EQUAL], [T_OBJECT_OPERATOR], [T_OR_EQUAL], [T_PAAMAYIM_NEKUDOTAYIM], [T_PLUS_EQUAL], [T_POW], [T_POW_EQUAL], [T_SL], [T_SL_EQUAL], [T_SR], [T_SR_EQUAL], [T_XOR_EQUAL]];
-
-    /**
-=======
->>>>>>> 44380306
      * @var string
      */
     private $position = 'beginning';
