--- conflicted
+++ resolved
@@ -40,11 +40,7 @@
      */
     public function getPriority()
     {
-<<<<<<< HEAD
-        // should be run before the BracesFixer, CombineConsecutiveUnsetsFixer, NoExtraBlankLinesFixer, NoMultilineWhitespaceBeforeSemicolonsFixer, NoSinglelineWhitespaceBeforeSemicolonsFixer,
-=======
         // should be run before the BracesFixer, CombineConsecutiveUnsetsFixer, NoExtraBlankLinesFixer, MultilineWhitespaceBeforeSemicolonsFixer, NoSinglelineWhitespaceBeforeSemicolonsFixer,
->>>>>>> 52c428f9
         // NoTrailingCommaInListCallFixer, NoUselessReturnFixer, NoWhitespaceInBlankLineFixer, SpaceAfterSemicolonFixer, SwitchCaseSemicolonToColonFixer.
         return 26;
     }
