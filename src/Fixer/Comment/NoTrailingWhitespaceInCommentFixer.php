<?php

/*
 * This file is part of PHP CS Fixer.
 *
 * (c) Fabien Potencier <fabien@symfony.com>
 *     Dariusz Rumiński <dariusz.ruminski@gmail.com>
 *
 * This source file is subject to the MIT license that is bundled
 * with this source code in the file LICENSE.
 */

namespace PhpCsFixer\Fixer\Comment;

use PhpCsFixer\AbstractFixer;
use PhpCsFixer\FixerDefinition\CodeSample;
use PhpCsFixer\FixerDefinition\FixerDefinition;
use PhpCsFixer\Tokenizer\Token;
use PhpCsFixer\Tokenizer\Tokens;

/**
 * @author Dariusz Rumiński <dariusz.ruminski@gmail.com>
 */
final class NoTrailingWhitespaceInCommentFixer extends AbstractFixer
{
    /**
     * {@inheritdoc}
     */
    public function getDefinition()
    {
        return new FixerDefinition(
            'There MUST be no trailing spaces inside comments and phpdocs.',
            [new CodeSample('<?php
// This is '.'
// a comment. '.'
')]
        );
    }

    /**
     * {@inheritdoc}
     */
    public function isCandidate(Tokens $tokens)
    {
        return $tokens->isAnyTokenKindsFound([T_COMMENT, T_DOC_COMMENT]);
    }

    /**
     * {@inheritdoc}
     */
    protected function applyFix(\SplFileInfo $file, Tokens $tokens)
    {
        foreach ($tokens as $index => $token) {
            if ($token->isGivenKind(T_DOC_COMMENT)) {
                $tokens[$index] = new Token([T_DOC_COMMENT, preg_replace('/[ \t]+$/m', '', $token->getContent())]);

                continue;
            }

            if ($token->isGivenKind(T_COMMENT)) {
                if ('/*' === substr($token->getContent(), 0, 2)) {
                    $tokens[$index] = new Token([T_COMMENT, preg_replace('/[ \t]+$/m', '', $token->getContent())]);
                } elseif (isset($tokens[$index + 1]) && $tokens[$index + 1]->isWhitespace()) {
                    $trimmedContent = ltrim($tokens[$index + 1]->getContent(), " \t");
<<<<<<< HEAD
                    if ($trimmedContent) {
                        $tokens[$index + 1] = new Token([T_WHITESPACE, $trimmedContent]);
=======
                    if ('' !== $trimmedContent) {
                        $tokens[$index + 1] = new Token(array(T_WHITESPACE, $trimmedContent));
>>>>>>> 7373c14d
                    } else {
                        $tokens->clearAt($index + 1);
                    }
                }
            }
        }
    }
}<|MERGE_RESOLUTION|>--- conflicted
+++ resolved
@@ -62,13 +62,8 @@
                     $tokens[$index] = new Token([T_COMMENT, preg_replace('/[ \t]+$/m', '', $token->getContent())]);
                 } elseif (isset($tokens[$index + 1]) && $tokens[$index + 1]->isWhitespace()) {
                     $trimmedContent = ltrim($tokens[$index + 1]->getContent(), " \t");
-<<<<<<< HEAD
-                    if ($trimmedContent) {
+                    if ('' !== $trimmedContent) {
                         $tokens[$index + 1] = new Token([T_WHITESPACE, $trimmedContent]);
-=======
-                    if ('' !== $trimmedContent) {
-                        $tokens[$index + 1] = new Token(array(T_WHITESPACE, $trimmedContent));
->>>>>>> 7373c14d
                     } else {
                         $tokens->clearAt($index + 1);
                     }
