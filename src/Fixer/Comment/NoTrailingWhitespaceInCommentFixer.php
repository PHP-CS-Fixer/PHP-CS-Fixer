<?php

/*
 * This file is part of PHP CS Fixer.
 *
 * (c) Fabien Potencier <fabien@symfony.com>
 *     Dariusz Rumiński <dariusz.ruminski@gmail.com>
 *
 * This source file is subject to the MIT license that is bundled
 * with this source code in the file LICENSE.
 */

namespace PhpCsFixer\Fixer\Comment;

use PhpCsFixer\AbstractFixer;
use PhpCsFixer\FixerDefinition\CodeSample;
use PhpCsFixer\FixerDefinition\FixerDefinition;
use PhpCsFixer\Preg;
use PhpCsFixer\Tokenizer\Token;
use PhpCsFixer\Tokenizer\Tokens;

/**
 * @author Dariusz Rumiński <dariusz.ruminski@gmail.com>
 */
final class NoTrailingWhitespaceInCommentFixer extends AbstractFixer
{
    /**
     * {@inheritdoc}
     */
    public function getDefinition()
    {
        return new FixerDefinition(
            'There MUST be no trailing spaces inside comments and phpdocs.',
            [new CodeSample('<?php
// This is '.'
// a comment. '.'
')]
        );
    }

    /**
     * {@inheritdoc}
     */
    public function isCandidate(Tokens $tokens)
    {
        return $tokens->isAnyTokenKindsFound([T_COMMENT, T_DOC_COMMENT]);
    }

    /**
     * {@inheritdoc}
     */
    protected function applyFix(\SplFileInfo $file, Tokens $tokens)
    {
        foreach ($tokens as $index => $token) {
            if ($token->isGivenKind(T_DOC_COMMENT)) {
<<<<<<< HEAD
                $tokens[$index] = new Token([T_DOC_COMMENT, preg_replace('/[ \t]+$/m', '', $token->getContent())]);
=======
                $tokens[$index] = new Token(array(T_DOC_COMMENT, Preg::replace('/[ \t]+$/m', '', $token->getContent())));
>>>>>>> 42c52828

                continue;
            }

            if ($token->isGivenKind(T_COMMENT)) {
                if ('/*' === substr($token->getContent(), 0, 2)) {
<<<<<<< HEAD
                    $tokens[$index] = new Token([T_COMMENT, preg_replace('/[ \t]+$/m', '', $token->getContent())]);
=======
                    $tokens[$index] = new Token(array(T_COMMENT, Preg::replace('/[ \t]+$/m', '', $token->getContent())));
>>>>>>> 42c52828
                } elseif (isset($tokens[$index + 1]) && $tokens[$index + 1]->isWhitespace()) {
                    $trimmedContent = ltrim($tokens[$index + 1]->getContent(), " \t");
                    if ('' !== $trimmedContent) {
                        $tokens[$index + 1] = new Token([T_WHITESPACE, $trimmedContent]);
                    } else {
                        $tokens->clearAt($index + 1);
                    }
                }
            }
        }
    }
}<|MERGE_RESOLUTION|>--- conflicted
+++ resolved
@@ -53,22 +53,14 @@
     {
         foreach ($tokens as $index => $token) {
             if ($token->isGivenKind(T_DOC_COMMENT)) {
-<<<<<<< HEAD
-                $tokens[$index] = new Token([T_DOC_COMMENT, preg_replace('/[ \t]+$/m', '', $token->getContent())]);
-=======
-                $tokens[$index] = new Token(array(T_DOC_COMMENT, Preg::replace('/[ \t]+$/m', '', $token->getContent())));
->>>>>>> 42c52828
+                $tokens[$index] = new Token([T_DOC_COMMENT, Preg::replace('/[ \t]+$/m', '', $token->getContent())]);
 
                 continue;
             }
 
             if ($token->isGivenKind(T_COMMENT)) {
                 if ('/*' === substr($token->getContent(), 0, 2)) {
-<<<<<<< HEAD
-                    $tokens[$index] = new Token([T_COMMENT, preg_replace('/[ \t]+$/m', '', $token->getContent())]);
-=======
-                    $tokens[$index] = new Token(array(T_COMMENT, Preg::replace('/[ \t]+$/m', '', $token->getContent())));
->>>>>>> 42c52828
+                    $tokens[$index] = new Token([T_COMMENT, Preg::replace('/[ \t]+$/m', '', $token->getContent())]);
                 } elseif (isset($tokens[$index + 1]) && $tokens[$index + 1]->isWhitespace()) {
                     $trimmedContent = ltrim($tokens[$index + 1]->getContent(), " \t");
                     if ('' !== $trimmedContent) {
