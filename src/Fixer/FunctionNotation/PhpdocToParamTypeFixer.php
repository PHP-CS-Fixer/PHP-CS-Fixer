<?php

declare(strict_types=1);

/*
 * This file is part of PHP CS Fixer.
 *
 * (c) Fabien Potencier <fabien@symfony.com>
 *     Dariusz Rumiński <dariusz.ruminski@gmail.com>
 *
 * This source file is subject to the MIT license that is bundled
 * with this source code in the file LICENSE.
 */

namespace PhpCsFixer\Fixer\FunctionNotation;

use PhpCsFixer\AbstractPhpdocToTypeDeclarationFixer;
use PhpCsFixer\DocBlock\Annotation;
use PhpCsFixer\FixerDefinition\FixerDefinition;
use PhpCsFixer\FixerDefinition\FixerDefinitionInterface;
use PhpCsFixer\FixerDefinition\VersionSpecification;
use PhpCsFixer\FixerDefinition\VersionSpecificCodeSample;
use PhpCsFixer\Tokenizer\Token;
use PhpCsFixer\Tokenizer\Tokens;

/**
 * @author Jan Gantzert <jan@familie-gantzert.de>
 */
final class PhpdocToParamTypeFixer extends AbstractPhpdocToTypeDeclarationFixer
{
<<<<<<< HEAD
    private const CLASS_REGEX = '/^\\\\?[a-zA-Z_\\x7f-\\xff](?:\\\\?[a-zA-Z0-9_\\x7f-\\xff]+)*(?<array>\[\])*$/';

    private const MINIMUM_PHP_VERSION = 70000;

=======
>>>>>>> 24e93912
    /**
     * @var array{int, string}[]
     */
    private const EXCLUDE_FUNC_NAMES = [
        [T_STRING, '__clone'],
        [T_STRING, '__destruct'],
    ];

    /**
     * @var array<string, true>
     */
    private const SKIPPED_TYPES = [
        'mixed' => true,
        'resource' => true,
        'static' => true,
        'void' => true,
    ];

    /**
     * {@inheritdoc}
     */
    public function getDefinition(): FixerDefinitionInterface
    {
        return new FixerDefinition(
            'EXPERIMENTAL: Takes `@param` annotations of non-mixed types and adjusts accordingly the function signature. Requires PHP >= 7.0.',
            [
                new VersionSpecificCodeSample(
                    '<?php

/** @param string $bar */
function my_foo($bar)
{}
',
                    new VersionSpecification(70000)
                ),
                new VersionSpecificCodeSample(
                    '<?php

/** @param string|null $bar */
function my_foo($bar)
{}
',
                    new VersionSpecification(70100)
                ),
                new VersionSpecificCodeSample(
                    '<?php
/** @param Foo $foo */
function foo($foo) {}
/** @param string $foo */
function bar($foo) {}
',
                    new VersionSpecification(70100),
                    ['scalar_types' => false]
                ),
            ],
            null,
            'This rule is EXPERIMENTAL and [1] is not covered with backward compatibility promise. [2] `@param` annotation is mandatory for the fixer to make changes, signatures of methods without it (no docblock, inheritdocs) will not be fixed. [3] Manual actions are required if inherited signatures are not properly documented.'
        );
    }

    /**
     * {@inheritdoc}
     */
    public function isCandidate(Tokens $tokens): bool
    {
        return \PHP_VERSION_ID >= 70000 && $tokens->isTokenKindFound(T_FUNCTION);
    }

    /**
     * {@inheritdoc}
     *
     * Must run before NoSuperfluousPhpdocTagsFixer, PhpdocAlignFixer.
     * Must run after AlignMultilineCommentFixer, CommentToPhpdocFixer, PhpdocIndentFixer, PhpdocScalarFixer, PhpdocToCommentFixer, PhpdocTypesFixer.
     */
    public function getPriority(): int
    {
        return 8;
    }

<<<<<<< HEAD
    /**
     * {@inheritdoc}
     */
    public function isRisky(): bool
=======
    protected function isSkippedType($type)
>>>>>>> 24e93912
    {
        return isset($this->skippedTypes[$type]);
    }

    /**
     * {@inheritdoc}
     */
    protected function applyFix(\SplFileInfo $file, Tokens $tokens): void
    {
        for ($index = $tokens->count() - 1; 0 < $index; --$index) {
            if (!$tokens[$index]->isGivenKind(T_FUNCTION)) {
                continue;
            }

            $funcName = $tokens->getNextMeaningfulToken($index);
            if ($tokens[$funcName]->equalsAny(self::EXCLUDE_FUNC_NAMES, false)) {
                continue;
            }

            $paramTypeAnnotations = $this->findAnnotations('param', $tokens, $index);

            foreach ($paramTypeAnnotations as $paramTypeAnnotation) {
<<<<<<< HEAD
                if (\PHP_VERSION_ID < self::MINIMUM_PHP_VERSION) {
                    continue;
                }

                $types = array_values($paramTypeAnnotation->getTypes());
                $paramType = current($types);

                if (isset(self::SKIPPED_TYPES[$paramType])) {
                    continue;
                }

                $hasIterable = false;
                $hasNull = false;
                $hasArray = false;
                $hasString = false;
                $hasInt = false;
                $hasFloat = false;
                $hasBool = false;
                $hasCallable = false;
                $hasObject = false;
                $minimumTokenPhpVersion = self::MINIMUM_PHP_VERSION;

                foreach ($types as $key => $type) {
                    if (1 !== Preg::match(self::CLASS_REGEX, $type, $matches)) {
                        continue;
                    }

                    if (isset($matches['array'])) {
                        $hasArray = true;
                        unset($types[$key]);
                    }

                    if ('iterable' === $type) {
                        $hasIterable = true;
                        unset($types[$key]);
                        $minimumTokenPhpVersion = 70100;
                    }

                    if ('null' === $type) {
                        $hasNull = true;
                        unset($types[$key]);
                        $minimumTokenPhpVersion = 70100;
                    }

                    if ('string' === $type) {
                        $hasString = true;
                        unset($types[$key]);
                    }

                    if ('int' === $type) {
                        $hasInt = true;
                        unset($types[$key]);
                    }

                    if ('float' === $type) {
                        $hasFloat = true;
                        unset($types[$key]);
                    }

                    if ('bool' === $type) {
                        $hasBool = true;
                        unset($types[$key]);
                    }

                    if ('callable' === $type) {
                        $hasCallable = true;
                        unset($types[$key]);
                    }

                    if ('array' === $type) {
                        $hasArray = true;
                        unset($types[$key]);
                    }

                    if ('object' === $type) {
                        $hasObject = true;
                        unset($types[$key]);
                        $minimumTokenPhpVersion = 70200;
                    }
                }

                if (\PHP_VERSION_ID < $minimumTokenPhpVersion) {
                    continue;
                }

                $typesCount = \count($types);
=======
                $typeInfo = $this->getCommonTypeFromAnnotation($paramTypeAnnotation, false);
>>>>>>> 24e93912

                if (null === $typeInfo) {
                    continue;
                }

                list($paramType, $isNullable) = $typeInfo;

                $startIndex = $tokens->getNextTokenOfKind($index, ['(']) + 1;
                $variableIndex = $this->findCorrectVariable($tokens, $startIndex - 1, $paramTypeAnnotation);

                if (null === $variableIndex) {
                    continue;
                }

                $byRefIndex = $tokens->getPrevMeaningfulToken($variableIndex);
                if ($tokens[$byRefIndex]->equals('&')) {
                    $variableIndex = $byRefIndex;
                }

                if ($this->hasParamTypeHint($tokens, $variableIndex)) {
                    continue;
                }

                if (!$this->isValidSyntax(sprintf('<?php function f(%s $x) {}', $paramType))) {
                    continue;
                }

                $tokens->insertAt($variableIndex, array_merge(
                    $this->createTypeDeclarationTokens($paramType, $isNullable),
                    [new Token([T_WHITESPACE, ' '])]
                ));
            }
        }
    }

    /**
<<<<<<< HEAD
     * Find all the param annotations in the function's PHPDoc comment.
     *
     * @param int $index The index of the function token
     *
     * @return Annotation[]
     */
    private function findParamAnnotations(Tokens $tokens, int $index): array
    {
        do {
            $index = $tokens->getPrevNonWhitespace($index);
        } while ($tokens[$index]->isGivenKind([
            T_COMMENT,
            T_ABSTRACT,
            T_FINAL,
            T_PRIVATE,
            T_PROTECTED,
            T_PUBLIC,
            T_STATIC,
        ]));

        if (!$tokens[$index]->isGivenKind(T_DOC_COMMENT)) {
            return [];
        }

        $doc = new DocBlock($tokens[$index]->getContent());

        return $doc->getAnnotationsOfType('param');
    }

    private function findCorrectVariable(Tokens $tokens, int $index, Annotation $paramTypeAnnotation): ?int
=======
     * @param int        $index
     * @param Annotation $paramTypeAnnotation
     *
     * @return null|int
     */
    private function findCorrectVariable(Tokens $tokens, $index, $paramTypeAnnotation)
>>>>>>> 24e93912
    {
        $nextFunction = $tokens->getNextTokenOfKind($index, [[T_FUNCTION]]);
        $variableIndex = $tokens->getNextTokenOfKind($index, [[T_VARIABLE]]);

        if (\is_int($nextFunction) && $variableIndex > $nextFunction) {
            return null;
        }

        if (!isset($tokens[$variableIndex])) {
            return null;
        }

        $variableToken = $tokens[$variableIndex]->getContent();
        if ($paramTypeAnnotation->getVariableName() === $variableToken) {
            return $variableIndex;
        }

        return $this->findCorrectVariable($tokens, $index + 1, $paramTypeAnnotation);
    }

    /**
     * Determine whether the function already has a param type hint.
     *
     * @param int $index The index of the end of the function definition line, EG at { or ;
     */
    private function hasParamTypeHint(Tokens $tokens, int $index): bool
    {
<<<<<<< HEAD
        return $tokens[$index]->isGivenKind([T_STRING, T_NS_SEPARATOR, CT::T_ARRAY_TYPEHINT, T_CALLABLE, CT::T_NULLABLE_TYPE]);
    }

    /**
     * @param int $index The index of the end of the function definition line, EG at { or ;
     */
    private function fixFunctionDefinition(
        string $paramType,
        Tokens $tokens,
        int $index,
        bool $hasNull,
        bool $hasArray,
        bool $hasIterable,
        bool $hasString,
        bool $hasInt,
        bool $hasFloat,
        bool $hasBool,
        bool $hasCallable,
        bool $hasObject
    ): void {
        $newTokens = [];

        if (true === $hasIterable && true === $hasArray) {
            $newTokens[] = new Token([CT::T_ARRAY_TYPEHINT, 'array']);
        } elseif (true === $hasIterable) {
            $newTokens[] = new Token([T_STRING, 'iterable']);
        } elseif (true === $hasArray) {
            $newTokens[] = new Token([CT::T_ARRAY_TYPEHINT, 'array']);
        } elseif (true === $hasString) {
            $newTokens[] = new Token([T_STRING, 'string']);
        } elseif (true === $hasInt) {
            $newTokens[] = new Token([T_STRING, 'int']);
        } elseif (true === $hasFloat) {
            $newTokens[] = new Token([T_STRING, 'float']);
        } elseif (true === $hasBool) {
            $newTokens[] = new Token([T_STRING, 'bool']);
        } elseif (true === $hasCallable) {
            $newTokens[] = new Token([T_CALLABLE, 'callable']);
        } elseif (true === $hasObject) {
            $newTokens[] = new Token([T_STRING, 'object']);
        }

        if ('' !== $paramType && [] !== $newTokens) {
            return;
        }

        foreach (explode('\\', $paramType) as $nsIndex => $value) {
            if (0 === $nsIndex && '' === $value) {
                continue;
            }

            if (0 < $nsIndex) {
                $newTokens[] = new Token([T_NS_SEPARATOR, '\\']);
            }
            $newTokens[] = new Token([T_STRING, $value]);
        }

        if (true === $hasNull) {
            array_unshift($newTokens, new Token([CT::T_NULLABLE_TYPE, '?']));
        }
=======
        $prevIndex = $tokens->getPrevMeaningfulToken($index);
>>>>>>> 24e93912

        return !$tokens[$prevIndex]->equalsAny([',', '(']);
    }
}<|MERGE_RESOLUTION|>--- conflicted
+++ resolved
@@ -28,13 +28,8 @@
  */
 final class PhpdocToParamTypeFixer extends AbstractPhpdocToTypeDeclarationFixer
 {
-<<<<<<< HEAD
-    private const CLASS_REGEX = '/^\\\\?[a-zA-Z_\\x7f-\\xff](?:\\\\?[a-zA-Z0-9_\\x7f-\\xff]+)*(?<array>\[\])*$/';
-
     private const MINIMUM_PHP_VERSION = 70000;
 
-=======
->>>>>>> 24e93912
     /**
      * @var array{int, string}[]
      */
@@ -81,6 +76,7 @@
                 ),
                 new VersionSpecificCodeSample(
                     '<?php
+
 /** @param Foo $foo */
 function foo($foo) {}
 /** @param string $foo */
@@ -100,7 +96,7 @@
      */
     public function isCandidate(Tokens $tokens): bool
     {
-        return \PHP_VERSION_ID >= 70000 && $tokens->isTokenKindFound(T_FUNCTION);
+        return \PHP_VERSION_ID >= self::MINIMUM_PHP_VERSION && $tokens->isTokenKindFound(T_FUNCTION);
     }
 
     /**
@@ -114,16 +110,9 @@
         return 8;
     }
 
-<<<<<<< HEAD
-    /**
-     * {@inheritdoc}
-     */
-    public function isRisky(): bool
-=======
-    protected function isSkippedType($type)
->>>>>>> 24e93912
-    {
-        return isset($this->skippedTypes[$type]);
+    protected function isSkippedType(string $type): bool
+    {
+        return isset(self::SKIPPED_TYPES[$type]);
     }
 
     /**
@@ -144,96 +133,7 @@
             $paramTypeAnnotations = $this->findAnnotations('param', $tokens, $index);
 
             foreach ($paramTypeAnnotations as $paramTypeAnnotation) {
-<<<<<<< HEAD
-                if (\PHP_VERSION_ID < self::MINIMUM_PHP_VERSION) {
-                    continue;
-                }
-
-                $types = array_values($paramTypeAnnotation->getTypes());
-                $paramType = current($types);
-
-                if (isset(self::SKIPPED_TYPES[$paramType])) {
-                    continue;
-                }
-
-                $hasIterable = false;
-                $hasNull = false;
-                $hasArray = false;
-                $hasString = false;
-                $hasInt = false;
-                $hasFloat = false;
-                $hasBool = false;
-                $hasCallable = false;
-                $hasObject = false;
-                $minimumTokenPhpVersion = self::MINIMUM_PHP_VERSION;
-
-                foreach ($types as $key => $type) {
-                    if (1 !== Preg::match(self::CLASS_REGEX, $type, $matches)) {
-                        continue;
-                    }
-
-                    if (isset($matches['array'])) {
-                        $hasArray = true;
-                        unset($types[$key]);
-                    }
-
-                    if ('iterable' === $type) {
-                        $hasIterable = true;
-                        unset($types[$key]);
-                        $minimumTokenPhpVersion = 70100;
-                    }
-
-                    if ('null' === $type) {
-                        $hasNull = true;
-                        unset($types[$key]);
-                        $minimumTokenPhpVersion = 70100;
-                    }
-
-                    if ('string' === $type) {
-                        $hasString = true;
-                        unset($types[$key]);
-                    }
-
-                    if ('int' === $type) {
-                        $hasInt = true;
-                        unset($types[$key]);
-                    }
-
-                    if ('float' === $type) {
-                        $hasFloat = true;
-                        unset($types[$key]);
-                    }
-
-                    if ('bool' === $type) {
-                        $hasBool = true;
-                        unset($types[$key]);
-                    }
-
-                    if ('callable' === $type) {
-                        $hasCallable = true;
-                        unset($types[$key]);
-                    }
-
-                    if ('array' === $type) {
-                        $hasArray = true;
-                        unset($types[$key]);
-                    }
-
-                    if ('object' === $type) {
-                        $hasObject = true;
-                        unset($types[$key]);
-                        $minimumTokenPhpVersion = 70200;
-                    }
-                }
-
-                if (\PHP_VERSION_ID < $minimumTokenPhpVersion) {
-                    continue;
-                }
-
-                $typesCount = \count($types);
-=======
                 $typeInfo = $this->getCommonTypeFromAnnotation($paramTypeAnnotation, false);
->>>>>>> 24e93912
 
                 if (null === $typeInfo) {
                     continue;
@@ -269,46 +169,7 @@
         }
     }
 
-    /**
-<<<<<<< HEAD
-     * Find all the param annotations in the function's PHPDoc comment.
-     *
-     * @param int $index The index of the function token
-     *
-     * @return Annotation[]
-     */
-    private function findParamAnnotations(Tokens $tokens, int $index): array
-    {
-        do {
-            $index = $tokens->getPrevNonWhitespace($index);
-        } while ($tokens[$index]->isGivenKind([
-            T_COMMENT,
-            T_ABSTRACT,
-            T_FINAL,
-            T_PRIVATE,
-            T_PROTECTED,
-            T_PUBLIC,
-            T_STATIC,
-        ]));
-
-        if (!$tokens[$index]->isGivenKind(T_DOC_COMMENT)) {
-            return [];
-        }
-
-        $doc = new DocBlock($tokens[$index]->getContent());
-
-        return $doc->getAnnotationsOfType('param');
-    }
-
     private function findCorrectVariable(Tokens $tokens, int $index, Annotation $paramTypeAnnotation): ?int
-=======
-     * @param int        $index
-     * @param Annotation $paramTypeAnnotation
-     *
-     * @return null|int
-     */
-    private function findCorrectVariable(Tokens $tokens, $index, $paramTypeAnnotation)
->>>>>>> 24e93912
     {
         $nextFunction = $tokens->getNextTokenOfKind($index, [[T_FUNCTION]]);
         $variableIndex = $tokens->getNextTokenOfKind($index, [[T_VARIABLE]]);
@@ -336,70 +197,7 @@
      */
     private function hasParamTypeHint(Tokens $tokens, int $index): bool
     {
-<<<<<<< HEAD
-        return $tokens[$index]->isGivenKind([T_STRING, T_NS_SEPARATOR, CT::T_ARRAY_TYPEHINT, T_CALLABLE, CT::T_NULLABLE_TYPE]);
-    }
-
-    /**
-     * @param int $index The index of the end of the function definition line, EG at { or ;
-     */
-    private function fixFunctionDefinition(
-        string $paramType,
-        Tokens $tokens,
-        int $index,
-        bool $hasNull,
-        bool $hasArray,
-        bool $hasIterable,
-        bool $hasString,
-        bool $hasInt,
-        bool $hasFloat,
-        bool $hasBool,
-        bool $hasCallable,
-        bool $hasObject
-    ): void {
-        $newTokens = [];
-
-        if (true === $hasIterable && true === $hasArray) {
-            $newTokens[] = new Token([CT::T_ARRAY_TYPEHINT, 'array']);
-        } elseif (true === $hasIterable) {
-            $newTokens[] = new Token([T_STRING, 'iterable']);
-        } elseif (true === $hasArray) {
-            $newTokens[] = new Token([CT::T_ARRAY_TYPEHINT, 'array']);
-        } elseif (true === $hasString) {
-            $newTokens[] = new Token([T_STRING, 'string']);
-        } elseif (true === $hasInt) {
-            $newTokens[] = new Token([T_STRING, 'int']);
-        } elseif (true === $hasFloat) {
-            $newTokens[] = new Token([T_STRING, 'float']);
-        } elseif (true === $hasBool) {
-            $newTokens[] = new Token([T_STRING, 'bool']);
-        } elseif (true === $hasCallable) {
-            $newTokens[] = new Token([T_CALLABLE, 'callable']);
-        } elseif (true === $hasObject) {
-            $newTokens[] = new Token([T_STRING, 'object']);
-        }
-
-        if ('' !== $paramType && [] !== $newTokens) {
-            return;
-        }
-
-        foreach (explode('\\', $paramType) as $nsIndex => $value) {
-            if (0 === $nsIndex && '' === $value) {
-                continue;
-            }
-
-            if (0 < $nsIndex) {
-                $newTokens[] = new Token([T_NS_SEPARATOR, '\\']);
-            }
-            $newTokens[] = new Token([T_STRING, $value]);
-        }
-
-        if (true === $hasNull) {
-            array_unshift($newTokens, new Token([CT::T_NULLABLE_TYPE, '?']));
-        }
-=======
         $prevIndex = $tokens->getPrevMeaningfulToken($index);
->>>>>>> 24e93912
 
         return !$tokens[$prevIndex]->equalsAny([',', '(']);
     }
