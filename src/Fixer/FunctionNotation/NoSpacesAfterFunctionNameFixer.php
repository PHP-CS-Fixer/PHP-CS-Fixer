--- conflicted
+++ resolved
@@ -35,6 +35,15 @@
             'When making a method or function call, there MUST NOT be a space between the method or function name and the opening parenthesis.',
             array(new CodeSample("<?php\nrequire ('sample.php');\necho (test (3));\nexit  (1);\n\$func ();"))
         );
+    }
+
+    /**
+     * {@inheritdoc}
+     */
+    public function getPriority()
+    {
+        // must run before FunctionToConstantFixer
+        return 2;
     }
 
     /**
@@ -97,37 +106,6 @@
     }
 
     /**
-<<<<<<< HEAD
-     * {@inheritdoc}
-     */
-    public function getDefinition()
-    {
-        return new FixerDefinition(
-            'When making a method or function call, there MUST NOT be a space between the method or function name and the opening parenthesis.',
-            array(new CodeSample("<?php\nrequire ('sample.php');\necho (test (3));\nexit  (1);\n\$func ();"))
-        );
-    }
-
-    /**
-     * {@inheritdoc}
-     */
-    public function getPriority()
-    {
-        // must run before FunctionToConstantFixer
-        return 2;
-    }
-
-    /**
-     * {@inheritdoc}
-     */
-    public function isCandidate(Tokens $tokens)
-    {
-        return $tokens->isAnyTokenKindsFound(array_merge($this->getFunctionyTokenKinds(), array(T_STRING)));
-    }
-
-    /**
-=======
->>>>>>> b44c48d1
      * Fixes whitespaces around braces of a function(y) call.
      *
      * @param Tokens $tokens tokens to handle
