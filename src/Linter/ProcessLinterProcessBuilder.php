<?php

/*
 * This file is part of PHP CS Fixer.
 *
 * (c) Fabien Potencier <fabien@symfony.com>
 *     Dariusz Rumiński <dariusz.ruminski@gmail.com>
 *
 * This source file is subject to the MIT license that is bundled
 * with this source code in the file LICENSE.
 */

namespace PhpCsFixer\Linter;

use Symfony\Component\Process\Process;

/**
 * @author Dariusz Rumiński <dariusz.ruminski@gmail.com>
 *
 * @internal
 */
final class ProcessLinterProcessBuilder
{
    /**
     * @var string
     */
    private $executable;

    /**
     * @param string $executable PHP executable
     */
    public function __construct($executable)
    {
        $this->executable = $executable;
    }

    /**
     * @param string $path
     *
     * @return Process
     */
    public function build($path)
    {
<<<<<<< HEAD
        return ProcessBuilder::create(['-l', $path])->setPrefix($this->executable)->getProcess();
=======
        return new Process(sprintf(
            '"%s"%s -l "%s"',
            $this->executable,
            defined('HHVM_VERSION') ? ' --php' : '',
            $path
        ));
>>>>>>> 628c2f07
    }
}<|MERGE_RESOLUTION|>--- conflicted
+++ resolved
@@ -41,15 +41,10 @@
      */
     public function build($path)
     {
-<<<<<<< HEAD
-        return ProcessBuilder::create(['-l', $path])->setPrefix($this->executable)->getProcess();
-=======
         return new Process(sprintf(
-            '"%s"%s -l "%s"',
+            '"%s" -l "%s"',
             $this->executable,
-            defined('HHVM_VERSION') ? ' --php' : '',
             $path
         ));
->>>>>>> 628c2f07
     }
 }