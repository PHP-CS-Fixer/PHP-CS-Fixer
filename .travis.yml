--- conflicted
+++ resolved
@@ -61,13 +61,8 @@
             php: 7.0
             install:
                 # Composer: enforce given Symfony components version
-<<<<<<< HEAD
-                - 'if [ "$SYMFONY_VERSION" != "" ]; then sed -i "s/\"symfony\/\([^\"]*\)\": \"^3[^\"]*\"/\"symfony\/\1\": \"$SYMFONY_VERSION\"/g" composer.json; fi'
-                - 'if [ "$MIN_STABILITY" != "" ]; then composer config minimum-stability $MIN_STABILITY; fi'
-=======
                 - if [ "$SYMFONY_VERSION" != "" ]; then composer require --no-update symfony/force-lowest:$SYMFONY_VERSION; fi
                 - if [ "$SYMFONY_VERSION" != "" ]; then composer require --no-update symfony/lts:$(echo $SYMFONY_VERSION | grep -o 'v[0-9]\+') || true; fi
->>>>>>> b3e82bb6
 
                 - travis_retry composer update $DEFAULT_COMPOSER_FLAGS $COMPOSER_FLAGS
                 - composer info -D | sort
@@ -79,21 +74,13 @@
             <<: *STANDARD_TEST_JOB
             stage: Test
             php: 5.6
-<<<<<<< HEAD
             env: COMPOSER_FLAGS="--prefer-stable --prefer-lowest"
-=======
-            env: SYMFONY_VERSION="v2.8"
->>>>>>> b3e82bb6
 
         -
             <<: *STANDARD_TEST_JOB
             stage: Test
             php: 7.1
-<<<<<<< HEAD
-            env: SYMFONY_DEPRECATIONS_HELPER=weak PHP_CS_FIXER_TEST_USE_LEGACY_TOKENIZER=1 SYMFONY_VERSION="^4.0" MIN_STABILITY=dev
-=======
-            env: PHP_CS_FIXER_TEST_USE_LEGACY_TOKENIZER=1 SYMFONY_VERSION="v4.0"
->>>>>>> b3e82bb6
+            env: SYMFONY_DEPRECATIONS_HELPER=weak PHP_CS_FIXER_TEST_USE_LEGACY_TOKENIZER=1 SYMFONY_VERSION="v4.0"
 
         -
             <<: *STANDARD_TEST_JOB
