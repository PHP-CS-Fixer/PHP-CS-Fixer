--- conflicted
+++ resolved
@@ -65,14 +65,8 @@
     - composer info -D | sort
 
 script:
-<<<<<<< HEAD
-    - if [ $TASK_TESTS_COVERAGE == 1 ]; then phpenv config-add $HOME/xdebug.ini || return 0; fi
-    - if [ $TASK_TESTS == 1 ]; then vendor/bin/phpunit --verbose --coverage-clover build/logs/clover.xml; fi
-    - if [ $TASK_TESTS_COVERAGE == 1 ]; then phpenv config-rm xdebug.ini || return 0; fi
-=======
-    - if [ $TASK_TESTS == 1 ] && [ $TASK_TESTS_COVERAGE == 0 ]; then vendor/bin/phpunit; fi
+    - if [ $TASK_TESTS == 1 ] && [ $TASK_TESTS_COVERAGE == 0 ]; then vendor/bin/phpunit --verbose; fi
     - if [ $TASK_TESTS == 1 ] && [ $TASK_TESTS_COVERAGE == 1 ]; then phpdbg -qrr vendor/bin/phpunit --verbose --coverage-clover build/logs/clover.xml; fi
->>>>>>> 0fee0b45
 
     - if [ $TASK_CS == 1 ]; then php php-cs-fixer --diff --dry-run -v fix; fi
 
