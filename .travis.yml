language: php

sudo: false

git:
    depth: 1

<<<<<<< HEAD
=======
env:
    global:
        - DEFAULT_COMPOSER_FLAGS="--no-interaction --no-progress --optimize-autoloader"
        - TASK_TESTS=1
        - TASK_TESTS_COVERAGE=0
        - TASK_CS=1
        - TASK_SCA=0

matrix:
    fast_finish: true
    include:
        - php: 7.1
          env: DEPLOY=yes TASK_TESTS_COVERAGE=1
        - php: nightly
          env: TASK_SCA=1 COMPOSER_FLAGS="--ignore-platform-reqs" SYMFONY_DEPRECATIONS_HELPER=weak PHP_CS_FIXER_IGNORE_ENV=1
        - php: 7.2
          env: TASK_SCA=1 COMPOSER_FLAGS="--ignore-platform-reqs" SYMFONY_DEPRECATIONS_HELPER=weak PHP_CS_FIXER_IGNORE_ENV=1
        - php: 5.3
          env: SKIP_LINT_TEST_CASES=1 COMPOSER_FLAGS="--prefer-stable --prefer-lowest"
          dist: precise
        - php: 5.4
          env: SKIP_LINT_TEST_CASES=1
        - php: 5.5
          env: SKIP_LINT_TEST_CASES=1
        - php: 5.6
        - php: 7.0
          env: SYMFONY_VERSION="^2.8"
        # Use the newer stack for HHVM as HHVM does not support Precise anymore since a long time and so Precise has an outdated version
        - php: hhvm
          env: SKIP_LINT_TEST_CASES=1
          sudo: required
          dist: trusty
          group: edge

>>>>>>> 628a1c3d
cache:
    directories:
        - $HOME/.composer

env:
    global:
        - DEFAULT_COMPOSER_FLAGS="--no-interaction --no-progress"
        - COMPOSER_FLAGS=""

before_install:
    # turn off XDebug
    - phpenv config-rm xdebug.ini || return 0

    # Composer: boost installation
    - composer global show -ND 2>&1 | grep "hirak/prestissimo" || travis_retry composer global require $DEFAULT_COMPOSER_FLAGS hirak/prestissimo

jobs:
    include:
        -
            stage: Static Code Analysis
            php: 7.1
            env: COMPOSER_FLAGS="--no-dev --prefer-stable"
            install:
                - travis_retry composer update -d dev-tools $DEFAULT_COMPOSER_FLAGS
                - composer info -d dev-tools -D | sort

                - travis_retry composer update $DEFAULT_COMPOSER_FLAGS $COMPOSER_FLAGS
                - composer info -D | sort
            before_script:
                - if [ "$TRAVIS_PULL_REQUEST" != "false" ]; then COMMIT_RANGE=$TRAVIS_COMMIT_RANGE; else COMMIT_RANGE="HEAD~..HEAD"; fi;
                - export COMMIT_SCA_FILES=`git diff --name-only --diff-filter=ACMRTUXB $COMMIT_RANGE`
            script:
                # @TODO remove at 3.0
                - git archive -o /dev/null HEAD -v 2>&1 | grep tests | grep \.php | grep -v tests/Test/Assert/AssertTokensTrait.php | grep -v tests/Test/AbstractFixerTestCase.php | grep -v tests/Test/AbstractIntegrationTestCase.php | grep -v tests/Test/IntegrationCase.php | grep -v tests/Test/IntegrationCaseFactory.php && (echo "UNKNOWN FILES DETECTED" && travis_terminate 1) || echo "NO UNKNOWN FILES"

                - ./check_trailing_spaces.sh || travis_terminate 1
                - if [ -n "$COMMIT_SCA_FILES" ]; then ./dev-tools/vendor/bin/phpmd `echo "$COMMIT_SCA_FILES" | grep -Ev "^(src/Resources|tests/Fixtures)" | xargs | sed 's/ /,/g'` text phpmd.xml || travis_terminate 1; fi
                - ./dev-tools/vendor/bin/composer-require-checker check composer.json --config-file=.composer-require-checker.json


        - &STANDARD_TEST_JOB
            stage: Test
            php: 7.0
            install:
                - travis_retry composer update $DEFAULT_COMPOSER_FLAGS $COMPOSER_FLAGS
                - composer info -D | sort
            script:
                - vendor/bin/phpunit || travis_terminate 1
                - php php-cs-fixer --diff --dry-run -v fix

        -
            <<: *STANDARD_TEST_JOB
            php: 5.6
            env: COMPOSER_FLAGS="--prefer-stable --prefer-lowest"

        -
            <<: *STANDARD_TEST_JOB
            php: 7.1
            env: COLLECT_COVERAGE=1
            before_script:
                # check phpdbg
                - phpdbg --version 2> /dev/null || { echo 'No phpdbg'; export COLLECT_COVERAGE=0; }

                # for building a tag release we don't need to collect code coverage
                - if [ $TRAVIS_TAG ]; then export COLLECT_COVERAGE=0; fi
            script:
                - if [ $COLLECT_COVERAGE == 0 ]; then vendor/bin/phpunit || travis_terminate 1; fi
                - if [ $COLLECT_COVERAGE == 1 ]; then phpdbg -qrr vendor/bin/phpunit --coverage-clover build/logs/clover.xml || travis_terminate 1; fi
                - php php-cs-fixer --diff --dry-run -v fix || travis_terminate 1
                - if [ $COLLECT_COVERAGE == 1 ]; then php vendor/bin/coveralls -v; fi

        -
            <<: *STANDARD_TEST_JOB
            php: nightly
            env: COMPOSER_FLAGS="--ignore-platform-reqs" SYMFONY_DEPRECATIONS_HELPER=weak PHP_CS_FIXER_IGNORE_ENV=1 PHP_CS_FIXER_TEST_USE_LEGACY_TOKENIZER=1
            script:
                - php php-cs-fixer fix --rules @PHP70Migration:risky,@PHP71Migration,native_function_invocation -q || travis_terminate 1
                - vendor/bin/phpunit || travis_terminate 1
                - git checkout . -q
                - php php-cs-fixer --diff --dry-run -v fix

        -
            stage: Deployment
            php: 7.1
            env: COMPOSER_FLAGS="--no-dev --prefer-stable"
            install: skip
            script: skip
            before_deploy:
                # ensure that deps will work on lowest supported PHP version
                - composer config platform.php 2> /dev/null || composer config platform.php 5.6.0

                # require suggested packages
                - composer require --no-update symfony/polyfill-mbstring

                - travis_retry composer update $DEFAULT_COMPOSER_FLAGS $COMPOSER_FLAGS
                - composer info -D | sort

                # install box2
                - curl -LSs http://box-project.github.io/box2/installer.php | php
                - php box.phar --version

                # build phar file
                - php -d phar.readonly=false box.phar build
            deploy:
                provider: releases
                api_key:
                    secure: K9NKi7X1OPz898fxtVc1RfWrSI+4hTFFYOik932wTz1jC4dQJ64Khh1LV9frA1+JiDS3+R6TvmQtpzbkX3y4L75UrSnP1ADH5wfMYIVmydG3ZjTMo8SWQWHmRMh3ORAKTMMpjl4Q7EkRkLp6RncKe+FAFPP5mgv55mtIMaE4qUk=
                file: php-cs-fixer.phar
                skip_cleanup: true
                on:
                    repo: FriendsOfPHP/PHP-CS-Fixer
                    tags: true
            after_deploy:
                - ./dev-tools/trigger-website.sh ${TRAVIS_TOKEN} ${TRAVIS_TAG}<|MERGE_RESOLUTION|>--- conflicted
+++ resolved
@@ -5,43 +5,6 @@
 git:
     depth: 1
 
-<<<<<<< HEAD
-=======
-env:
-    global:
-        - DEFAULT_COMPOSER_FLAGS="--no-interaction --no-progress --optimize-autoloader"
-        - TASK_TESTS=1
-        - TASK_TESTS_COVERAGE=0
-        - TASK_CS=1
-        - TASK_SCA=0
-
-matrix:
-    fast_finish: true
-    include:
-        - php: 7.1
-          env: DEPLOY=yes TASK_TESTS_COVERAGE=1
-        - php: nightly
-          env: TASK_SCA=1 COMPOSER_FLAGS="--ignore-platform-reqs" SYMFONY_DEPRECATIONS_HELPER=weak PHP_CS_FIXER_IGNORE_ENV=1
-        - php: 7.2
-          env: TASK_SCA=1 COMPOSER_FLAGS="--ignore-platform-reqs" SYMFONY_DEPRECATIONS_HELPER=weak PHP_CS_FIXER_IGNORE_ENV=1
-        - php: 5.3
-          env: SKIP_LINT_TEST_CASES=1 COMPOSER_FLAGS="--prefer-stable --prefer-lowest"
-          dist: precise
-        - php: 5.4
-          env: SKIP_LINT_TEST_CASES=1
-        - php: 5.5
-          env: SKIP_LINT_TEST_CASES=1
-        - php: 5.6
-        - php: 7.0
-          env: SYMFONY_VERSION="^2.8"
-        # Use the newer stack for HHVM as HHVM does not support Precise anymore since a long time and so Precise has an outdated version
-        - php: hhvm
-          env: SKIP_LINT_TEST_CASES=1
-          sudo: required
-          dist: trusty
-          group: edge
-
->>>>>>> 628a1c3d
 cache:
     directories:
         - $HOME/.composer
@@ -115,6 +78,16 @@
 
         -
             <<: *STANDARD_TEST_JOB
+            php: 7.2
+            env: COMPOSER_FLAGS="--ignore-platform-reqs" SYMFONY_DEPRECATIONS_HELPER=weak PHP_CS_FIXER_IGNORE_ENV=1 PHP_CS_FIXER_TEST_USE_LEGACY_TOKENIZER=1
+            script:
+                - php php-cs-fixer fix --rules @PHP70Migration:risky,@PHP71Migration,native_function_invocation -q || travis_terminate 1
+                - vendor/bin/phpunit || travis_terminate 1
+                - git checkout . -q
+                - php php-cs-fixer --diff --dry-run -v fix
+
+        -
+            <<: *STANDARD_TEST_JOB
             php: nightly
             env: COMPOSER_FLAGS="--ignore-platform-reqs" SYMFONY_DEPRECATIONS_HELPER=weak PHP_CS_FIXER_IGNORE_ENV=1 PHP_CS_FIXER_TEST_USE_LEGACY_TOKENIZER=1
             script:
