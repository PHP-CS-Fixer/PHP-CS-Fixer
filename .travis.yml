language: php

sudo: false

git:
    depth: 1

env:
    global:
        - TASK_TESTS=1
        - TASK_TESTS_COVERAGE=0
        - TASK_CS=1
        - TASK_SCA=0

matrix:
    fast_finish: true
    include:
        - php: 7.0
          env: DEPLOY=yes TASK_TESTS_COVERAGE=1
        - php: 7.1
          env: TASK_SCA=1
        - php: 5.3
          env: SKIP_LINT_TEST_CASES=1 COMPOSER_FLAGS="--prefer-stable --prefer-lowest"
        - php: 5.4
          env: SKIP_LINT_TEST_CASES=1
        - php: 5.5
          env: SKIP_LINT_TEST_CASES=1
        - php: 5.6
        - php: 7.1
          env: SYMFONY_VERSION="^2.8"
        # Use the newer stack for HHVM as HHVM does not support Precise anymore since a long time and so Precise has an outdated version
        - php: hhvm-3.9
          env: SKIP_LINT_TEST_CASES=1
          sudo: required
          dist: trusty
          group: edge
        - php: hhvm
          env: SKIP_LINT_TEST_CASES=1
          sudo: required
          dist: trusty
          group: edge

cache:
    directories:
        - $HOME/.composer/cache

before_install:
    # XDebug preparation:
    # - for tag building for release we don't need to collect code coverage, let us turn off xdebug completely
    # - for regular build we care about collecting code coverage, let us turn off xdebug only for installation part
    - if [ $TRAVIS_TAG ]; then phpenv config-rm xdebug.ini || return 0; fi
    - if [ -z $TRAVIS_TAG ]; then mv $HOME/.phpenv/versions/$(phpenv version-name)/etc/conf.d/xdebug.ini $HOME/xdebug.ini || return 0; fi

    # for building a tag release we don't need to run SCA tools, collect code coverage or self-fix CS
    - if [ $TRAVIS_TAG ]; then export TASK_SCA=0; fi
    - if [ $TRAVIS_TAG ]; then export TASK_TESTS_COVERAGE=0; fi
    - if [ $TRAVIS_TAG ]; then export TASK_CS=0; fi

    # Composer: boost installation
    - travis_retry composer global require hirak/prestissimo

    # Composer: enforce given Symfony components version
    - 'if [ "$SYMFONY_VERSION" != "" ]; then sed -i "s/\"symfony\/\([^\"]*\)\": \"^2[^\"]*\"/\"symfony\/\1\": \"$SYMFONY_VERSION\"/g" composer.json; fi'

    # display tasks configuration for a job
    - set | grep ^TASK | sort

install:
    - travis_retry composer update $COMPOSER_FLAGS --no-interaction

script:
    - if [ $TASK_SCA == 1 ]; then php php-cs-fixer fix --rules declare_strict_types -q; fi

    - if [ $TASK_TESTS_COVERAGE == 1 ]; then phpenv config-add $HOME/xdebug.ini || return 0; fi
    - if [ $TASK_TESTS == 1 ]; then vendor/bin/phpunit --verbose --coverage-clover build/logs/clover.xml; fi
<<<<<<< HEAD
    - if [ $TASK_TESTS == 1 ]; then vendor/bin/phpunit tests/Standalone/ProjectCodeTest.php; fi
    - if [ $TASK_TESTS_COVERAGE == 1 ]; then phpenv config-rm $HOME/xdebug.ini || return 0; fi
=======
    - if [ $TASK_TESTS_COVERAGE == 1 ]; then phpenv config-rm xdebug.ini || return 0; fi
>>>>>>> 261c52a0

    - if [ $TASK_SCA == 1 ]; then git checkout . -q; fi

    - if [ $TASK_CS == 1 ]; then php php-cs-fixer --diff --dry-run -v fix; fi

after_success:
    - if [ $TASK_TESTS_COVERAGE == 1 ]; then php vendor/bin/coveralls -v; fi

before_deploy:
    # install box2
    - curl -LSs http://box-project.github.io/box2/installer.php | php
    - php box.phar --version

    # ensure that deps will work on lowest supported PHP version
    - |
      sed -i 's#"config":\s*{#"config": {\n        "platform": {"php": "5.3.6"},#' composer.json
    # update deps to highest possible for lowest supported PHP version
    - composer update --no-dev --no-interaction --optimize-autoloader --prefer-stable

    # build phar file
    - php -d phar.readonly=false box.phar build

deploy:
    provider: releases
    api_key:
        secure: K9NKi7X1OPz898fxtVc1RfWrSI+4hTFFYOik932wTz1jC4dQJ64Khh1LV9frA1+JiDS3+R6TvmQtpzbkX3y4L75UrSnP1ADH5wfMYIVmydG3ZjTMo8SWQWHmRMh3ORAKTMMpjl4Q7EkRkLp6RncKe+FAFPP5mgv55mtIMaE4qUk=
    file: php-cs-fixer.phar
    skip_cleanup: true
    on:
        repo: FriendsOfPHP/PHP-CS-Fixer
        tags: true
        condition: $DEPLOY = yes<|MERGE_RESOLUTION|>--- conflicted
+++ resolved
@@ -73,12 +73,8 @@
 
     - if [ $TASK_TESTS_COVERAGE == 1 ]; then phpenv config-add $HOME/xdebug.ini || return 0; fi
     - if [ $TASK_TESTS == 1 ]; then vendor/bin/phpunit --verbose --coverage-clover build/logs/clover.xml; fi
-<<<<<<< HEAD
     - if [ $TASK_TESTS == 1 ]; then vendor/bin/phpunit tests/Standalone/ProjectCodeTest.php; fi
-    - if [ $TASK_TESTS_COVERAGE == 1 ]; then phpenv config-rm $HOME/xdebug.ini || return 0; fi
-=======
     - if [ $TASK_TESTS_COVERAGE == 1 ]; then phpenv config-rm xdebug.ini || return 0; fi
->>>>>>> 261c52a0
 
     - if [ $TASK_SCA == 1 ]; then git checkout . -q; fi
 
