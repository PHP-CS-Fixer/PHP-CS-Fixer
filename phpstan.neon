--- conflicted
+++ resolved
@@ -47,13 +47,10 @@
         -
             message: '/^Parameter #1 \$finder of method PhpCsFixer\\Config::setFinder\(\) expects iterable<string>, int given\.$/'
             path: tests/ConfigTest.php
-<<<<<<< HEAD
         - # https://github.com/phpstan/phpstan/issues/1215
             message: '/^Strict comparison using === between false and string will always evaluate to false\.$/'
             path: src/Fixer/StringNotation/NoTrailingWhitespaceInStringFixer.php
-=======
         -
             message: '/^Unreachable statement - code above always terminates\.$/'
             path: tests/AutoReview/DocumentationTest.php
->>>>>>> ac98e776
     tipsOfTheDay: false