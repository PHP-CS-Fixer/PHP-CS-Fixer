--- conflicted
+++ resolved
@@ -46,13 +46,7 @@
         -
             message: '/^Parameter #1 \$finder of method PhpCsFixer\\Config::setFinder\(\) expects iterable<string>, int given\.$/'
             path: tests/ConfigTest.php
-<<<<<<< HEAD
         - # https://github.com/phpstan/phpstan/issues/1215
             message: '/^Strict comparison using === between false and string will always evaluate to false\.$/'
             path: src/Fixer/StringNotation/NoTrailingWhitespaceInStringFixer.php
-        -
-            message: '/^Unreachable statement - code above always terminates\.$/'
-            path: tests/AutoReview/DocumentationTest.php
-=======
->>>>>>> 3f4441f3
     tipsOfTheDay: false