<?php

$header = <<<'EOF'
This file is part of PHP CS Fixer.

(c) Fabien Potencier <fabien@symfony.com>
    Dariusz Rumiński <dariusz.ruminski@gmail.com>

This source file is subject to the MIT license that is bundled
with this source code in the file LICENSE.
EOF;

return PhpCsFixer\Config::create()
    ->setRiskyAllowed(true)
    ->setRules([
        '@PHP56Migration' => true,
        '@Symfony' => true,
        '@Symfony:risky' => true,
        'array_syntax' => ['syntax' => 'short'],
        'combine_consecutive_unsets' => true,
        // one should use PHPUnit methods to set up expected exception instead of annotations
        'general_phpdoc_annotation_remove' => ['expectedException', 'expectedExceptionMessage', 'expectedExceptionMessageRegExp'],
        'header_comment' => ['header' => $header],
        'heredoc_to_nowdoc' => true,
        'list_syntax' => ['syntax' => 'long'],
<<<<<<< HEAD
        'method_chaining_indentation' => true,
=======
        'method_argument_space' => ['ensure_fully_multiline' => true],
>>>>>>> 735d1e6d
        'no_extra_consecutive_blank_lines' => ['break', 'continue', 'extra', 'return', 'throw', 'use', 'parenthesis_brace_block', 'square_brace_block', 'curly_brace_block'],
        'no_short_echo_tag' => true,
        'no_unreachable_default_argument_value' => true,
        'no_useless_else' => true,
        'no_useless_return' => true,
        'ordered_class_elements' => true,
        'ordered_imports' => true,
        'php_unit_strict' => true,
        'php_unit_test_class_requires_covers' => true,
        'phpdoc_add_missing_param_annotation' => true,
        'phpdoc_order' => true,
        'semicolon_after_instruction' => true,
        'strict_comparison' => true,
        'strict_param' => true,
    ])
    ->setFinder(
        PhpCsFixer\Finder::create()
            ->exclude('tests/Fixtures')
            ->in(__DIR__)
    )
;<|MERGE_RESOLUTION|>--- conflicted
+++ resolved
@@ -23,11 +23,8 @@
         'header_comment' => ['header' => $header],
         'heredoc_to_nowdoc' => true,
         'list_syntax' => ['syntax' => 'long'],
-<<<<<<< HEAD
+        'method_argument_space' => ['ensure_fully_multiline' => true],
         'method_chaining_indentation' => true,
-=======
-        'method_argument_space' => ['ensure_fully_multiline' => true],
->>>>>>> 735d1e6d
         'no_extra_consecutive_blank_lines' => ['break', 'continue', 'extra', 'return', 'throw', 'use', 'parenthesis_brace_block', 'square_brace_block', 'curly_brace_block'],
         'no_short_echo_tag' => true,
         'no_unreachable_default_argument_value' => true,
