<?php

$header = <<<'EOF'
This file is part of PHP CS Fixer.

(c) Fabien Potencier <fabien@symfony.com>
    Dariusz Rumiński <dariusz.ruminski@gmail.com>

This source file is subject to the MIT license that is bundled
with this source code in the file LICENSE.
EOF;

$finder = PhpCsFixer\Finder::create()
    ->exclude('tests/Fixtures')
    ->in(__DIR__)
;

$config = PhpCsFixer\Config::create()
    ->setRiskyAllowed(true)
    ->setRules([
        '@PHP56Migration' => true,
        '@PHPUnit60Migration:risky' => true,
        '@Symfony' => true,
        '@Symfony:risky' => true,
        'align_multiline_comment' => true,
        'array_indentation' => true,
        'array_syntax' => ['syntax' => 'short'],
        'blank_line_before_statement' => true,
        'combine_consecutive_issets' => true,
        'combine_consecutive_unsets' => true,
        'comment_to_phpdoc' => true,
        'compact_nullable_typehint' => true,
        'escape_implicit_backslashes' => true,
        'explicit_indirect_variable' => true,
        'explicit_string_variable' => true,
        'final_internal_class' => true,
        'fully_qualified_strict_types' => true,
        'function_to_constant' => ['functions' => ['get_class', 'get_called_class', 'php_sapi_name', 'phpversion', 'pi']],
        'header_comment' => ['header' => $header],
        'heredoc_to_nowdoc' => true,
        'list_syntax' => ['syntax' => 'long'],
        'logical_operators' => true,
        'method_argument_space' => ['on_multiline' => 'ensure_fully_multiline'],
        'method_chaining_indentation' => true,
        'multiline_comment_opening_closing' => true,
<<<<<<< HEAD
        'native_function_invocation' => false,
=======
        // TODO: remove at 2.13, as it's part of @Symfony ruleset since 2.13
        'native_function_invocation' => ['include' => ['@compiler_optimized'], 'scope' => 'namespaced'],
>>>>>>> f070c3ac
        'no_alternative_syntax' => true,
        'no_binary_string' => true,
        'no_extra_blank_lines' => ['tokens' => ['break', 'continue', 'extra', 'return', 'throw', 'use', 'parenthesis_brace_block', 'square_brace_block', 'curly_brace_block']],
        'no_null_property_initialization' => true,
        'no_short_echo_tag' => true,
        'no_superfluous_elseif' => true,
        'no_unneeded_curly_braces' => true,
        'no_unneeded_final_method' => true,
        'no_unreachable_default_argument_value' => true,
        'no_unset_on_property' => true,
        'no_useless_else' => true,
        'no_useless_return' => true,
        'ordered_class_elements' => true,
        'ordered_imports' => true,
        'php_unit_internal_class' => true,
        'php_unit_ordered_covers' => true,
        'php_unit_set_up_tear_down_visibility' => true,
        'php_unit_strict' => true,
        'php_unit_test_annotation' => true,
        'php_unit_test_case_static_method_calls' => ['call_type' => 'this'],
        'php_unit_test_class_requires_covers' => true,
        'phpdoc_add_missing_param_annotation' => true,
        'phpdoc_order' => true,
        'phpdoc_trim_consecutive_blank_line_separation' => true,
        'phpdoc_types_order' => true,
        'return_assignment' => true,
        'semicolon_after_instruction' => true,
        'single_line_comment_style' => true,
        'strict_comparison' => true,
        'strict_param' => true,
        'string_line_ending' => true,
        'yoda_style' => true,
    ])
    ->setFinder($finder)
;

// special handling of fabbot.io service if it's using too old PHP CS Fixer version
if (false !== getenv('FABBOT_IO')) {
    try {
        PhpCsFixer\FixerFactory::create()
            ->registerBuiltInFixers()
            ->registerCustomFixers($config->getCustomFixers())
            ->useRuleSet(new PhpCsFixer\RuleSet($config->getRules()));
    } catch (PhpCsFixer\ConfigurationException\InvalidConfigurationException $e) {
        $config->setRules([]);
    } catch (UnexpectedValueException $e) {
        $config->setRules([]);
    } catch (InvalidArgumentException $e) {
        $config->setRules([]);
    }
}

return $config;<|MERGE_RESOLUTION|>--- conflicted
+++ resolved
@@ -43,12 +43,6 @@
         'method_argument_space' => ['on_multiline' => 'ensure_fully_multiline'],
         'method_chaining_indentation' => true,
         'multiline_comment_opening_closing' => true,
-<<<<<<< HEAD
-        'native_function_invocation' => false,
-=======
-        // TODO: remove at 2.13, as it's part of @Symfony ruleset since 2.13
-        'native_function_invocation' => ['include' => ['@compiler_optimized'], 'scope' => 'namespaced'],
->>>>>>> f070c3ac
         'no_alternative_syntax' => true,
         'no_binary_string' => true,
         'no_extra_blank_lines' => ['tokens' => ['break', 'continue', 'extra', 'return', 'throw', 'use', 'parenthesis_brace_block', 'square_brace_block', 'curly_brace_block']],
