--- conflicted
+++ resolved
@@ -1,16 +1,8 @@
 {
     "symbol-whitelist" : [
-<<<<<<< HEAD
         "HHVM_VERSION_ID",
-
-        "PhpCsFixer\\Tests\\Test\\AbstractIntegrationTestCase",
-        "PhpCsFixer\\Tests\\Test\\AbstractFixerTestCase",
-        "PhpCsFixer\\Tests\\Test\\IntegrationCase",
-=======
-        "HHVM_VERSION_ID", "T_HH_ERROR",
         "PHPUnit\\Framework\\TestCase", "Prophecy\\Argument",
         "GeckoPackages\\PHPUnit\\Constraints\\SameStringsConstraint",
->>>>>>> 7a07c6e0
 
         "null", "true", "false",
         "static", "self", "parent",
