--- conflicted
+++ resolved
@@ -63,16 +63,12 @@
         -
             message: '/^Unused PhpCsFixer\\[a-zA-Z\\]+Interface::[a-zA-Z]+$/'
             path: src
-<<<<<<< HEAD
-            count: 19
-=======
-            count: 17
+            count: 18
 
         -
             message: '/^AnonymousClass/'
             path: tests/
             identifier: phpCsFixer.internalTypeInPublicApi
->>>>>>> 42eae5d7
     tipsOfTheDay: false
     symfony:
         consoleApplicationLoader: dev-tools/phpstan/console-application.php
