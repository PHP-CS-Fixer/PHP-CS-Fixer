includes:
    - dev-tools/vendor/phpstan/phpstan/conf/bleedingEdge.neon

    # Baseline, should only shrink! To regenerate it, just execute `composer phpstan:baseline`.
    - dev-tools/phpstan/baseline/_loader.php

parameters:
    level: 7
    paths:
        - src
        - tests
        - php-cs-fixer
        - dev-tools/phpstan/src
    excludePaths:
        - tests/Fixtures
    polluteScopeWithLoopInitialAssignments: true # Do not enforce assignments outside of the loops
    reportUnmatchedIgnoredErrors: true # Do not allow outdated errors in the baseline
    reportPossiblyNonexistentGeneralArrayOffset: true # enabled, but huge exceptions count; example fix: https://github.com/PHP-CS-Fixer/PHP-CS-Fixer/pull/8089
    reportPossiblyNonexistentConstantArrayOffset: true
    treatPhpDocTypesAsCertain: false
    ignoreErrors:
        - '/^Class [a-zA-Z\\]+ extends @final class PhpCsFixer\\(ConfigurationException\\InvalidConfigurationException|ConfigurationException\\InvalidFixerConfigurationException|Tokenizer\\Tokens|Console\\Command\\FixCommand)\.$/'

        -
            rawMessage: 'Call to internal method PHPUnit\Framework\TestCase::addToAssertionCount() from outside its root namespace PHPUnit.'
            identifier: method.internal

        # We often need to iterate multiple times within single method and we re-use variable name
        -
            message: '/^For loop initial assignment overwrites variable \$(i|index|endIndex)+\.$/'
            paths:
                - src/Fixer/Comment/CommentToPhpdocFixer.php
                - src/Fixer/ControlStructure/YodaStyleFixer.php
                - src/Fixer/Import/GlobalNamespaceImportFixer.php
                - src/Fixer/Import/OrderedImportsFixer.php
                - src/Fixer/LanguageConstruct/SingleSpaceAroundConstructFixer.php
                - src/Fixer/Operator/NoUselessConcatOperatorFixer.php
                - src/Fixer/PhpUnit/PhpUnitDedicateAssertInternalTypeFixer.php
                - src/Fixer/ReturnNotation/ReturnAssignmentFixer.php
                - src/Fixer/Whitespace/StatementIndentationFixer.php
                - tests/DocBlock/TypeExpressionTest.php
        -
            message: '/^Foreach overwrites \$index with its key variable.$/'
            paths:
                - src/Fixer/DoctrineAnnotation/DoctrineAnnotationIndentationFixer.php
                - src/Fixer/Import/GlobalNamespaceImportFixer.php
                - src/Fixer/LanguageConstruct/GetClassToClassKeywordFixer.php

        # Types related to tokens collections are purposefully narrowed, because we expect only tokens there
        - '/^Parameter #1 \$array \(array<int, PhpCsFixer\\(Tokenizer|Doctrine\\Annotation)+\\Token>\) of method PhpCsFixer\\(Tokenizer|Doctrine\\Annotation)+\\Tokens::fromArray\(\) should be contravariant with parameter \$array \(array<int, mixed>\) of method SplFixedArray<PhpCsFixer\\(Tokenizer|Doctrine\\Annotation)+\\Token>::fromArray\(\)$/'
        - '/^Parameter .* of method PhpCsFixer\\Tokenizer\\Tokens::offsetSet\(\) should be contravariant with parameter .* of method .*::offsetSet\(\)$/'
        - '/^Parameter .* of method PhpCsFixer\\Tests\\Test\\TokensWithObservedTransformers::offsetSet\(\) should be contravariant with parameter .* of method .*::offsetSet\(\)$/'

<<<<<<< HEAD
=======
        # We often access tokens collection with `int|null` because our token traversing methods (`getNextMeaningfulToken` etc.) have nullable return type at the moment
        -
            message: '/^Offset int(<0, max>)?\|null might not exist on (\$this\()?PhpCsFixer\\Tokenizer\\Tokens\)?\.$/'
            identifier: offsetAccess.notFound

        # We retrieve these FQNs in various ways, we process them along the way, let's assume it's always class-string
        - '/^Parameter #2 \$fullName of class PhpCsFixer\\Tokenizer\\Analyzer\\Analysis\\NamespaceUseAnalysis constructor expects class-string, string given\.$/'

>>>>>>> cf3a75e3
        # Type for Command::$defaultName and ::$defaultDescription can not be specified because parent property also does not have a type
        -
            message: '/^Property PhpCsFixer\\Console\\Command\\\w+Command::\$default(?:Name|Description) has no type specified\.$/'
            identifier: missingType.property
        -
            message: '/^Unused PhpCsFixer\\[a-zA-Z\\]+Interface::[a-zA-Z]+$/'
            path: src
            count: 17
    tipsOfTheDay: false
    symfony:
        consoleApplicationLoader: dev-tools/phpstan/console-application.php
    tmpDir: dev-tools/phpstan/cache

services:
    -
        class: PhpCsFixer\PHPStan\Extension\PregMatchParameterOutExtension
        tags:
            - phpstan.staticMethodParameterOutTypeExtension

    -
        class: PhpCsFixer\PHPStan\Extension\PregMatchTypeSpecifyingExtension
        tags:
            - phpstan.typeSpecifier.staticMethodTypeSpecifyingExtension<|MERGE_RESOLUTION|>--- conflicted
+++ resolved
@@ -51,17 +51,11 @@
         - '/^Parameter .* of method PhpCsFixer\\Tokenizer\\Tokens::offsetSet\(\) should be contravariant with parameter .* of method .*::offsetSet\(\)$/'
         - '/^Parameter .* of method PhpCsFixer\\Tests\\Test\\TokensWithObservedTransformers::offsetSet\(\) should be contravariant with parameter .* of method .*::offsetSet\(\)$/'
 
-<<<<<<< HEAD
-=======
         # We often access tokens collection with `int|null` because our token traversing methods (`getNextMeaningfulToken` etc.) have nullable return type at the moment
         -
             message: '/^Offset int(<0, max>)?\|null might not exist on (\$this\()?PhpCsFixer\\Tokenizer\\Tokens\)?\.$/'
             identifier: offsetAccess.notFound
 
-        # We retrieve these FQNs in various ways, we process them along the way, let's assume it's always class-string
-        - '/^Parameter #2 \$fullName of class PhpCsFixer\\Tokenizer\\Analyzer\\Analysis\\NamespaceUseAnalysis constructor expects class-string, string given\.$/'
-
->>>>>>> cf3a75e3
         # Type for Command::$defaultName and ::$defaultDescription can not be specified because parent property also does not have a type
         -
             message: '/^Property PhpCsFixer\\Console\\Command\\\w+Command::\$default(?:Name|Description) has no type specified\.$/'
