machine:
    xcode:
        version: 8.2

checkout:
    pre:
        - system_profiler SPSoftwareDataType

dependencies:
    cache_directories:
        - ~/.composer
        - ~/Library/Caches/Homebrew
    pre:
        - brew update
<<<<<<< HEAD
        - brew tap homebrew/homebrew-php
        - brew install php71
        - mkdir $(brew --prefix)/etc/php/7.1/conf.d
        - echo "memory_limit = 512M" > $(brew --prefix)/etc/php/7.1/conf.d/memory.ini
=======
        - brew install php72
        - echo "memory_limit = 512M" > $(brew --prefix)/etc/php/7.2/conf.d/memory.ini
>>>>>>> 6d061181
        - curl -sS https://getcomposer.org/installer | php
        - php composer.phar global show hirak/prestissimo -q || php composer.phar global require --no-interaction --no-progress --optimize-autoloader hirak/prestissimo
    override:
        - php composer.phar install --no-interaction --no-progress --no-suggest

test:
    override:
        - vendor/bin/phpunit
        - PHP_CS_FIXER_FUTURE_MODE=1 php php-cs-fixer --diff --dry-run -v fix<|MERGE_RESOLUTION|>--- conflicted
+++ resolved
@@ -12,15 +12,8 @@
         - ~/Library/Caches/Homebrew
     pre:
         - brew update
-<<<<<<< HEAD
-        - brew tap homebrew/homebrew-php
-        - brew install php71
-        - mkdir $(brew --prefix)/etc/php/7.1/conf.d
-        - echo "memory_limit = 512M" > $(brew --prefix)/etc/php/7.1/conf.d/memory.ini
-=======
         - brew install php72
         - echo "memory_limit = 512M" > $(brew --prefix)/etc/php/7.2/conf.d/memory.ini
->>>>>>> 6d061181
         - curl -sS https://getcomposer.org/installer | php
         - php composer.phar global show hirak/prestissimo -q || php composer.phar global require --no-interaction --no-progress --optimize-autoloader hirak/prestissimo
     override:
