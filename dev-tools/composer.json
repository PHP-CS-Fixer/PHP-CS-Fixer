--- conflicted
+++ resolved
@@ -20,13 +20,9 @@
         "allow-plugins": {
             "ergebnis/composer-normalize": true,
             "infection/extension-installer": false,
-<<<<<<< HEAD
-            "phpstan/extension-installer": true,
-            "dealerdirect/phpcodesniffer-composer-installer": true
-=======
+            "dealerdirect/phpcodesniffer-composer-installer": true,
             "kubawerlos/composer-smaller-lock": true,
             "phpstan/extension-installer": true
->>>>>>> ea13be19
         },
         "optimize-autoloader": true,
         "platform": {
