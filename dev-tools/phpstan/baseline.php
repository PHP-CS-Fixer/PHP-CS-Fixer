<?php declare(strict_types = 1);

$ignoreErrors = [];
$ignoreErrors[] = [
	'message' => '#^Comparison operation "\\<" between int\\<70400, 79999\\>\\|int\\<80001, 80499\\> and 70400 is always false\\.$#',
	'identifier' => 'smaller.alwaysFalse',
	'count' => 1,
	'path' => __DIR__ . '/../../php-cs-fixer',
];
$ignoreErrors[] = [
	'message' => '#^Offset 1 might not exist on list\\<int\\>\\.$#',
	'identifier' => 'offsetAccess.notFound',
	'count' => 1,
	'path' => __DIR__ . '/../../src/AbstractFopenFlagFixer.php',
];
$ignoreErrors[] = [
	'message' => '#^Offset int might not exist on array\\<int, int\\>\\.$#',
	'identifier' => 'offsetAccess.notFound',
	'count' => 1,
	'path' => __DIR__ . '/../../src/AbstractFopenFlagFixer.php',
];
$ignoreErrors[] = [
	'message' => '#^Offset 1 might not exist on non\\-empty\\-list\\<int\\<0, max\\>\\>\\.$#',
	'identifier' => 'offsetAccess.notFound',
	'count' => 1,
	'path' => __DIR__ . '/../../src/AbstractFunctionReferenceFixer.php',
];
$ignoreErrors[] = [
	'message' => '#^Cannot call method getPriority\\(\\) on PhpCsFixer\\\\Fixer\\\\FixerInterface\\|false\\.$#',
	'identifier' => 'method.nonObject',
	'count' => 1,
	'path' => __DIR__ . '/../../src/AbstractProxyFixer.php',
];
$ignoreErrors[] = [
	'message' => '#^Offset string might not exist on array\\<string, string\\>\\.$#',
	'identifier' => 'offsetAccess.notFound',
	'count' => 1,
	'path' => __DIR__ . '/../../src/Cache/Cache.php',
];
$ignoreErrors[] = [
	'message' => '#^Only booleans are allowed in a negated boolean, string\\|false given\\.$#',
	'identifier' => 'booleanNot.exprNotBoolean',
	'count' => 1,
	'path' => __DIR__ . '/../../src/Cache/Signature.php',
];
$ignoreErrors[] = [
	'message' => '#^Method PhpCsFixer\\\\Config\\:\\:getFinder\\(\\) should return PhpCsFixer\\\\Finder but returns array\\<mixed, mixed\\>\\|iterable\\<SplFileInfo\\>\\|Traversable\\.$#',
	'identifier' => 'return.type',
	'count' => 1,
	'path' => __DIR__ . '/../../src/Config.php',
];
$ignoreErrors[] = [
	'message' => '#^Offset 1 might not exist on non\\-empty\\-list\\<string\\>\\.$#',
	'identifier' => 'offsetAccess.notFound',
	'count' => 2,
	'path' => __DIR__ . '/../../src/Console/Command/CheckCommand.php',
];
$ignoreErrors[] = [
	'message' => '#^Only numeric types are allowed in \\-, int\\|false given on the left side\\.$#',
	'identifier' => 'minus.leftNonNumeric',
	'count' => 1,
	'path' => __DIR__ . '/../../src/Console/Command/CheckCommand.php',
];
$ignoreErrors[] = [
	'message' => '#^Parameter \\#2 \\$offset of function substr expects int, int\\<0, max\\>\\|false given\\.$#',
	'identifier' => 'argument.type',
	'count' => 1,
	'path' => __DIR__ . '/../../src/Console/Command/CheckCommand.php',
];
$ignoreErrors[] = [
	'message' => '#^Property PhpCsFixer\\\\Console\\\\Command\\\\CheckCommand\\:\\:\\$defaultDescription has no type specified\\.$#',
	'identifier' => 'missingType.property',
	'count' => 1,
	'path' => __DIR__ . '/../../src/Console/Command/CheckCommand.php',
];
$ignoreErrors[] = [
	'message' => '#^Property PhpCsFixer\\\\Console\\\\Command\\\\CheckCommand\\:\\:\\$defaultName has no type specified\\.$#',
	'identifier' => 'missingType.property',
	'count' => 1,
	'path' => __DIR__ . '/../../src/Console/Command/CheckCommand.php',
];
$ignoreErrors[] = [
	'message' => '#^Offset 1 might not exist on array\\.$#',
	'identifier' => 'offsetAccess.notFound',
	'count' => 2,
	'path' => __DIR__ . '/../../src/Console/Command/DescribeCommand.php',
];
$ignoreErrors[] = [
	'message' => '#^Offset 2 might not exist on array\\.$#',
	'identifier' => 'offsetAccess.notFound',
	'count' => 1,
	'path' => __DIR__ . '/../../src/Console/Command/DescribeCommand.php',
];
$ignoreErrors[] = [
	'message' => '#^Offset non\\-falsy\\-string might not exist on array\\<string, PhpCsFixer\\\\RuleSet\\\\RuleSetDescriptionInterface\\>\\.$#',
	'identifier' => 'offsetAccess.notFound',
	'count' => 1,
	'path' => __DIR__ . '/../../src/Console/Command/DescribeCommand.php',
];
$ignoreErrors[] = [
	'message' => '#^Offset string might not exist on array\\<string, PhpCsFixer\\\\Fixer\\\\FixerInterface\\>\\.$#',
	'identifier' => 'offsetAccess.notFound',
	'count' => 1,
	'path' => __DIR__ . '/../../src/Console/Command/DescribeCommand.php',
];
$ignoreErrors[] = [
	'message' => '#^Offset string might not exist on array\\<string, PhpCsFixer\\\\RuleSet\\\\RuleSetDescriptionInterface\\>\\.$#',
	'identifier' => 'offsetAccess.notFound',
	'count' => 4,
	'path' => __DIR__ . '/../../src/Console/Command/DescribeCommand.php',
];
$ignoreErrors[] = [
	'message' => '#^Parameter \\#1 \\$names of static method PhpCsFixer\\\\Utils\\:\\:naturalLanguageJoin\\(\\) expects list\\<string\\>, array\\<non\\-falsy\\-string\\> given\\.$#',
	'identifier' => 'argument.type',
	'count' => 1,
	'path' => __DIR__ . '/../../src/Console/Command/DescribeCommand.php',
];
$ignoreErrors[] = [
	'message' => '#^Parameter \\#3 \\$cwd of class PhpCsFixer\\\\Console\\\\ConfigurationResolver constructor expects string, string\\|false given\\.$#',
	'identifier' => 'argument.type',
	'count' => 1,
	'path' => __DIR__ . '/../../src/Console/Command/DescribeCommand.php',
];
$ignoreErrors[] = [
	'message' => '#^Property PhpCsFixer\\\\Console\\\\Command\\\\DescribeCommand\\:\\:\\$defaultName has no type specified\\.$#',
	'identifier' => 'missingType.property',
	'count' => 1,
	'path' => __DIR__ . '/../../src/Console/Command/DescribeCommand.php',
];
$ignoreErrors[] = [
	'message' => '#^Property PhpCsFixer\\\\Console\\\\Command\\\\DocumentationCommand\\:\\:\\$defaultName has no type specified\\.$#',
	'identifier' => 'missingType.property',
	'count' => 1,
	'path' => __DIR__ . '/../../src/Console/Command/DocumentationCommand.php',
];
$ignoreErrors[] = [
	'message' => '#^Parameter \\#3 \\$cwd of class PhpCsFixer\\\\Console\\\\ConfigurationResolver constructor expects string, string\\|false given\\.$#',
	'identifier' => 'argument.type',
	'count' => 1,
	'path' => __DIR__ . '/../../src/Console/Command/FixCommand.php',
];
$ignoreErrors[] = [
	'message' => '#^Parameter \\#3 \\$time of class PhpCsFixer\\\\Console\\\\Report\\\\FixReport\\\\ReportSummary constructor expects int, float\\|int given\\.$#',
	'identifier' => 'argument.type',
	'count' => 1,
	'path' => __DIR__ . '/../../src/Console/Command/FixCommand.php',
];
$ignoreErrors[] = [
	'message' => '#^Property PhpCsFixer\\\\Console\\\\Command\\\\FixCommand\\:\\:\\$defaultDescription has no type specified\\.$#',
	'identifier' => 'missingType.property',
	'count' => 1,
	'path' => __DIR__ . '/../../src/Console/Command/FixCommand.php',
];
$ignoreErrors[] = [
	'message' => '#^Property PhpCsFixer\\\\Console\\\\Command\\\\FixCommand\\:\\:\\$defaultName has no type specified\\.$#',
	'identifier' => 'missingType.property',
	'count' => 1,
	'path' => __DIR__ . '/../../src/Console/Command/FixCommand.php',
];
$ignoreErrors[] = [
	'message' => '#^Property PhpCsFixer\\\\Console\\\\Command\\\\HelpCommand\\:\\:\\$defaultName has no type specified\\.$#',
	'identifier' => 'missingType.property',
	'count' => 1,
	'path' => __DIR__ . '/../../src/Console/Command/HelpCommand.php',
];
$ignoreErrors[] = [
	'message' => '#^Parameter \\#2 \\$basePath of static method Symfony\\\\Component\\\\Filesystem\\\\Path\\:\\:makeRelative\\(\\) expects string, string\\|false given\\.$#',
	'identifier' => 'argument.type',
	'count' => 1,
	'path' => __DIR__ . '/../../src/Console/Command/ListFilesCommand.php',
];
$ignoreErrors[] = [
	'message' => '#^Parameter \\#3 \\$cwd of class PhpCsFixer\\\\Console\\\\ConfigurationResolver constructor expects string, string\\|false given\\.$#',
	'identifier' => 'argument.type',
	'count' => 1,
	'path' => __DIR__ . '/../../src/Console/Command/ListFilesCommand.php',
];
$ignoreErrors[] = [
	'message' => '#^Property PhpCsFixer\\\\Console\\\\Command\\\\ListFilesCommand\\:\\:\\$defaultName has no type specified\\.$#',
	'identifier' => 'missingType.property',
	'count' => 1,
	'path' => __DIR__ . '/../../src/Console/Command/ListFilesCommand.php',
];
$ignoreErrors[] = [
	'message' => '#^Property PhpCsFixer\\\\Console\\\\Command\\\\ListSetsCommand\\:\\:\\$defaultName has no type specified\\.$#',
	'identifier' => 'missingType.property',
	'count' => 1,
	'path' => __DIR__ . '/../../src/Console/Command/ListSetsCommand.php',
];
$ignoreErrors[] = [
	'message' => '#^Offset \'argv\' might not exist on array\\<mixed\\>\\.$#',
	'identifier' => 'offsetAccess.notFound',
	'count' => 1,
	'path' => __DIR__ . '/../../src/Console/Command/SelfUpdateCommand.php',
];
$ignoreErrors[] = [
	'message' => '#^Offset \'major\' might not exist on array\\{0\\?\\: string, major\\?\\: numeric\\-string, 1\\?\\: numeric\\-string\\}\\.$#',
	'identifier' => 'offsetAccess.notFound',
	'count' => 1,
	'path' => __DIR__ . '/../../src/Console/Command/SelfUpdateCommand.php',
];
$ignoreErrors[] = [
	'message' => '#^Property PhpCsFixer\\\\Console\\\\Command\\\\SelfUpdateCommand\\:\\:\\$defaultName has no type specified\\.$#',
	'identifier' => 'missingType.property',
	'count' => 1,
	'path' => __DIR__ . '/../../src/Console/Command/SelfUpdateCommand.php',
];
$ignoreErrors[] = [
	'message' => '#^Offset \'files\' might not exist on array\\.$#',
	'identifier' => 'offsetAccess.notFound',
	'count' => 1,
	'path' => __DIR__ . '/../../src/Console/Command/WorkerCommand.php',
];
$ignoreErrors[] = [
	'message' => '#^Property PhpCsFixer\\\\Console\\\\Command\\\\WorkerCommand\\:\\:\\$defaultDescription has no type specified\\.$#',
	'identifier' => 'missingType.property',
	'count' => 1,
	'path' => __DIR__ . '/../../src/Console/Command/WorkerCommand.php',
];
$ignoreErrors[] = [
	'message' => '#^Property PhpCsFixer\\\\Console\\\\Command\\\\WorkerCommand\\:\\:\\$defaultName has no type specified\\.$#',
	'identifier' => 'missingType.property',
	'count' => 1,
	'path' => __DIR__ . '/../../src/Console/Command/WorkerCommand.php',
];
$ignoreErrors[] = [
	'message' => '#^Parameter \\#1 \\$filename of function is_file expects string, string\\|false given\\.$#',
	'identifier' => 'argument.type',
	'count' => 1,
	'path' => __DIR__ . '/../../src/Console/ConfigurationResolver.php',
];
$ignoreErrors[] = [
	'message' => '#^Parameter \\#1 \\$names of static method PhpCsFixer\\\\Utils\\:\\:naturalLanguageJoin\\(\\) expects list\\<string\\>, non\\-empty\\-array\\<int\\<0, max\\>, string\\> given\\.$#',
	'identifier' => 'argument.type',
	'count' => 1,
	'path' => __DIR__ . '/../../src/Console/ConfigurationResolver.php',
];
$ignoreErrors[] = [
	'message' => '#^Offset \'line\' might not exist on array\\{function\\?\\: string, line\\?\\: int, file\\: string, class\\?\\: class\\-string, type\\?\\: \'\\-\\>\'\\|\'\\:\\:\', args\\?\\: array\\<mixed\\>, object\\?\\: object\\}\\.$#',
	'identifier' => 'offsetAccess.notFound',
	'count' => 1,
	'path' => __DIR__ . '/../../src/Console/Output/ErrorOutput.php',
];
$ignoreErrors[] = [
	'message' => '#^Method PhpCsFixer\\\\Console\\\\Report\\\\FixReport\\\\CheckstyleReporter\\:\\:generate\\(\\) should return string but returns string\\|false\\.$#',
	'identifier' => 'return.type',
	'count' => 1,
	'path' => __DIR__ . '/../../src/Console/Report/FixReport/CheckstyleReporter.php',
];
$ignoreErrors[] = [
	'message' => '#^Parameter \\#1 \\$text of static method Symfony\\\\Component\\\\Console\\\\Formatter\\\\OutputFormatter\\:\\:escape\\(\\) expects string, string\\|false given\\.$#',
	'identifier' => 'argument.type',
	'count' => 1,
	'path' => __DIR__ . '/../../src/Console/Report/FixReport/CheckstyleReporter.php',
];
$ignoreErrors[] = [
	'message' => '#^Parameter \\#1 \\$diffs of static method PhpCsFixer\\\\Console\\\\Report\\\\FixReport\\\\GitlabReporter\\:\\:getLines\\(\\) expects list\\<SebastianBergmann\\\\Diff\\\\Diff\\>, array\\<SebastianBergmann\\\\Diff\\\\Diff\\> given\\.$#',
	'identifier' => 'argument.type',
	'count' => 1,
	'path' => __DIR__ . '/../../src/Console/Report/FixReport/GitlabReporter.php',
];
$ignoreErrors[] = [
	'message' => '#^Method PhpCsFixer\\\\Console\\\\Report\\\\FixReport\\\\JunitReporter\\:\\:generate\\(\\) should return string but returns string\\|false\\.$#',
	'identifier' => 'return.type',
	'count' => 1,
	'path' => __DIR__ . '/../../src/Console/Report/FixReport/JunitReporter.php',
];
$ignoreErrors[] = [
	'message' => '#^Parameter \\#1 \\$text of static method Symfony\\\\Component\\\\Console\\\\Formatter\\\\OutputFormatter\\:\\:escape\\(\\) expects string, string\\|false given\\.$#',
	'identifier' => 'argument.type',
	'count' => 1,
	'path' => __DIR__ . '/../../src/Console/Report/FixReport/JunitReporter.php',
];
$ignoreErrors[] = [
	'message' => '#^Parameter \\#1 \\$reporter of method PhpCsFixer\\\\Console\\\\Report\\\\FixReport\\\\ReporterFactory\\:\\:registerReporter\\(\\) expects PhpCsFixer\\\\Console\\\\Report\\\\FixReport\\\\ReporterInterface, object given\\.$#',
	'identifier' => 'argument.type',
	'count' => 1,
	'path' => __DIR__ . '/../../src/Console/Report/FixReport/ReporterFactory.php',
];
$ignoreErrors[] = [
	'message' => '#^Method PhpCsFixer\\\\Console\\\\Report\\\\FixReport\\\\XmlReporter\\:\\:generate\\(\\) should return string but returns string\\|false\\.$#',
	'identifier' => 'return.type',
	'count' => 1,
	'path' => __DIR__ . '/../../src/Console/Report/FixReport/XmlReporter.php',
];
$ignoreErrors[] = [
	'message' => '#^Parameter \\#1 \\$text of static method Symfony\\\\Component\\\\Console\\\\Formatter\\\\OutputFormatter\\:\\:escape\\(\\) expects string, string\\|false given\\.$#',
	'identifier' => 'argument.type',
	'count' => 1,
	'path' => __DIR__ . '/../../src/Console/Report/FixReport/XmlReporter.php',
];
$ignoreErrors[] = [
	'message' => '#^Parameter \\#1 \\$reporter of method PhpCsFixer\\\\Console\\\\Report\\\\ListSetsReport\\\\ReporterFactory\\:\\:registerReporter\\(\\) expects PhpCsFixer\\\\Console\\\\Report\\\\ListSetsReport\\\\ReporterInterface, object given\\.$#',
	'identifier' => 'argument.type',
	'count' => 1,
	'path' => __DIR__ . '/../../src/Console/Report/ListSetsReport/ReporterFactory.php',
];
$ignoreErrors[] = [
	'message' => '#^Offset 0 might not exist on list\\<string\\>\\.$#',
	'identifier' => 'offsetAccess.notFound',
	'count' => 1,
	'path' => __DIR__ . '/../../src/Console/SelfUpdate/NewVersionChecker.php',
];
$ignoreErrors[] = [
	'message' => '#^Offset 0 might not exist on array\\.$#',
	'identifier' => 'offsetAccess.notFound',
	'count' => 3,
	'path' => __DIR__ . '/../../src/Differ/DiffConsoleFormatter.php',
];
$ignoreErrors[] = [
	'message' => '#^Offset \'types\' might not exist on array\\<string\\>\\.$#',
	'identifier' => 'offsetAccess.notFound',
	'count' => 1,
	'path' => __DIR__ . '/../../src/DocBlock/Annotation.php',
];
$ignoreErrors[] = [
	'message' => '#^Offset \'variable\' might not exist on array\\<string\\>\\.$#',
	'identifier' => 'offsetAccess.notFound',
	'count' => 1,
	'path' => __DIR__ . '/../../src/DocBlock/Annotation.php',
];
$ignoreErrors[] = [
	'message' => '#^Offset 0 might not exist on array\\<int, PhpCsFixer\\\\DocBlock\\\\Line\\>\\.$#',
	'identifier' => 'offsetAccess.notFound',
	'count' => 5,
	'path' => __DIR__ . '/../../src/DocBlock/Annotation.php',
];
$ignoreErrors[] = [
	'message' => '#^Offset 0 might not exist on list\\<PhpCsFixer\\\\DocBlock\\\\Line\\>\\.$#',
	'identifier' => 'offsetAccess.notFound',
	'count' => 1,
	'path' => __DIR__ . '/../../src/DocBlock/DocBlock.php',
];
$ignoreErrors[] = [
	'message' => '#^Offset int might not exist on list\\<PhpCsFixer\\\\DocBlock\\\\Line\\>\\.$#',
	'identifier' => 'offsetAccess.notFound',
	'count' => 1,
	'path' => __DIR__ . '/../../src/DocBlock/DocBlock.php',
];
$ignoreErrors[] = [
	'message' => '#^Offset \'_array_shape_inner\' might not exist on array\\<string\\>\\.$#',
	'identifier' => 'offsetAccess.notFound',
	'count' => 1,
	'path' => __DIR__ . '/../../src/DocBlock/TypeExpression.php',
];
$ignoreErrors[] = [
	'message' => '#^Offset \'_callable_argument\' might not exist on array\\<string\\>\\.$#',
	'identifier' => 'offsetAccess.notFound',
	'count' => 1,
	'path' => __DIR__ . '/../../src/DocBlock/TypeExpression.php',
];
$ignoreErrors[] = [
	'message' => '#^Offset \'_callable_template_inner\' might not exist on array\\<string\\>\\.$#',
	'identifier' => 'offsetAccess.notFound',
	'count' => 1,
	'path' => __DIR__ . '/../../src/DocBlock/TypeExpression.php',
];
$ignoreErrors[] = [
	'message' => '#^Offset \'array\' might not exist on non\\-empty\\-array\\<array\\{string, int\\<\\-1, max\\>\\}\\>\\.$#',
	'identifier' => 'offsetAccess.notFound',
	'count' => 1,
	'path' => __DIR__ . '/../../src/DocBlock/TypeExpression.php',
];
$ignoreErrors[] = [
	'message' => '#^Offset \'array_shape_inner_value\' might not exist on array\\<array\\{string, int\\<\\-1, max\\>\\}\\>\\.$#',
	'identifier' => 'offsetAccess.notFound',
	'count' => 2,
	'path' => __DIR__ . '/../../src/DocBlock/TypeExpression.php',
];
$ignoreErrors[] = [
	'message' => '#^Offset \'array_shape_inners\' might not exist on non\\-empty\\-array\\<array\\{string, int\\<\\-1, max\\>\\}\\>\\.$#',
	'identifier' => 'offsetAccess.notFound',
	'count' => 2,
	'path' => __DIR__ . '/../../src/DocBlock/TypeExpression.php',
];
$ignoreErrors[] = [
	'message' => '#^Offset \'array_shape_name\' might not exist on non\\-empty\\-array\\<array\\{string, int\\<\\-1, max\\>\\}\\>\\.$#',
	'identifier' => 'offsetAccess.notFound',
	'count' => 2,
	'path' => __DIR__ . '/../../src/DocBlock/TypeExpression.php',
];
$ignoreErrors[] = [
	'message' => '#^Offset \'array_shape_start\' might not exist on non\\-empty\\-array\\<array\\{string, int\\<\\-1, max\\>\\}\\>\\.$#',
	'identifier' => 'offsetAccess.notFound',
	'count' => 1,
	'path' => __DIR__ . '/../../src/DocBlock/TypeExpression.php',
];
$ignoreErrors[] = [
	'message' => '#^Offset \'array_shape_unsealed_type_a\' might not exist on non\\-empty\\-array\\<array\\{string, int\\<\\-1, max\\>\\}\\>\\.$#',
	'identifier' => 'offsetAccess.notFound',
	'count' => 2,
	'path' => __DIR__ . '/../../src/DocBlock/TypeExpression.php',
];
$ignoreErrors[] = [
	'message' => '#^Offset \'array_shape_unsealed_type_comma\' might not exist on non\\-empty\\-array\\<array\\{string, int\\<\\-1, max\\>\\}\\>\\.$#',
	'identifier' => 'offsetAccess.notFound',
	'count' => 1,
	'path' => __DIR__ . '/../../src/DocBlock/TypeExpression.php',
];
$ignoreErrors[] = [
	'message' => '#^Offset \'array_shape_unsealed_type_start\' might not exist on non\\-empty\\-array\\<array\\{string, int\\<\\-1, max\\>\\}\\>\\.$#',
	'identifier' => 'offsetAccess.notFound',
	'count' => 1,
	'path' => __DIR__ . '/../../src/DocBlock/TypeExpression.php',
];
$ignoreErrors[] = [
	'message' => '#^Offset \'array_shape_unsealed_variadic\' might not exist on non\\-empty\\-array\\<array\\{string, int\\<\\-1, max\\>\\}\\>\\.$#',
	'identifier' => 'offsetAccess.notFound',
	'count' => 1,
	'path' => __DIR__ . '/../../src/DocBlock/TypeExpression.php',
];
$ignoreErrors[] = [
	'message' => '#^Offset \'callable_argument_type\' might not exist on array\\<array\\{string, int\\<\\-1, max\\>\\}\\>\\.$#',
	'identifier' => 'offsetAccess.notFound',
	'count' => 1,
	'path' => __DIR__ . '/../../src/DocBlock/TypeExpression.php',
];
$ignoreErrors[] = [
	'message' => '#^Offset \'callable_arguments\' might not exist on non\\-empty\\-array\\<array\\{string, int\\<\\-1, max\\>\\}\\>\\.$#',
	'identifier' => 'offsetAccess.notFound',
	'count' => 1,
	'path' => __DIR__ . '/../../src/DocBlock/TypeExpression.php',
];
$ignoreErrors[] = [
	'message' => '#^Offset \'callable_name\' might not exist on non\\-empty\\-array\\<array\\{string, int\\<\\-1, max\\>\\}\\>\\.$#',
	'identifier' => 'offsetAccess.notFound',
	'count' => 3,
	'path' => __DIR__ . '/../../src/DocBlock/TypeExpression.php',
];
$ignoreErrors[] = [
	'message' => '#^Offset \'callable_start\' might not exist on non\\-empty\\-array\\<array\\{string, int\\<\\-1, max\\>\\}\\>\\.$#',
	'identifier' => 'offsetAccess.notFound',
	'count' => 1,
	'path' => __DIR__ . '/../../src/DocBlock/TypeExpression.php',
];
$ignoreErrors[] = [
	'message' => '#^Offset \'callable_template\' might not exist on non\\-empty\\-array\\<array\\{string, int\\<\\-1, max\\>\\}\\>\\.$#',
	'identifier' => 'offsetAccess.notFound',
	'count' => 1,
	'path' => __DIR__ . '/../../src/DocBlock/TypeExpression.php',
];
$ignoreErrors[] = [
	'message' => '#^Offset \'callable_template_inner_b\' might not exist on array\\<array\\{string, int\\<\\-1, max\\>\\}\\>\\.$#',
	'identifier' => 'offsetAccess.notFound',
	'count' => 1,
	'path' => __DIR__ . '/../../src/DocBlock/TypeExpression.php',
];
$ignoreErrors[] = [
	'message' => '#^Offset \'callable_template_inner_b_types\' might not exist on non\\-empty\\-array\\<array\\{string, int\\<\\-1, max\\>\\}\\>\\.$#',
	'identifier' => 'offsetAccess.notFound',
	'count' => 2,
	'path' => __DIR__ . '/../../src/DocBlock/TypeExpression.php',
];
$ignoreErrors[] = [
	'message' => '#^Offset \'callable_template_inner_d\' might not exist on non\\-empty\\-array\\<array\\{string, int\\<\\-1, max\\>\\}\\>\\.$#',
	'identifier' => 'offsetAccess.notFound',
	'count' => 1,
	'path' => __DIR__ . '/../../src/DocBlock/TypeExpression.php',
];
$ignoreErrors[] = [
	'message' => '#^Offset \'callable_template_inner_d_types\' might not exist on non\\-empty\\-array\\<array\\{string, int\\<\\-1, max\\>\\}\\>\\.$#',
	'identifier' => 'offsetAccess.notFound',
	'count' => 2,
	'path' => __DIR__ . '/../../src/DocBlock/TypeExpression.php',
];
$ignoreErrors[] = [
	'message' => '#^Offset \'callable_template_inners\' might not exist on non\\-empty\\-array\\<array\\{string, int\\<\\-1, max\\>\\}\\>\\.$#',
	'identifier' => 'offsetAccess.notFound',
	'count' => 1,
	'path' => __DIR__ . '/../../src/DocBlock/TypeExpression.php',
];
$ignoreErrors[] = [
	'message' => '#^Offset \'callable_template_start\' might not exist on non\\-empty\\-array\\<array\\{string, int\\<\\-1, max\\>\\}\\>\\.$#',
	'identifier' => 'offsetAccess.notFound',
	'count' => 1,
	'path' => __DIR__ . '/../../src/DocBlock/TypeExpression.php',
];
$ignoreErrors[] = [
	'message' => '#^Offset \'class_constant\' might not exist on non\\-empty\\-array\\<array\\{string, int\\<\\-1, max\\>\\}\\>\\.$#',
	'identifier' => 'offsetAccess.notFound',
	'count' => 1,
	'path' => __DIR__ . '/../../src/DocBlock/TypeExpression.php',
];
$ignoreErrors[] = [
	'message' => '#^Offset \'class_constant_name\' might not exist on non\\-empty\\-array\\<array\\{string, int\\<\\-1, max\\>\\}\\>\\.$#',
	'identifier' => 'offsetAccess.notFound',
	'count' => 1,
	'path' => __DIR__ . '/../../src/DocBlock/TypeExpression.php',
];
$ignoreErrors[] = [
	'message' => '#^Offset \'conditional_cond_left\' might not exist on non\\-empty\\-array\\<array\\{string, int\\<\\-1, max\\>\\}\\>\\.$#',
	'identifier' => 'offsetAccess.notFound',
	'count' => 1,
	'path' => __DIR__ . '/../../src/DocBlock/TypeExpression.php',
];
$ignoreErrors[] = [
	'message' => '#^Offset \'conditional_cond_middle\' might not exist on non\\-empty\\-array\\<array\\{string, int\\<\\-1, max\\>\\}\\>\\.$#',
	'identifier' => 'offsetAccess.notFound',
	'count' => 1,
	'path' => __DIR__ . '/../../src/DocBlock/TypeExpression.php',
];
$ignoreErrors[] = [
	'message' => '#^Offset \'conditional_cond_right_types\' might not exist on non\\-empty\\-array\\<array\\{string, int\\<\\-1, max\\>\\}\\>\\.$#',
	'identifier' => 'offsetAccess.notFound',
	'count' => 2,
	'path' => __DIR__ . '/../../src/DocBlock/TypeExpression.php',
];
$ignoreErrors[] = [
	'message' => '#^Offset \'conditional_false_start\' might not exist on non\\-empty\\-array\\<array\\{string, int\\<\\-1, max\\>\\}\\>\\.$#',
	'identifier' => 'offsetAccess.notFound',
	'count' => 1,
	'path' => __DIR__ . '/../../src/DocBlock/TypeExpression.php',
];
$ignoreErrors[] = [
	'message' => '#^Offset \'conditional_false_types\' might not exist on non\\-empty\\-array\\<array\\{string, int\\<\\-1, max\\>\\}\\>\\.$#',
	'identifier' => 'offsetAccess.notFound',
	'count' => 1,
	'path' => __DIR__ . '/../../src/DocBlock/TypeExpression.php',
];
$ignoreErrors[] = [
	'message' => '#^Offset \'conditional_true_start\' might not exist on non\\-empty\\-array\\<array\\{string, int\\<\\-1, max\\>\\}\\>\\.$#',
	'identifier' => 'offsetAccess.notFound',
	'count' => 1,
	'path' => __DIR__ . '/../../src/DocBlock/TypeExpression.php',
];
$ignoreErrors[] = [
	'message' => '#^Offset \'conditional_true_types\' might not exist on non\\-empty\\-array\\<array\\{string, int\\<\\-1, max\\>\\}\\>\\.$#',
	'identifier' => 'offsetAccess.notFound',
	'count' => 2,
	'path' => __DIR__ . '/../../src/DocBlock/TypeExpression.php',
];
$ignoreErrors[] = [
	'message' => '#^Offset \'generic_name\' might not exist on non\\-empty\\-array\\<array\\{string, int\\<\\-1, max\\>\\}\\>\\.$#',
	'identifier' => 'offsetAccess.notFound',
	'count' => 2,
	'path' => __DIR__ . '/../../src/DocBlock/TypeExpression.php',
];
$ignoreErrors[] = [
	'message' => '#^Offset \'generic_start\' might not exist on non\\-empty\\-array\\<array\\{string, int\\<\\-1, max\\>\\}\\>\\.$#',
	'identifier' => 'offsetAccess.notFound',
	'count' => 1,
	'path' => __DIR__ . '/../../src/DocBlock/TypeExpression.php',
];
$ignoreErrors[] = [
	'message' => '#^Offset \'generic_types\' might not exist on non\\-empty\\-array\\<array\\{string, int\\<\\-1, max\\>\\}\\>\\.$#',
	'identifier' => 'offsetAccess.notFound',
	'count' => 1,
	'path' => __DIR__ . '/../../src/DocBlock/TypeExpression.php',
];
$ignoreErrors[] = [
	'message' => '#^Offset \'nullable\' might not exist on non\\-empty\\-array\\<array\\{string, int\\<\\-1, max\\>\\}\\>\\.$#',
	'identifier' => 'offsetAccess.notFound',
	'count' => 1,
	'path' => __DIR__ . '/../../src/DocBlock/TypeExpression.php',
];
$ignoreErrors[] = [
	'message' => '#^Offset \'parenthesized_start\' might not exist on non\\-empty\\-array\\<array\\{string, int\\<\\-1, max\\>\\}\\>\\.$#',
	'identifier' => 'offsetAccess.notFound',
	'count' => 1,
	'path' => __DIR__ . '/../../src/DocBlock/TypeExpression.php',
];
$ignoreErrors[] = [
	'message' => '#^Offset \'parenthesized_types\' might not exist on non\\-empty\\-array\\<array\\{string, int\\<\\-1, max\\>\\}\\>\\.$#',
	'identifier' => 'offsetAccess.notFound',
	'count' => 1,
	'path' => __DIR__ . '/../../src/DocBlock/TypeExpression.php',
];
$ignoreErrors[] = [
	'message' => '#^Offset \'type\' might not exist on non\\-empty\\-array\\<array\\{string, int\\<\\-1, max\\>\\}\\>\\.$#',
	'identifier' => 'offsetAccess.notFound',
	'count' => 3,
	'path' => __DIR__ . '/../../src/DocBlock/TypeExpression.php',
];
$ignoreErrors[] = [
	'message' => '#^Offset \'types\' might not exist on array\\<string\\>\\.$#',
	'identifier' => 'offsetAccess.notFound',
	'count' => 1,
	'path' => __DIR__ . '/../../src/DocBlock/TypeExpression.php',
];
$ignoreErrors[] = [
	'message' => '#^Offset 0 might not exist on array\\<string\\>\\.$#',
	'identifier' => 'offsetAccess.notFound',
	'count' => 4,
	'path' => __DIR__ . '/../../src/DocBlock/TypeExpression.php',
];
$ignoreErrors[] = [
	'message' => '#^Offset 0 might not exist on non\\-empty\\-array\\<array\\{string, int\\<\\-1, max\\>\\}\\>\\.$#',
	'identifier' => 'offsetAccess.notFound',
	'count' => 1,
	'path' => __DIR__ . '/../../src/DocBlock/TypeExpression.php',
];
$ignoreErrors[] = [
	'message' => '#^Offset int\\<0, max\\> might not exist on non\\-empty\\-list\\<array\\{start_index\\: int\\<0, max\\>, value\\: string, next_glue\\: string\\|null, next_glue_raw\\: string\\|null\\}\\>\\.$#',
	'identifier' => 'offsetAccess.notFound',
	'count' => 2,
	'path' => __DIR__ . '/../../src/DocBlock/TypeExpression.php',
];
$ignoreErrors[] = [
	'message' => '#^Offset int might not exist on list\\<PhpCsFixer\\\\Doctrine\\\\Annotation\\\\Token\\>\\.$#',
	'identifier' => 'offsetAccess.notFound',
	'count' => 1,
	'path' => __DIR__ . '/../../src/Doctrine/Annotation/DocLexer.php',
];
$ignoreErrors[] = [
	'message' => '#^Offset 1 might not exist on array\\.$#',
	'identifier' => 'offsetAccess.notFound',
	'count' => 1,
	'path' => __DIR__ . '/../../src/Documentation/DocumentationLocator.php',
];
$ignoreErrors[] = [
	'message' => '#^Offset 2 might not exist on array\\.$#',
	'identifier' => 'offsetAccess.notFound',
	'count' => 1,
	'path' => __DIR__ . '/../../src/Documentation/DocumentationLocator.php',
];
$ignoreErrors[] = [
	'message' => '#^Only numeric types are allowed in \\+, int\\|false given on the left side\\.$#',
	'identifier' => 'plus.leftNonNumeric',
	'count' => 1,
	'path' => __DIR__ . '/../../src/Documentation/FixerDocumentGenerator.php',
];
$ignoreErrors[] = [
	'message' => '#^Parameter \\#1 \\$names of static method PhpCsFixer\\\\Utils\\:\\:naturalLanguageJoin\\(\\) expects list\\<string\\>, array\\<non\\-falsy\\-string\\> given\\.$#',
	'identifier' => 'argument.type',
	'count' => 1,
	'path' => __DIR__ . '/../../src/Documentation/FixerDocumentGenerator.php',
];
$ignoreErrors[] = [
	'message' => '#^Parameter \\#2 \\$offset of function substr expects int, int\\|false given\\.$#',
	'identifier' => 'argument.type',
	'count' => 1,
	'path' => __DIR__ . '/../../src/Documentation/FixerDocumentGenerator.php',
];
$ignoreErrors[] = [
	'message' => '#^Parameter \\#3 \\$subject of function str_replace expects array\\<string\\>\\|string, string\\|false given\\.$#',
	'identifier' => 'argument.type',
	'count' => 1,
	'path' => __DIR__ . '/../../src/Documentation/FixerDocumentGenerator.php',
];
$ignoreErrors[] = [
	'message' => '#^Offset \\(int\\|string\\) might not exist on array\\<string, PhpCsFixer\\\\Fixer\\\\FixerInterface\\>\\.$#',
	'identifier' => 'offsetAccess.notFound',
	'count' => 1,
	'path' => __DIR__ . '/../../src/Documentation/RuleSetDocumentationGenerator.php',
];
$ignoreErrors[] = [
	'message' => '#^Parameter \\#2 \\$offset of function substr expects int, int\\|false given\\.$#',
	'identifier' => 'argument.type',
	'count' => 2,
	'path' => __DIR__ . '/../../src/Documentation/RuleSetDocumentationGenerator.php',
];
$ignoreErrors[] = [
	'message' => '#^Method PhpCsFixer\\\\Error\\\\ErrorsManager\\:\\:getExceptionErrors\\(\\) should return list\\<PhpCsFixer\\\\Error\\\\Error\\> but returns array\\<int\\<0, max\\>, PhpCsFixer\\\\Error\\\\Error\\>\\.$#',
	'identifier' => 'return.type',
	'count' => 1,
	'path' => __DIR__ . '/../../src/Error/ErrorsManager.php',
];
$ignoreErrors[] = [
	'message' => '#^Method PhpCsFixer\\\\Error\\\\ErrorsManager\\:\\:getInvalidErrors\\(\\) should return list\\<PhpCsFixer\\\\Error\\\\Error\\> but returns array\\<int\\<0, max\\>, PhpCsFixer\\\\Error\\\\Error\\>\\.$#',
	'identifier' => 'return.type',
	'count' => 1,
	'path' => __DIR__ . '/../../src/Error/ErrorsManager.php',
];
$ignoreErrors[] = [
	'message' => '#^Method PhpCsFixer\\\\Error\\\\ErrorsManager\\:\\:getLintErrors\\(\\) should return list\\<PhpCsFixer\\\\Error\\\\Error\\> but returns array\\<int\\<0, max\\>, PhpCsFixer\\\\Error\\\\Error\\>\\.$#',
	'identifier' => 'return.type',
	'count' => 1,
	'path' => __DIR__ . '/../../src/Error/ErrorsManager.php',
];
$ignoreErrors[] = [
	'message' => '#^Method PhpCsFixer\\\\Fixer\\\\AbstractPhpUnitFixer\\:\\:addInternalAnnotation\\(\\) should return list\\<PhpCsFixer\\\\DocBlock\\\\Line\\> but returns array\\<int\\<0, max\\>, PhpCsFixer\\\\DocBlock\\\\Line\\|non\\-falsy\\-string\\>\\.$#',
	'identifier' => 'return.type',
	'count' => 1,
	'path' => __DIR__ . '/../../src/Fixer/AbstractPhpUnitFixer.php',
];
$ignoreErrors[] = [
	'message' => '#^Offset 2 might not exist on non\\-empty\\-list\\<int\\<0, max\\>\\>\\.$#',
	'identifier' => 'offsetAccess.notFound',
	'count' => 4,
	'path' => __DIR__ . '/../../src/Fixer/Alias/EregToPregFixer.php',
];
$ignoreErrors[] = [
	'message' => '#^Parameter \\#1 \\$index of method PhpCsFixer\\\\Tokenizer\\\\Tokens\\:\\:getNextTokenOfKind\\(\\) expects int, int\\|false given\\.$#',
	'identifier' => 'argument.type',
	'count' => 1,
	'path' => __DIR__ . '/../../src/Fixer/Alias/PowToExponentiationFixer.php',
];
$ignoreErrors[] = [
	'message' => '#^Offset 0 might not exist on list\\<int\\>\\.$#',
	'identifier' => 'offsetAccess.notFound',
	'count' => 1,
	'path' => __DIR__ . '/../../src/Fixer/Alias/SetTypeToCastFixer.php',
];
$ignoreErrors[] = [
	'message' => '#^Offset 1 might not exist on list\\<int\\>\\.$#',
	'identifier' => 'offsetAccess.notFound',
	'count' => 2,
	'path' => __DIR__ . '/../../src/Fixer/Alias/SetTypeToCastFixer.php',
];
$ignoreErrors[] = [
	'message' => '#^Offset 2 might not exist on list\\<int\\>\\.$#',
	'identifier' => 'offsetAccess.notFound',
	'count' => 2,
	'path' => __DIR__ . '/../../src/Fixer/Alias/SetTypeToCastFixer.php',
];
$ignoreErrors[] = [
	'message' => '#^Offset int might not exist on non\\-empty\\-array\\<int, int\\>\\.$#',
	'identifier' => 'offsetAccess.notFound',
	'count' => 1,
	'path' => __DIR__ . '/../../src/Fixer/Alias/SetTypeToCastFixer.php',
];
$ignoreErrors[] = [
	'message' => '#^Parameter \\#1 \\$slices of method PhpCsFixer\\\\Tokenizer\\\\Tokens\\:\\:insertSlices\\(\\) expects array\\<int, list\\<PhpCsFixer\\\\Tokenizer\\\\Token\\>\\|PhpCsFixer\\\\Tokenizer\\\\Token\\|PhpCsFixer\\\\Tokenizer\\\\Tokens\\>, array\\<\'\'\\|int, array\\{PhpCsFixer\\\\Tokenizer\\\\Token, PhpCsFixer\\\\Tokenizer\\\\Token\\}\\|PhpCsFixer\\\\Tokenizer\\\\Token\\> given\\.$#',
	'identifier' => 'argument.type',
	'count' => 1,
	'path' => __DIR__ . '/../../src/Fixer/ArrayNotation/YieldFromArrayToYieldsFixer.php',
];
$ignoreErrors[] = [
	'message' => '#^Offset 0 might not exist on list\\<string\\>\\.$#',
	'identifier' => 'offsetAccess.notFound',
	'count' => 5,
	'path' => __DIR__ . '/../../src/Fixer/Basic/NumericLiteralSeparatorFixer.php',
];
$ignoreErrors[] = [
	'message' => '#^Parameter \\#1 \\$string of function strlen expects string, string\\|false given\\.$#',
	'identifier' => 'argument.type',
	'count' => 3,
	'path' => __DIR__ . '/../../src/Fixer/Basic/PsrAutoloadingFixer.php',
];
$ignoreErrors[] = [
	'message' => '#^Offset int\\|null might not exist on array\\<int, string\\>\\.$#',
	'identifier' => 'offsetAccess.notFound',
	'count' => 1,
	'path' => __DIR__ . '/../../src/Fixer/Casing/MagicConstantCasingFixer.php',
];
$ignoreErrors[] = [
	'message' => '#^Cannot access offset \'elements\' on array\\{index\\: int, open\\: int\\|null, close\\: int\\<0, max\\>, elements\\: list\\<array\\{token\\: PhpCsFixer\\\\Tokenizer\\\\Token, type\\: \'case\'\\|\'const\'\\|\'method\'\\|\'property\'\\|\'trait_import\', index\\: int, start\\: int, end\\: int\\}\\>\\}\\|false\\.$#',
	'identifier' => 'offsetAccess.nonOffsetAccessible',
	'count' => 1,
	'path' => __DIR__ . '/../../src/Fixer/ClassNotation/ClassAttributesSeparationFixer.php',
];
$ignoreErrors[] = [
	'message' => '#^Offset \'end\' might not exist on array\\{token\\: PhpCsFixer\\\\Tokenizer\\\\Token, type\\: string, index\\: int, start\\?\\: int, end\\?\\: int\\}\\.$#',
	'identifier' => 'offsetAccess.notFound',
	'count' => 3,
	'path' => __DIR__ . '/../../src/Fixer/ClassNotation/ClassAttributesSeparationFixer.php',
];
$ignoreErrors[] = [
	'message' => '#^Offset \'start\' might not exist on array\\{token\\: PhpCsFixer\\\\Tokenizer\\\\Token, type\\: string, index\\: int, start\\?\\: int, end\\?\\: int\\}\\.$#',
	'identifier' => 'offsetAccess.notFound',
	'count' => 11,
	'path' => __DIR__ . '/../../src/Fixer/ClassNotation/ClassAttributesSeparationFixer.php',
];
$ignoreErrors[] = [
	'message' => '#^Offset int might not exist on non\\-empty\\-list\\<array\\{token\\: PhpCsFixer\\\\Tokenizer\\\\Token, type\\: string, index\\: int, start\\?\\: int, end\\?\\: int\\}\\>\\.$#',
	'identifier' => 'offsetAccess.notFound',
	'count' => 3,
	'path' => __DIR__ . '/../../src/Fixer/ClassNotation/ClassAttributesSeparationFixer.php',
];
$ignoreErrors[] = [
	'message' => '#^Offset int\\<1, max\\> might not exist on non\\-empty\\-list\\<array\\{token\\: PhpCsFixer\\\\Tokenizer\\\\Token, type\\: string, index\\: int, start\\?\\: int, end\\?\\: int\\}\\>\\.$#',
	'identifier' => 'offsetAccess.notFound',
	'count' => 1,
	'path' => __DIR__ . '/../../src/Fixer/ClassNotation/ClassAttributesSeparationFixer.php',
];
$ignoreErrors[] = [
	'message' => '#^Offset string might not exist on array\\<string, string\\>\\.$#',
	'identifier' => 'offsetAccess.notFound',
	'count' => 1,
	'path' => __DIR__ . '/../../src/Fixer/ClassNotation/ClassAttributesSeparationFixer.php',
];
$ignoreErrors[] = [
	'message' => '#^Parameter \\#2 \\$class of method PhpCsFixer\\\\Fixer\\\\ClassNotation\\\\ClassAttributesSeparationFixer\\:\\:getFirstTokenIndexOfClassElement\\(\\) expects array\\{index\\: int, open\\: int, close\\: int, elements\\: non\\-empty\\-list\\<array\\{token\\: PhpCsFixer\\\\Tokenizer\\\\Token, type\\: string, index\\: int, start\\?\\: int, end\\?\\: int\\}\\>\\}, array\\{index\\: int, open\\: int\\|null, close\\: int\\<0, max\\>, elements\\: list\\<array\\{token\\: PhpCsFixer\\\\Tokenizer\\\\Token, type\\: \'case\'\\|\'const\'\\|\'method\'\\|\'property\'\\|\'trait_import\', index\\: int, start\\: int, end\\: int\\}\\>\\}\\|false given\\.$#',
	'identifier' => 'argument.type',
	'count' => 1,
	'path' => __DIR__ . '/../../src/Fixer/ClassNotation/ClassAttributesSeparationFixer.php',
];
$ignoreErrors[] = [
	'message' => '#^Parameter \\#2 \\$class of method PhpCsFixer\\\\Fixer\\\\ClassNotation\\\\ClassAttributesSeparationFixer\\:\\:getLastTokenIndexOfClassElement\\(\\) expects array\\{index\\: int, open\\: int, close\\: int, elements\\: non\\-empty\\-list\\<array\\{token\\: PhpCsFixer\\\\Tokenizer\\\\Token, type\\: string, index\\: int, start\\?\\: int, end\\?\\: int\\}\\>\\}, array\\{index\\: int, open\\: int\\|null, close\\: int\\<0, max\\>, elements\\: list\\<array\\{token\\: PhpCsFixer\\\\Tokenizer\\\\Token, type\\: \'case\'\\|\'const\'\\|\'method\'\\|\'property\'\\|\'trait_import\', index\\: int, start\\: int, end\\: int\\}\\>\\}\\|false given\\.$#',
	'identifier' => 'argument.type',
	'count' => 1,
	'path' => __DIR__ . '/../../src/Fixer/ClassNotation/ClassAttributesSeparationFixer.php',
];
$ignoreErrors[] = [
	'message' => '#^Method PhpCsFixer\\\\Fixer\\\\ClassNotation\\\\ClassDefinitionFixer\\:\\:getClassyInheritanceInfo\\(\\) should return array\\{start\\: int, numberOfExtends\\: int, multiLine\\: bool\\}\\|array\\{start\\: int, numberOfImplements\\: int, multiLine\\: bool\\} but returns non\\-empty\\-array\\<\'multiLine\'\\|\'numberOfExtends\'\\|\'numberOfImplements\'\\|\'start\', bool\\|int\\>\\.$#',
	'identifier' => 'return.type',
	'count' => 1,
	'path' => __DIR__ . '/../../src/Fixer/ClassNotation/ClassDefinitionFixer.php',
];
$ignoreErrors[] = [
	'message' => '#^Only numeric types are allowed in \\+, int\\|false given on the left side\\.$#',
	'identifier' => 'plus.leftNonNumeric',
	'count' => 1,
	'path' => __DIR__ . '/../../src/Fixer/ClassNotation/NoBlankLinesAfterClassOpeningFixer.php',
];
$ignoreErrors[] = [
	'message' => '#^Offset int\\<1, max\\> might not exist on array\\<int\\<1, max\\>, int\\>\\.$#',
	'identifier' => 'offsetAccess.notFound',
	'count' => 3,
	'path' => __DIR__ . '/../../src/Fixer/ClassNotation/NoNullPropertyInitializationFixer.php',
];
$ignoreErrors[] = [
	'message' => '#^Offset int\\<1, max\\> might not exist on non\\-empty\\-array\\<int\\<1, max\\>, int\\>\\.$#',
	'identifier' => 'offsetAccess.notFound',
	'count' => 1,
	'path' => __DIR__ . '/../../src/Fixer/ClassNotation/NoNullPropertyInitializationFixer.php',
];
$ignoreErrors[] = [
	'message' => '#^Method PhpCsFixer\\\\Fixer\\\\ClassNotation\\\\NoPhp4ConstructorFixer\\:\\:findFunction\\(\\) should return array\\{nameIndex\\: int, startIndex\\: int, endIndex\\: int, bodyIndex\\: int, modifiers\\: list\\<int\\>\\}\\|null but returns array\\{nameIndex\\: int\\<0, max\\>, startIndex\\: int, endIndex\\: int\\|null, bodyIndex\\: int\\|null, modifiers\\: array\\<\'\'\\|int, int\\>\\}\\.$#',
	'identifier' => 'return.type',
	'count' => 1,
	'path' => __DIR__ . '/../../src/Fixer/ClassNotation/NoPhp4ConstructorFixer.php',
];
$ignoreErrors[] = [
	'message' => '#^Method PhpCsFixer\\\\Fixer\\\\ClassNotation\\\\NoPhp4ConstructorFixer\\:\\:getWrapperMethodSequence\\(\\) should return array\\{list\\<list\\<array\\{int, string\\}\\|int\\|string\\>\\>, array\\{3\\: false\\}\\} but returns array\\{list\\<non\\-empty\\-list\\<array\\{0\\: int, 1\\?\\: string\\}\\|\\(literal\\-string&non\\-falsy\\-string\\)\\>\\>, array\\{3\\: false\\}\\}\\.$#',
	'identifier' => 'return.type',
	'count' => 1,
	'path' => __DIR__ . '/../../src/Fixer/ClassNotation/NoPhp4ConstructorFixer.php',
];
$ignoreErrors[] = [
	'message' => '#^Offset 1 might not exist on non\\-empty\\-list\\<int\\<0, max\\>\\>\\.$#',
	'identifier' => 'offsetAccess.notFound',
	'count' => 3,
	'path' => __DIR__ . '/../../src/Fixer/ClassNotation/NoPhp4ConstructorFixer.php',
];
$ignoreErrors[] = [
	'message' => '#^Offset 2 might not exist on non\\-empty\\-list\\<int\\<0, max\\>\\>\\.$#',
	'identifier' => 'offsetAccess.notFound',
	'count' => 4,
	'path' => __DIR__ . '/../../src/Fixer/ClassNotation/NoPhp4ConstructorFixer.php',
];
$ignoreErrors[] = [
	'message' => '#^Offset int\\<0, max\\> might not exist on non\\-empty\\-list\\<int\\<0, max\\>\\>\\.$#',
	'identifier' => 'offsetAccess.notFound',
	'count' => 1,
	'path' => __DIR__ . '/../../src/Fixer/ClassNotation/NoPhp4ConstructorFixer.php',
];
$ignoreErrors[] = [
	'message' => '#^Offset int\\<1, max\\> might not exist on non\\-empty\\-list\\<int\\<0, max\\>\\>\\.$#',
	'identifier' => 'offsetAccess.notFound',
	'count' => 1,
	'path' => __DIR__ . '/../../src/Fixer/ClassNotation/NoPhp4ConstructorFixer.php',
];
$ignoreErrors[] = [
	'message' => '#^Parameter \\#1 \\$sequence of method PhpCsFixer\\\\Tokenizer\\\\Tokens\\:\\:findSequence\\(\\) expects non\\-empty\\-list\\<array\\{0\\: int, 1\\?\\: string\\}\\|PhpCsFixer\\\\Tokenizer\\\\Token\\|string\\>, list\\<array\\{int, string\\}\\|int\\|string\\> given\\.$#',
	'identifier' => 'argument.type',
	'count' => 2,
	'path' => __DIR__ . '/../../src/Fixer/ClassNotation/NoPhp4ConstructorFixer.php',
];
$ignoreErrors[] = [
	'message' => '#^Offset \'class_is_final\' might not exist on array\\{classIndex\\: int, token\\: PhpCsFixer\\\\Tokenizer\\\\Token, type\\: string, class_is_final\\?\\: bool, method_final_index\\: int\\|null, method_is_constructor\\?\\: bool, method_is_private\\: bool, method_of_enum\\: false\\}\\.$#',
	'identifier' => 'offsetAccess.notFound',
	'count' => 1,
	'path' => __DIR__ . '/../../src/Fixer/ClassNotation/NoUnneededFinalMethodFixer.php',
];
$ignoreErrors[] = [
	'message' => '#^Offset \'method_is_constructor\' might not exist on array\\{classIndex\\: int, token\\: PhpCsFixer\\\\Tokenizer\\\\Token, type\\: string, class_is_final\\: false, method_final_index\\: int\\|null, method_is_constructor\\?\\: bool, method_is_private\\: true, method_of_enum\\: false\\}\\.$#',
	'identifier' => 'offsetAccess.notFound',
	'count' => 1,
	'path' => __DIR__ . '/../../src/Fixer/ClassNotation/NoUnneededFinalMethodFixer.php',
];
$ignoreErrors[] = [
	'message' => '#^Offset int might not exist on array\\<int, bool\\>\\.$#',
	'identifier' => 'offsetAccess.notFound',
	'count' => 2,
	'path' => __DIR__ . '/../../src/Fixer/ClassNotation/NoUnneededFinalMethodFixer.php',
];
$ignoreErrors[] = [
	'message' => '#^Method PhpCsFixer\\\\Fixer\\\\ClassNotation\\\\OrderedClassElementsFixer\\:\\:getElements\\(\\) should return list\\<array\\{start\\: int, visibility\\: string, abstract\\: bool, static\\: bool, readonly\\: bool, type\\: string, name\\: string, end\\: int\\}\\> but returns list\\<array\\{start\\: int, visibility\\: \'public\', abstract\\: false, static\\: false, readonly\\: bool, type\\: string, name\\?\\: string, end\\: int\\}\\|array\\{start\\: int, visibility\\: non\\-empty\\-string, abstract\\: bool, static\\: bool, readonly\\: bool\\}\\>\\.$#',
	'identifier' => 'return.type',
	'count' => 1,
	'path' => __DIR__ . '/../../src/Fixer/ClassNotation/OrderedClassElementsFixer.php',
];
$ignoreErrors[] = [
	'message' => '#^Offset \'abstract\' might not exist on array\\.$#',
	'identifier' => 'offsetAccess.notFound',
	'count' => 1,
	'path' => __DIR__ . '/../../src/Fixer/ClassNotation/OrderedClassElementsFixer.php',
];
$ignoreErrors[] = [
	'message' => '#^Offset \'end\' might not exist on array\\{start\\: int, visibility\\: non\\-empty\\-string, abstract\\: bool, static\\: bool, readonly\\: bool, type\\?\\: string, name\\?\\: string, end\\?\\: int\\}\\.$#',
	'identifier' => 'offsetAccess.notFound',
	'count' => 1,
	'path' => __DIR__ . '/../../src/Fixer/ClassNotation/OrderedClassElementsFixer.php',
];
$ignoreErrors[] = [
	'message' => '#^Offset \'name\' might not exist on array\\.$#',
	'identifier' => 'offsetAccess.notFound',
	'count' => 3,
	'path' => __DIR__ . '/../../src/Fixer/ClassNotation/OrderedClassElementsFixer.php',
];
$ignoreErrors[] = [
	'message' => '#^Offset \'readonly\' might not exist on non\\-empty\\-array\\.$#',
	'identifier' => 'offsetAccess.notFound',
	'count' => 1,
	'path' => __DIR__ . '/../../src/Fixer/ClassNotation/OrderedClassElementsFixer.php',
];
$ignoreErrors[] = [
	'message' => '#^Offset \'static\' might not exist on non\\-empty\\-array\\.$#',
	'identifier' => 'offsetAccess.notFound',
	'count' => 1,
	'path' => __DIR__ . '/../../src/Fixer/ClassNotation/OrderedClassElementsFixer.php',
];
$ignoreErrors[] = [
	'message' => '#^Offset \'type\' might not exist on array\\.$#',
	'identifier' => 'offsetAccess.notFound',
	'count' => 1,
	'path' => __DIR__ . '/../../src/Fixer/ClassNotation/OrderedClassElementsFixer.php',
];
$ignoreErrors[] = [
	'message' => '#^Offset \'visibility\' might not exist on array\\.$#',
	'identifier' => 'offsetAccess.notFound',
	'count' => 1,
	'path' => __DIR__ . '/../../src/Fixer/ClassNotation/OrderedClassElementsFixer.php',
];
$ignoreErrors[] = [
	'message' => '#^Offset 0 might not exist on list\\<string\\>\\.$#',
	'identifier' => 'offsetAccess.notFound',
	'count' => 1,
	'path' => __DIR__ . '/../../src/Fixer/ClassNotation/OrderedClassElementsFixer.php',
];
$ignoreErrors[] = [
	'message' => '#^Offset 1 might not exist on list\\<string\\>\\.$#',
	'identifier' => 'offsetAccess.notFound',
	'count' => 1,
	'path' => __DIR__ . '/../../src/Fixer/ClassNotation/OrderedClassElementsFixer.php',
];
$ignoreErrors[] = [
	'message' => '#^Offset mixed might not exist on array\\<string, int\\>\\.$#',
	'identifier' => 'offsetAccess.notFound',
	'count' => 1,
	'path' => __DIR__ . '/../../src/Fixer/ClassNotation/OrderedClassElementsFixer.php',
];
$ignoreErrors[] = [
	'message' => '#^Parameter \\#1 \\$a of method PhpCsFixer\\\\Fixer\\\\ClassNotation\\\\OrderedClassElementsFixer\\:\\:sortGroupElements\\(\\) expects array\\{start\\: int, visibility\\: string, abstract\\: bool, static\\: bool, readonly\\: bool, type\\: string, name\\: string, end\\: int\\}, array&T given\\.$#',
	'identifier' => 'argument.type',
	'count' => 1,
	'path' => __DIR__ . '/../../src/Fixer/ClassNotation/OrderedClassElementsFixer.php',
];
$ignoreErrors[] = [
	'message' => '#^Parameter \\#2 \\$b of method PhpCsFixer\\\\Fixer\\\\ClassNotation\\\\OrderedClassElementsFixer\\:\\:sortGroupElements\\(\\) expects array\\{start\\: int, visibility\\: string, abstract\\: bool, static\\: bool, readonly\\: bool, type\\: string, name\\: string, end\\: int\\}, array&T given\\.$#',
	'identifier' => 'argument.type',
	'count' => 1,
	'path' => __DIR__ . '/../../src/Fixer/ClassNotation/OrderedClassElementsFixer.php',
];
$ignoreErrors[] = [
	'message' => '#^Offset \'normalized\' might not exist on array\\<\'normalized\'\\|\'originalIndex\'\\|\'tokens\'\\|int\\<0, max\\>, int\\|list\\<PhpCsFixer\\\\Tokenizer\\\\Token\\>\\|PhpCsFixer\\\\Tokenizer\\\\Token\\|string\\>\\.$#',
	'identifier' => 'offsetAccess.notFound',
	'count' => 6,
	'path' => __DIR__ . '/../../src/Fixer/ClassNotation/OrderedInterfacesFixer.php',
];
$ignoreErrors[] = [
	'message' => '#^Offset \'originalIndex\' might not exist on array\\<\'normalized\'\\|\'originalIndex\'\\|\'tokens\'\\|int\\<0, max\\>, int\\|list\\<PhpCsFixer\\\\Tokenizer\\\\Token\\>\\|PhpCsFixer\\\\Tokenizer\\\\Token\\|string\\>\\.$#',
	'identifier' => 'offsetAccess.notFound',
	'count' => 1,
	'path' => __DIR__ . '/../../src/Fixer/ClassNotation/OrderedInterfacesFixer.php',
];
$ignoreErrors[] = [
	'message' => '#^Offset \'tokens\' might not exist on array\\<\'normalized\'\\|\'originalIndex\'\\|\'tokens\'\\|int\\<0, max\\>, int\\|list\\<PhpCsFixer\\\\Tokenizer\\\\Token\\>\\|PhpCsFixer\\\\Tokenizer\\\\Token\\|string\\>\\.$#',
	'identifier' => 'offsetAccess.notFound',
	'count' => 2,
	'path' => __DIR__ . '/../../src/Fixer/ClassNotation/OrderedInterfacesFixer.php',
];
$ignoreErrors[] = [
	'message' => '#^Only iterables can be unpacked, int\\|list\\<PhpCsFixer\\\\Tokenizer\\\\Token\\>\\|PhpCsFixer\\\\Tokenizer\\\\Token\\|string given in argument \\#3\\.$#',
	'identifier' => 'argument.unpackNonIterable',
	'count' => 1,
	'path' => __DIR__ . '/../../src/Fixer/ClassNotation/OrderedInterfacesFixer.php',
];
$ignoreErrors[] = [
	'message' => '#^Parameter \\#1 \\$string of function strlen expects string, int\\|list\\<PhpCsFixer\\\\Tokenizer\\\\Token\\>\\|PhpCsFixer\\\\Tokenizer\\\\Token\\|string given\\.$#',
	'identifier' => 'argument.type',
	'count' => 2,
	'path' => __DIR__ . '/../../src/Fixer/ClassNotation/OrderedInterfacesFixer.php',
];
$ignoreErrors[] = [
	'message' => '#^Parameter \\#1 \\$string1 of function strcasecmp expects string, int\\|list\\<PhpCsFixer\\\\Tokenizer\\\\Token\\>\\|PhpCsFixer\\\\Tokenizer\\\\Token\\|string given\\.$#',
	'identifier' => 'argument.type',
	'count' => 1,
	'path' => __DIR__ . '/../../src/Fixer/ClassNotation/OrderedInterfacesFixer.php',
];
$ignoreErrors[] = [
	'message' => '#^Parameter \\#2 \\$string2 of function strcasecmp expects string, int\\|list\\<PhpCsFixer\\\\Tokenizer\\\\Token\\>\\|PhpCsFixer\\\\Tokenizer\\\\Token\\|string given\\.$#',
	'identifier' => 'argument.type',
	'count' => 1,
	'path' => __DIR__ . '/../../src/Fixer/ClassNotation/OrderedInterfacesFixer.php',
];
$ignoreErrors[] = [
	'message' => '#^Generator expects value type array\\<int, PhpCsFixer\\\\Tokenizer\\\\Tokens\\>, array\\<int\\|string, PhpCsFixer\\\\Tokenizer\\\\Tokens\\> given\\.$#',
	'identifier' => 'generator.valueType',
	'count' => 1,
	'path' => __DIR__ . '/../../src/Fixer/ClassNotation/OrderedTraitsFixer.php',
];
$ignoreErrors[] = [
	'message' => '#^Offset int might not exist on array\\<int, PhpCsFixer\\\\Tokenizer\\\\Tokens\\>\\.$#',
	'identifier' => 'offsetAccess.notFound',
	'count' => 1,
	'path' => __DIR__ . '/../../src/Fixer/ClassNotation/OrderedTraitsFixer.php',
];
$ignoreErrors[] = [
	'message' => '#^Parameter \\#2 \\$elements of method PhpCsFixer\\\\Fixer\\\\ClassNotation\\\\OrderedTraitsFixer\\:\\:sort\\(\\) expects array\\<int, PhpCsFixer\\\\Tokenizer\\\\Tokens\\>, array\\<int\\<0, max\\>\\|string, PhpCsFixer\\\\Tokenizer\\\\Tokens\\> given\\.$#',
	'identifier' => 'argument.type',
	'count' => 1,
	'path' => __DIR__ . '/../../src/Fixer/ClassNotation/OrderedTraitsFixer.php',
];
$ignoreErrors[] = [
	'message' => '#^Offset int might not exist on non\\-empty\\-array\\<int, bool\\>\\.$#',
	'identifier' => 'offsetAccess.notFound',
	'count' => 1,
	'path' => __DIR__ . '/../../src/Fixer/ClassNotation/ProtectedToPrivateFixer.php',
];
$ignoreErrors[] = [
	'message' => '#^Only booleans are allowed in &&, int\\|false\\|null given on the left side\\.$#',
	'identifier' => 'booleanAnd.leftNotBoolean',
	'count' => 1,
	'path' => __DIR__ . '/../../src/Fixer/ClassNotation/ProtectedToPrivateFixer.php',
];
$ignoreErrors[] = [
	'message' => '#^Argument of an invalid type array\\<int\\<0, max\\>, PhpCsFixer\\\\Tokenizer\\\\Token\\>\\|PhpCsFixer\\\\Tokenizer\\\\Token supplied for foreach, only iterables are supported\\.$#',
	'identifier' => 'foreach.nonIterable',
	'count' => 1,
	'path' => __DIR__ . '/../../src/Fixer/ControlStructure/IncludeFixer.php',
];
$ignoreErrors[] = [
	'message' => '#^Offset 1 might not exist on list\\{0\\?\\: string, 1\\?\\: string, 2\\?\\: non\\-falsy\\-string\\}\\.$#',
	'identifier' => 'offsetAccess.notFound',
	'count' => 1,
	'path' => __DIR__ . '/../../src/Fixer/ControlStructure/NoBreakCommentFixer.php',
];
$ignoreErrors[] = [
	'message' => '#^Offset 2 might not exist on list\\{0\\?\\: string, 1\\?\\: string, 2\\?\\: non\\-falsy\\-string\\}\\.$#',
	'identifier' => 'offsetAccess.notFound',
	'count' => 1,
	'path' => __DIR__ . '/../../src/Fixer/ControlStructure/NoBreakCommentFixer.php',
];
$ignoreErrors[] = [
	'message' => '#^Offset int\\|null might not exist on array\\<int\\|string, bool\\|null\\>\\.$#',
	'identifier' => 'offsetAccess.notFound',
	'count' => 1,
	'path' => __DIR__ . '/../../src/Fixer/ControlStructure/YodaStyleFixer.php',
];
$ignoreErrors[] = [
	'message' => '#^Offset string might not exist on array\\<int\\|string, bool\\|null\\>\\.$#',
	'identifier' => 'offsetAccess.notFound',
	'count' => 1,
	'path' => __DIR__ . '/../../src/Fixer/ControlStructure/YodaStyleFixer.php',
];
$ignoreErrors[] = [
	'message' => '#^Parameter \\#1 \\$possibleKind of method PhpCsFixer\\\\Tokenizer\\\\Token\\:\\:isGivenKind\\(\\) expects int\\|list\\<int\\>, list\\<int\\|string\\> given\\.$#',
	'identifier' => 'argument.type',
	'count' => 1,
	'path' => __DIR__ . '/../../src/Fixer/ControlStructure/YodaStyleFixer.php',
];
$ignoreErrors[] = [
	'message' => '#^Offset 0 might not exist on list\\<int\\>\\.$#',
	'identifier' => 'offsetAccess.notFound',
	'count' => 2,
	'path' => __DIR__ . '/../../src/Fixer/FunctionNotation/CombineNestedDirnameFixer.php',
];
$ignoreErrors[] = [
	'message' => '#^Method PhpCsFixer\\\\Fixer\\\\FunctionNotation\\\\ImplodeCallFixer\\:\\:getArgumentIndices\\(\\) should return array\\<int, int\\> but returns array\\<int\\|string, int\\|null\\>\\.$#',
	'identifier' => 'return.type',
	'count' => 1,
	'path' => __DIR__ . '/../../src/Fixer/FunctionNotation/ImplodeCallFixer.php',
];
$ignoreErrors[] = [
	'message' => '#^Offset 1 might not exist on non\\-empty\\-list\\<int\\>\\.$#',
	'identifier' => 'offsetAccess.notFound',
	'count' => 1,
	'path' => __DIR__ . '/../../src/Fixer/FunctionNotation/ImplodeCallFixer.php',
];
$ignoreErrors[] = [
	'message' => '#^Offset int might not exist on non\\-empty\\-array\\<int, int\\>\\.$#',
	'identifier' => 'offsetAccess.notFound',
	'count' => 1,
	'path' => __DIR__ . '/../../src/Fixer/FunctionNotation/ImplodeCallFixer.php',
];
$ignoreErrors[] = [
	'message' => '#^Parameter \\#1 \\$others of method PhpCsFixer\\\\Tokenizer\\\\Token\\:\\:equalsAny\\(\\) expects list\\<array\\{0\\: int, 1\\?\\: string\\}\\|PhpCsFixer\\\\Tokenizer\\\\Token\\|string\\>, array\\<int, array\\<int, int\\|string\\>\\> given\\.$#',
	'identifier' => 'argument.type',
	'count' => 1,
	'path' => __DIR__ . '/../../src/Fixer/FunctionNotation/PhpdocToReturnTypeFixer.php',
];
$ignoreErrors[] = [
	'message' => '#^Offset string might not exist on array\\<string, PhpCsFixer\\\\Tokenizer\\\\Analyzer\\\\Analysis\\\\ArgumentAnalysis\\>\\.$#',
	'identifier' => 'offsetAccess.notFound',
	'count' => 1,
	'path' => __DIR__ . '/../../src/Fixer/Import/FullyQualifiedStrictTypesFixer.php',
];
$ignoreErrors[] = [
	'message' => '#^Only numeric types are allowed in \\+, int\\|false given on the left side\\.$#',
	'identifier' => 'plus.leftNonNumeric',
	'count' => 2,
	'path' => __DIR__ . '/../../src/Fixer/Import/FullyQualifiedStrictTypesFixer.php',
];
$ignoreErrors[] = [
	'message' => '#^Parameter \\#3 \\$length of function substr expects int\\|null, int\\|false given\\.$#',
	'identifier' => 'argument.type',
	'count' => 2,
	'path' => __DIR__ . '/../../src/Fixer/Import/FullyQualifiedStrictTypesFixer.php',
];
$ignoreErrors[] = [
	'message' => '#^Property PhpCsFixer\\\\Fixer\\\\Import\\\\FullyQualifiedStrictTypesFixer\\:\\:\\$reservedIdentifiersByLevel \\(array\\<int\\<0, max\\>, array\\<string, true\\>\\>\\) does not accept non\\-empty\\-array\\<int, array\\<string, true\\>\\>\\.$#',
	'identifier' => 'assign.propertyType',
	'count' => 1,
	'path' => __DIR__ . '/../../src/Fixer/Import/FullyQualifiedStrictTypesFixer.php',
];
$ignoreErrors[] = [
	'message' => '#^Offset 0 might not exist on list\\<PhpCsFixer\\\\Tokenizer\\\\Analyzer\\\\Analysis\\\\NamespaceAnalysis\\>\\.$#',
	'identifier' => 'offsetAccess.notFound',
	'count' => 1,
	'path' => __DIR__ . '/../../src/Fixer/Import/GlobalNamespaceImportFixer.php',
];
$ignoreErrors[] = [
	'message' => '#^Parameter \\#1 \\$types of method PhpCsFixer\\\\DocBlock\\\\Annotation\\:\\:setTypes\\(\\) expects list\\<string\\>, array\\<int\\<0, max\\>, string\\> given\\.$#',
	'identifier' => 'argument.type',
	'count' => 1,
	'path' => __DIR__ . '/../../src/Fixer/Import/GlobalNamespaceImportFixer.php',
];
$ignoreErrors[] = [
	'message' => '#^Offset 0 might not exist on list\\<PhpCsFixer\\\\Tokenizer\\\\Analyzer\\\\Analysis\\\\NamespaceUseAnalysis\\>\\.$#',
	'identifier' => 'offsetAccess.notFound',
	'count' => 1,
	'path' => __DIR__ . '/../../src/Fixer/Import/GroupImportFixer.php',
];
$ignoreErrors[] = [
	'message' => '#^Only numeric types are allowed in \\+, int\\|false given on the left side\\.$#',
	'identifier' => 'plus.leftNonNumeric',
	'count' => 1,
	'path' => __DIR__ . '/../../src/Fixer/Import/GroupImportFixer.php',
];
$ignoreErrors[] = [
	'message' => '#^Parameter \\#2 \\$offset of function substr expects int, int\\|false given\\.$#',
	'identifier' => 'argument.type',
	'count' => 1,
	'path' => __DIR__ . '/../../src/Fixer/Import/NoUnusedImportsFixer.php',
];
$ignoreErrors[] = [
	'message' => '#^Method PhpCsFixer\\\\Fixer\\\\Import\\\\OrderedImportsFixer\\:\\:getNewOrder\\(\\) should return array\\<int, array\\{namespace\\: non\\-empty\\-string, startIndex\\: int, endIndex\\: int, importType\\: \'class\'\\|\'const\'\\|\'function\', group\\: bool\\}\\> but returns array\\<\'\'\\|int, array\\{namespace\\: string, startIndex\\: int\\|null, endIndex\\: int, importType\\: \'class\'\\|\'const\'\\|\'function\', group\\: bool\\}\\>\\.$#',
	'identifier' => 'return.type',
	'count' => 1,
	'path' => __DIR__ . '/../../src/Fixer/Import/OrderedImportsFixer.php',
];
$ignoreErrors[] = [
	'message' => '#^Offset int might not exist on array\\<int, int\\>\\.$#',
	'identifier' => 'offsetAccess.notFound',
	'count' => 1,
	'path' => __DIR__ . '/../../src/Fixer/Import/OrderedImportsFixer.php',
];
$ignoreErrors[] = [
	'message' => '#^Offset int\\<0, max\\> might not exist on list\\<PhpCsFixer\\\\Tokenizer\\\\Token\\>\\.$#',
	'identifier' => 'offsetAccess.notFound',
	'count' => 2,
	'path' => __DIR__ . '/../../src/Fixer/Import/OrderedImportsFixer.php',
];
$ignoreErrors[] = [
	'message' => '#^Offset int\\<0, max\\> might not exist on list\\<int\\|null\\>\\.$#',
	'identifier' => 'offsetAccess.notFound',
	'count' => 1,
	'path' => __DIR__ . '/../../src/Fixer/Import/OrderedImportsFixer.php',
];
$ignoreErrors[] = [
	'message' => '#^Offset int\\<0, max\\> might not exist on non\\-empty\\-array\\<int\\<0, max\\>, non\\-empty\\-list\\<int\\>\\>\\.$#',
	'identifier' => 'offsetAccess.notFound',
	'count' => 1,
	'path' => __DIR__ . '/../../src/Fixer/Import/OrderedImportsFixer.php',
];
$ignoreErrors[] = [
	'message' => '#^Offset int\\<0, max\\> might not exist on non\\-empty\\-list\\<int\\>\\.$#',
	'identifier' => 'offsetAccess.notFound',
	'count' => 3,
	'path' => __DIR__ . '/../../src/Fixer/Import/OrderedImportsFixer.php',
];
$ignoreErrors[] = [
	'message' => '#^Offset int\\<1, max\\> might not exist on list\\<PhpCsFixer\\\\Tokenizer\\\\Token\\>\\.$#',
	'identifier' => 'offsetAccess.notFound',
	'count' => 6,
	'path' => __DIR__ . '/../../src/Fixer/Import/OrderedImportsFixer.php',
];
$ignoreErrors[] = [
	'message' => '#^Offset int\\<1, max\\> might not exist on non\\-empty\\-list\\<int\\>\\.$#',
	'identifier' => 'offsetAccess.notFound',
	'count' => 2,
	'path' => __DIR__ . '/../../src/Fixer/Import/OrderedImportsFixer.php',
];
$ignoreErrors[] = [
	'message' => '#^Parameter \\#1 \\$indices of method PhpCsFixer\\\\Fixer\\\\Import\\\\OrderedImportsFixer\\:\\:sortByAlgorithm\\(\\) expects array\\<int, array\\{namespace\\: non\\-empty\\-string, startIndex\\: int, endIndex\\: int, importType\\: \'class\'\\|\'const\'\\|\'function\', group\\: bool\\}\\>, array\\<\'\'\\|int, array\\{namespace\\: string, startIndex\\: int\\|null, endIndex\\: int, importType\\: \'class\'\\|\'const\'\\|\'function\', group\\: bool\\}\\> given\\.$#',
	'identifier' => 'argument.type',
	'count' => 1,
	'path' => __DIR__ . '/../../src/Fixer/Import/OrderedImportsFixer.php',
];
$ignoreErrors[] = [
	'message' => '#^Parameter \\#1 \\$indices of method PhpCsFixer\\\\Fixer\\\\Import\\\\OrderedImportsFixer\\:\\:sortByAlgorithm\\(\\) expects array\\<int, array\\{namespace\\: non\\-empty\\-string, startIndex\\: int, endIndex\\: int, importType\\: \'class\'\\|\'const\'\\|\'function\', group\\: bool\\}\\>, non\\-empty\\-array\\<\'\'\\|int, array\\{namespace\\: string, startIndex\\: int\\|null, endIndex\\: int, importType\\: \'class\'\\|\'const\'\\|\'function\', group\\: bool\\}\\> given\\.$#',
	'identifier' => 'argument.type',
	'count' => 1,
	'path' => __DIR__ . '/../../src/Fixer/Import/OrderedImportsFixer.php',
];
$ignoreErrors[] = [
	'message' => '#^Parameter \\#1 \\$names of static method PhpCsFixer\\\\Utils\\:\\:naturalLanguageJoin\\(\\) expects list\\<string\\>, non\\-empty\\-array given\\.$#',
	'identifier' => 'argument.type',
	'count' => 1,
	'path' => __DIR__ . '/../../src/Fixer/Import/OrderedImportsFixer.php',
];
$ignoreErrors[] = [
	'message' => '#^Parameter \\#1 \\$names of static method PhpCsFixer\\\\Utils\\:\\:naturalLanguageJoin\\(\\) expects list\\<string\\>, non\\-empty\\-array\\<0\\|1\\|2, \'class\'\\|\'const\'\\|\'function\'\\> given\\.$#',
	'identifier' => 'argument.type',
	'count' => 1,
	'path' => __DIR__ . '/../../src/Fixer/Import/OrderedImportsFixer.php',
];
$ignoreErrors[] = [
	'message' => '#^Offset 0 might not exist on list\\<non\\-falsy\\-string\\>\\.$#',
	'identifier' => 'offsetAccess.notFound',
	'count' => 1,
	'path' => __DIR__ . '/../../src/Fixer/Import/SingleImportPerStatementFixer.php',
];
$ignoreErrors[] = [
	'message' => '#^Call to static method PhpCsFixer\\\\Preg\\:\\:match\\(\\) with arguments \'\\#\\^\\.\\*\\?\\(\\?P\\<annotation…\', mixed and array\\{\\} will always evaluate to false\\.$#',
	'identifier' => 'staticMethod.impossibleType',
	'count' => 1,
	'path' => __DIR__ . '/../../src/Fixer/Internal/ConfigurableFixerTemplateFixer.php',
];
$ignoreErrors[] = [
	'message' => '#^Offset 0 might not exist on list\\<mixed\\>\\.$#',
	'identifier' => 'offsetAccess.notFound',
	'count' => 1,
	'path' => __DIR__ . '/../../src/Fixer/Internal/ConfigurableFixerTemplateFixer.php',
];
$ignoreErrors[] = [
	'message' => '#^Offset 0 might not exist on list\\<string\\>\\.$#',
	'identifier' => 'offsetAccess.notFound',
	'count' => 1,
	'path' => __DIR__ . '/../../src/Fixer/Internal/ConfigurableFixerTemplateFixer.php',
];
$ignoreErrors[] = [
	'message' => '#^Only numeric types are allowed in \\+, int\\|false given on the left side\\.$#',
	'identifier' => 'plus.leftNonNumeric',
	'count' => 2,
	'path' => __DIR__ . '/../../src/Fixer/LanguageConstruct/CombineConsecutiveIssetsFixer.php',
];
$ignoreErrors[] = [
	'message' => '#^Parameter \\#1 \\$index of method PhpCsFixer\\\\Tokenizer\\\\Tokens\\:\\:getNextMeaningfulToken\\(\\) expects int, int\\|false given\\.$#',
	'identifier' => 'argument.type',
	'count' => 2,
	'path' => __DIR__ . '/../../src/Fixer/LanguageConstruct/CombineConsecutiveIssetsFixer.php',
];
$ignoreErrors[] = [
	'message' => '#^Offset \'get_called_class\'\\|\'get_class\'\\|\'get_class_this\'\\|\'php_sapi_name\'\\|\'phpversion\'\\|\'pi\' might not exist on array\\<string, list\\<PhpCsFixer\\\\Tokenizer\\\\Token\\>\\>\\.$#',
	'identifier' => 'offsetAccess.notFound',
	'count' => 1,
	'path' => __DIR__ . '/../../src/Fixer/LanguageConstruct/FunctionToConstantFixer.php',
];
$ignoreErrors[] = [
	'message' => '#^Offset 0 might not exist on list\\<PhpCsFixer\\\\Tokenizer\\\\Token\\>\\.$#',
	'identifier' => 'offsetAccess.notFound',
	'count' => 3,
	'path' => __DIR__ . '/../../src/Fixer/LanguageConstruct/FunctionToConstantFixer.php',
];
$ignoreErrors[] = [
	'message' => '#^Offset string might not exist on array\\<string, list\\<PhpCsFixer\\\\Tokenizer\\\\Token\\>\\>\\.$#',
	'identifier' => 'offsetAccess.notFound',
	'count' => 1,
	'path' => __DIR__ . '/../../src/Fixer/LanguageConstruct/FunctionToConstantFixer.php',
];
$ignoreErrors[] = [
	'message' => '#^Offset 1 might not exist on non\\-empty\\-list\\<int\\<0, max\\>\\>\\.$#',
	'identifier' => 'offsetAccess.notFound',
	'count' => 6,
	'path' => __DIR__ . '/../../src/Fixer/LanguageConstruct/IsNullFixer.php',
];
$ignoreErrors[] = [
	'message' => '#^Offset \'endIndex\' might not exist on array\\<string, bool\\|int\\>\\.$#',
	'identifier' => 'offsetAccess.notFound',
	'count' => 1,
	'path' => __DIR__ . '/../../src/Fixer/LanguageConstruct/NoUnsetOnPropertyFixer.php',
];
$ignoreErrors[] = [
	'message' => '#^Offset \'endIndex\' might not exist on non\\-empty\\-array\\<string, bool\\|int\\>\\.$#',
	'identifier' => 'offsetAccess.notFound',
	'count' => 3,
	'path' => __DIR__ . '/../../src/Fixer/LanguageConstruct/NoUnsetOnPropertyFixer.php',
];
$ignoreErrors[] = [
	'message' => '#^Offset \'isFirst\' might not exist on array\\<string, bool\\|int\\>\\.$#',
	'identifier' => 'offsetAccess.notFound',
	'count' => 1,
	'path' => __DIR__ . '/../../src/Fixer/LanguageConstruct/NoUnsetOnPropertyFixer.php',
];
$ignoreErrors[] = [
	'message' => '#^Offset \'isFirst\' might not exist on non\\-empty\\-array\\<string, bool\\|int\\>\\.$#',
	'identifier' => 'offsetAccess.notFound',
	'count' => 1,
	'path' => __DIR__ . '/../../src/Fixer/LanguageConstruct/NoUnsetOnPropertyFixer.php',
];
$ignoreErrors[] = [
	'message' => '#^Offset \'isToTransform\' might not exist on array\\<string, bool\\|int\\>\\.$#',
	'identifier' => 'offsetAccess.notFound',
	'count' => 5,
	'path' => __DIR__ . '/../../src/Fixer/LanguageConstruct/NoUnsetOnPropertyFixer.php',
];
$ignoreErrors[] = [
	'message' => '#^Offset \'isToTransform\' might not exist on non\\-empty\\-array\\<string, bool\\|int\\>\\.$#',
	'identifier' => 'offsetAccess.notFound',
	'count' => 1,
	'path' => __DIR__ . '/../../src/Fixer/LanguageConstruct/NoUnsetOnPropertyFixer.php',
];
$ignoreErrors[] = [
	'message' => '#^Offset \'startIndex\' might not exist on non\\-empty\\-array\\<string, bool\\|int\\>\\.$#',
	'identifier' => 'offsetAccess.notFound',
	'count' => 2,
	'path' => __DIR__ . '/../../src/Fixer/LanguageConstruct/NoUnsetOnPropertyFixer.php',
];
$ignoreErrors[] = [
	'message' => '#^Only booleans are allowed in &&, bool\\|int given on the left side\\.$#',
	'identifier' => 'booleanAnd.leftNotBoolean',
	'count' => 1,
	'path' => __DIR__ . '/../../src/Fixer/LanguageConstruct/NoUnsetOnPropertyFixer.php',
];
$ignoreErrors[] = [
	'message' => '#^Only booleans are allowed in &&, bool\\|int given on the right side\\.$#',
	'identifier' => 'booleanAnd.rightNotBoolean',
	'count' => 2,
	'path' => __DIR__ . '/../../src/Fixer/LanguageConstruct/NoUnsetOnPropertyFixer.php',
];
$ignoreErrors[] = [
	'message' => '#^Only booleans are allowed in a negated boolean, bool\\|int given\\.$#',
	'identifier' => 'booleanNot.exprNotBoolean',
	'count' => 3,
	'path' => __DIR__ . '/../../src/Fixer/LanguageConstruct/NoUnsetOnPropertyFixer.php',
];
$ignoreErrors[] = [
	'message' => '#^Only booleans are allowed in an if condition, bool\\|int given\\.$#',
	'identifier' => 'if.condNotBoolean',
	'count' => 2,
	'path' => __DIR__ . '/../../src/Fixer/LanguageConstruct/NoUnsetOnPropertyFixer.php',
];
$ignoreErrors[] = [
	'message' => '#^Only numeric types are allowed in \\+, bool\\|int given on the left side\\.$#',
	'identifier' => 'plus.leftNonNumeric',
	'count' => 2,
	'path' => __DIR__ . '/../../src/Fixer/LanguageConstruct/NoUnsetOnPropertyFixer.php',
];
$ignoreErrors[] = [
	'message' => '#^Parameter \\#1 \\$index of method PhpCsFixer\\\\Tokenizer\\\\Tokens\\:\\:getNextTokenOfKind\\(\\) expects int, bool\\|int given\\.$#',
	'identifier' => 'argument.type',
	'count' => 2,
	'path' => __DIR__ . '/../../src/Fixer/LanguageConstruct/NoUnsetOnPropertyFixer.php',
];
$ignoreErrors[] = [
	'message' => '#^Parameter \\#1 \\$index of method PhpCsFixer\\\\Tokenizer\\\\Tokens\\:\\:getPrevTokenOfKind\\(\\) expects int, bool\\|int given\\.$#',
	'identifier' => 'argument.type',
	'count' => 1,
	'path' => __DIR__ . '/../../src/Fixer/LanguageConstruct/NoUnsetOnPropertyFixer.php',
];
$ignoreErrors[] = [
	'message' => '#^Parameter \\#1 \\$index of method PhpCsFixer\\\\Tokenizer\\\\Tokens\\:\\:insertAt\\(\\) expects int, bool\\|int given\\.$#',
	'identifier' => 'argument.type',
	'count' => 1,
	'path' => __DIR__ . '/../../src/Fixer/LanguageConstruct/NoUnsetOnPropertyFixer.php',
];
$ignoreErrors[] = [
	'message' => '#^Offset \'abstract\'\\|\'as\'\\|\'attribute\'\\|\'break\'\\|\'case\'\\|\'catch\'\\|\'class\'\\|\'clone\'\\|\'comment\'\\|\'const\'\\|\'const_import\'\\|\'continue\'\\|\'do\'\\|\'echo\'\\|\'else\'\\|\'elseif\'\\|\'enum\'\\|\'extends\'\\|\'final\'\\|\'finally\'\\|\'for\'\\|\'foreach\'\\|\'function\'\\|\'function_import\'\\|\'global\'\\|\'goto\'\\|\'if\'\\|\'implements\'\\|\'include\'\\|\'include_once\'\\|\'instanceof\'\\|\'insteadof\'\\|\'interface\'\\|\'match\'\\|\'named_argument\'\\|\'namespace\'\\|\'new\'\\|\'open_tag_with_echo\'\\|\'php_doc\'\\|\'php_open\'\\|\'print\'\\|\'private\'\\|\'protected\'\\|\'public\'\\|\'readonly\'\\|\'require\'\\|\'require_once\'\\|\'return\'\\|\'static\'\\|\'switch\'\\|\'throw\'\\|\'trait\'\\|\'try\'\\|\'type_colon\'\\|\'use\'\\|\'use_lambda\'\\|\'use_trait\'\\|\'var\'\\|\'while\'\\|\'yield\'\\|\'yield_from\' might not exist on array\\<string, int\\|null\\>\\.$#',
	'identifier' => 'offsetAccess.notFound',
	'count' => 1,
	'path' => __DIR__ . '/../../src/Fixer/LanguageConstruct/SingleSpaceAroundConstructFixer.php',
];
$ignoreErrors[] = [
	'message' => '#^Offset \'as\'\\|\'else\'\\|\'elseif\'\\|\'use_lambda\' might not exist on array\\<string, int\\|null\\>\\.$#',
	'identifier' => 'offsetAccess.notFound',
	'count' => 1,
	'path' => __DIR__ . '/../../src/Fixer/LanguageConstruct/SingleSpaceAroundConstructFixer.php',
];
$ignoreErrors[] = [
	'message' => '#^Offset \'yield_from\' might not exist on array\\<string, int\\|null\\>\\.$#',
	'identifier' => 'offsetAccess.notFound',
	'count' => 1,
	'path' => __DIR__ . '/../../src/Fixer/LanguageConstruct/SingleSpaceAroundConstructFixer.php',
];
$ignoreErrors[] = [
	'message' => '#^Only numeric types are allowed in \\+, int\\|false given on the left side\\.$#',
	'identifier' => 'plus.leftNonNumeric',
	'count' => 1,
	'path' => __DIR__ . '/../../src/Fixer/NamespaceNotation/BlankLinesBeforeNamespaceFixer.php',
];
$ignoreErrors[] = [
	'message' => '#^Offset 0 might not exist on array\\.$#',
	'identifier' => 'offsetAccess.notFound',
	'count' => 2,
	'path' => __DIR__ . '/../../src/Fixer/Naming/NoHomoglyphNamesFixer.php',
];
$ignoreErrors[] = [
	'message' => '#^Offset int\\<0, max\\> might not exist on non\\-empty\\-array\\<int\\<0, max\\>, string\\>\\.$#',
	'identifier' => 'offsetAccess.notFound',
	'count' => 5,
	'path' => __DIR__ . '/../../src/Fixer/Operator/BinaryOperatorSpacesFixer.php',
];
$ignoreErrors[] = [
	'message' => '#^Only booleans are allowed in a negated boolean, int\\|false given\\.$#',
	'identifier' => 'booleanNot.exprNotBoolean',
	'count' => 2,
	'path' => __DIR__ . '/../../src/Fixer/Operator/BinaryOperatorSpacesFixer.php',
];
$ignoreErrors[] = [
	'message' => '#^Parameter \\#2 \\$offset of function substr expects int, int\\<0, max\\>\\|false given\\.$#',
	'identifier' => 'argument.type',
	'count' => 1,
	'path' => __DIR__ . '/../../src/Fixer/Operator/BinaryOperatorSpacesFixer.php',
];
$ignoreErrors[] = [
	'message' => '#^Parameter \\#3 \\$length of function substr expects int\\|null, int\\<0, max\\>\\|false given\\.$#',
	'identifier' => 'argument.type',
	'count' => 1,
	'path' => __DIR__ . '/../../src/Fixer/Operator/BinaryOperatorSpacesFixer.php',
];
$ignoreErrors[] = [
	'message' => '#^Method PhpCsFixer\\\\Fixer\\\\PhpUnit\\\\PhpUnitAttributesFixer\\:\\:createAttributeTokens\\(\\) should return list\\<PhpCsFixer\\\\Tokenizer\\\\Token\\> but returns non\\-empty\\-array\\<int\\|string, PhpCsFixer\\\\Tokenizer\\\\Token\\>\\.$#',
	'identifier' => 'return.type',
	'count' => 1,
	'path' => __DIR__ . '/../../src/Fixer/PhpUnit/PhpUnitAttributesFixer.php',
];
$ignoreErrors[] = [
	'message' => '#^Offset string might not exist on non\\-empty\\-array\\<string, bool\\>\\.$#',
	'identifier' => 'offsetAccess.notFound',
	'count' => 1,
	'path' => __DIR__ . '/../../src/Fixer/PhpUnit/PhpUnitAttributesFixer.php',
];
$ignoreErrors[] = [
	'message' => '#^Parameter \\#1 \\$name of static method PhpCsFixer\\\\Fixer\\\\PhpUnit\\\\PhpUnitAttributesFixer\\:\\:toClassConstant\\(\\) expects class\\-string, string given\\.$#',
	'identifier' => 'argument.type',
	'count' => 5,
	'path' => __DIR__ . '/../../src/Fixer/PhpUnit/PhpUnitAttributesFixer.php',
];
$ignoreErrors[] = [
	'message' => '#^Offset 0 might not exist on non\\-empty\\-array\\<int\\<0, max\\>, int\\|null\\>\\.$#',
	'identifier' => 'offsetAccess.notFound',
	'count' => 1,
	'path' => __DIR__ . '/../../src/Fixer/PhpUnit/PhpUnitConstructFixer.php',
];
$ignoreErrors[] = [
	'message' => '#^Offset 1 might not exist on non\\-empty\\-list\\<int\\<0, max\\>\\>\\.$#',
	'identifier' => 'offsetAccess.notFound',
	'count' => 1,
	'path' => __DIR__ . '/../../src/Fixer/PhpUnit/PhpUnitConstructFixer.php',
];
$ignoreErrors[] = [
	'message' => '#^Offset non\\-empty\\-string might not exist on array\\<string, string\\>\\.$#',
	'identifier' => 'offsetAccess.notFound',
	'count' => 1,
	'path' => __DIR__ . '/../../src/Fixer/PhpUnit/PhpUnitConstructFixer.php',
];
$ignoreErrors[] = [
	'message' => '#^Cannot call method isGivenKind\\(\\) on PhpCsFixer\\\\Tokenizer\\\\Token\\|false\\.$#',
	'identifier' => 'method.nonObject',
	'count' => 1,
	'path' => __DIR__ . '/../../src/Fixer/PhpUnit/PhpUnitDedicateAssertFixer.php',
];
$ignoreErrors[] = [
	'message' => '#^Offset 0 might not exist on list\\<PhpCsFixer\\\\Tokenizer\\\\Token\\>\\.$#',
	'identifier' => 'offsetAccess.notFound',
	'count' => 2,
	'path' => __DIR__ . '/../../src/Fixer/PhpUnit/PhpUnitDedicateAssertFixer.php',
];
$ignoreErrors[] = [
	'message' => '#^Offset 0 might not exist on list\\<int\\>\\.$#',
	'identifier' => 'offsetAccess.notFound',
	'count' => 1,
	'path' => __DIR__ . '/../../src/Fixer/PhpUnit/PhpUnitDedicateAssertFixer.php',
];
$ignoreErrors[] = [
	'message' => '#^Offset 1 might not exist on list\\<int\\>\\.$#',
	'identifier' => 'offsetAccess.notFound',
	'count' => 1,
	'path' => __DIR__ . '/../../src/Fixer/PhpUnit/PhpUnitDedicateAssertFixer.php',
];
$ignoreErrors[] = [
	'message' => '#^Offset int might not exist on array\\<int, int\\>\\.$#',
	'identifier' => 'offsetAccess.notFound',
	'count' => 2,
	'path' => __DIR__ . '/../../src/Fixer/PhpUnit/PhpUnitDedicateAssertFixer.php',
];
$ignoreErrors[] = [
	'message' => '#^Offset \'expectExceptionMessageRegExp\' might not exist on array\\<string, string\\>\\.$#',
	'identifier' => 'offsetAccess.notFound',
	'count' => 1,
	'path' => __DIR__ . '/../../src/Fixer/PhpUnit/PhpUnitExpectationFixer.php',
];
$ignoreErrors[] = [
	'message' => '#^Offset 2 might not exist on non\\-empty\\-list\\<int\\<0, max\\>\\>\\.$#',
	'identifier' => 'offsetAccess.notFound',
	'count' => 1,
	'path' => __DIR__ . '/../../src/Fixer/PhpUnit/PhpUnitExpectationFixer.php',
];
$ignoreErrors[] = [
	'message' => '#^Offset int\\<1, max\\> might not exist on list\\<int\\>\\.$#',
	'identifier' => 'offsetAccess.notFound',
	'count' => 1,
	'path' => __DIR__ . '/../../src/Fixer/PhpUnit/PhpUnitExpectationFixer.php',
];
$ignoreErrors[] = [
	'message' => '#^Offset string might not exist on array\\<string, string\\>\\.$#',
	'identifier' => 'offsetAccess.notFound',
	'count' => 1,
	'path' => __DIR__ . '/../../src/Fixer/PhpUnit/PhpUnitExpectationFixer.php',
];
$ignoreErrors[] = [
	'message' => '#^Offset 1 might not exist on array\\.$#',
	'identifier' => 'offsetAccess.notFound',
	'count' => 1,
	'path' => __DIR__ . '/../../src/Fixer/PhpUnit/PhpUnitMethodCasingFixer.php',
];
$ignoreErrors[] = [
	'message' => '#^Offset 2 might not exist on array\\.$#',
	'identifier' => 'offsetAccess.notFound',
	'count' => 1,
	'path' => __DIR__ . '/../../src/Fixer/PhpUnit/PhpUnitMethodCasingFixer.php',
];
$ignoreErrors[] = [
	'message' => '#^Offset 3 might not exist on array\\.$#',
	'identifier' => 'offsetAccess.notFound',
	'count' => 1,
	'path' => __DIR__ . '/../../src/Fixer/PhpUnit/PhpUnitMethodCasingFixer.php',
];
$ignoreErrors[] = [
	'message' => '#^Offset int\\<0, max\\> might not exist on non\\-empty\\-list\\<PhpCsFixer\\\\DocBlock\\\\Line\\>\\.$#',
	'identifier' => 'offsetAccess.notFound',
	'count' => 1,
	'path' => __DIR__ . '/../../src/Fixer/PhpUnit/PhpUnitMethodCasingFixer.php',
];
$ignoreErrors[] = [
	'message' => '#^Offset \'expectedException\' might not exist on array\\<string, string\\>\\.$#',
	'identifier' => 'offsetAccess.notFound',
	'count' => 1,
	'path' => __DIR__ . '/../../src/Fixer/PhpUnit/PhpUnitNoExpectationAnnotationFixer.php',
];
$ignoreErrors[] = [
	'message' => '#^Offset 1 might not exist on array\\<string\\>\\.$#',
	'identifier' => 'offsetAccess.notFound',
	'count' => 1,
	'path' => __DIR__ . '/../../src/Fixer/PhpUnit/PhpUnitNoExpectationAnnotationFixer.php',
];
$ignoreErrors[] = [
	'message' => '#^Parameter \\#3 \\$length of function substr expects int\\|null, int\\<0, max\\>\\|false given\\.$#',
	'identifier' => 'argument.type',
	'count' => 1,
	'path' => __DIR__ . '/../../src/Fixer/PhpUnit/PhpUnitNoExpectationAnnotationFixer.php',
];
$ignoreErrors[] = [
	'message' => '#^Method PhpCsFixer\\\\Fixer\\\\PhpUnit\\\\PhpUnitTestAnnotationFixer\\:\\:updateLines\\(\\) should return list\\<PhpCsFixer\\\\DocBlock\\\\Line\\> but returns array\\<int\\<0, max\\>, PhpCsFixer\\\\DocBlock\\\\Line\\>\\.$#',
	'identifier' => 'return.type',
	'count' => 1,
	'path' => __DIR__ . '/../../src/Fixer/PhpUnit/PhpUnitTestAnnotationFixer.php',
];
$ignoreErrors[] = [
	'message' => '#^Offset int might not exist on list\\<string\\>\\.$#',
	'identifier' => 'offsetAccess.notFound',
	'count' => 4,
	'path' => __DIR__ . '/../../src/Fixer/PhpUnit/PhpUnitTestAnnotationFixer.php',
];
$ignoreErrors[] = [
	'message' => '#^Offset int\\<0, max\\> might not exist on non\\-empty\\-array\\<int\\<0, max\\>, PhpCsFixer\\\\DocBlock\\\\Line\\>\\.$#',
	'identifier' => 'offsetAccess.notFound',
	'count' => 2,
	'path' => __DIR__ . '/../../src/Fixer/PhpUnit/PhpUnitTestAnnotationFixer.php',
];
$ignoreErrors[] = [
	'message' => '#^Offset int\\<0, max\\> might not exist on non\\-empty\\-list\\<PhpCsFixer\\\\DocBlock\\\\Line\\>\\.$#',
	'identifier' => 'offsetAccess.notFound',
	'count' => 6,
	'path' => __DIR__ . '/../../src/Fixer/PhpUnit/PhpUnitTestAnnotationFixer.php',
];
$ignoreErrors[] = [
	'message' => '#^Offset int\\<8, max\\> might not exist on list\\<string\\>\\.$#',
	'identifier' => 'offsetAccess.notFound',
	'count' => 1,
	'path' => __DIR__ . '/../../src/Fixer/PhpUnit/PhpUnitTestAnnotationFixer.php',
];
$ignoreErrors[] = [
	'message' => '#^Only numeric types are allowed in \\+, int\\<0, max\\>\\|false given on the left side\\.$#',
	'identifier' => 'plus.leftNonNumeric',
	'count' => 1,
	'path' => __DIR__ . '/../../src/Fixer/PhpUnit/PhpUnitTestAnnotationFixer.php',
];
$ignoreErrors[] = [
	'message' => '#^Offset 0 might not exist on list\\<array\\{int, string\\}\\>\\.$#',
	'identifier' => 'offsetAccess.notFound',
	'count' => 1,
	'path' => __DIR__ . '/../../src/Fixer/PhpUnit/PhpUnitTestCaseStaticMethodCallsFixer.php',
];
$ignoreErrors[] = [
	'message' => '#^Offset 1 might not exist on list\\<array\\{int, string\\}\\>\\.$#',
	'identifier' => 'offsetAccess.notFound',
	'count' => 2,
	'path' => __DIR__ . '/../../src/Fixer/PhpUnit/PhpUnitTestCaseStaticMethodCallsFixer.php',
];
$ignoreErrors[] = [
	'message' => '#^Offset string might not exist on array\\<string, list\\<array\\{int, string\\}\\>\\>\\.$#',
	'identifier' => 'offsetAccess.notFound',
	'count' => 3,
	'path' => __DIR__ . '/../../src/Fixer/PhpUnit/PhpUnitTestCaseStaticMethodCallsFixer.php',
];
$ignoreErrors[] = [
	'message' => '#^Offset mixed might not exist on non\\-empty\\-array\\<string, string\\>\\.$#',
	'identifier' => 'offsetAccess.notFound',
	'count' => 1,
	'path' => __DIR__ . '/../../src/Fixer/Phpdoc/GeneralPhpdocTagRenameFixer.php',
];
$ignoreErrors[] = [
	'message' => '#^Parameter \\#2 \\$offset of function substr expects int, int\\|false given\\.$#',
	'identifier' => 'argument.type',
	'count' => 1,
	'path' => __DIR__ . '/../../src/Fixer/Phpdoc/NoBlankLinesAfterPhpdocFixer.php',
];
$ignoreErrors[] = [
	'message' => '#^PHPDoc tag @var with type non\\-empty\\-string is not subtype of native type non\\-falsy\\-string\\.$#',
	'identifier' => 'varTag.nativeType',
	'count' => 1,
	'path' => __DIR__ . '/../../src/Fixer/Phpdoc/NoSuperfluousPhpdocTagsFixer.php',
];
$ignoreErrors[] = [
	'message' => '#^Offset 1 might not exist on list\\{0\\?\\: string, 1\\?\\: string\\}\\.$#',
	'identifier' => 'offsetAccess.notFound',
	'count' => 1,
	'path' => __DIR__ . '/../../src/Fixer/Phpdoc/PhpdocAddMissingParamAnnotationFixer.php',
];
$ignoreErrors[] = [
	'message' => '#^Offset int\\<\\-1, max\\> might not exist on list\\<PhpCsFixer\\\\DocBlock\\\\Line\\>\\.$#',
	'identifier' => 'offsetAccess.notFound',
	'count' => 1,
	'path' => __DIR__ . '/../../src/Fixer/Phpdoc/PhpdocAddMissingParamAnnotationFixer.php',
];
$ignoreErrors[] = [
	'message' => '#^Method PhpCsFixer\\\\Fixer\\\\Phpdoc\\\\PhpdocAlignFixer\\:\\:getMatches\\(\\) should return array\\{indent\\: string\\|null, tag\\: string\\|null, hint\\: string, var\\: string\\|null, static\\: string, desc\\?\\: string\\|null\\}\\|null but returns non\\-empty\\-array\\<string\\>\\.$#',
	'identifier' => 'return.type',
	'count' => 1,
	'path' => __DIR__ . '/../../src/Fixer/Phpdoc/PhpdocAlignFixer.php',
];
$ignoreErrors[] = [
	'message' => '#^Offset \'desc\' might not exist on array\\{indent\\: string\\|null, tag\\: null, hint\\: string, var\\: string\\|null, static\\: string, desc\\?\\: string\\|null\\}\\.$#',
	'identifier' => 'offsetAccess.notFound',
	'count' => 3,
	'path' => __DIR__ . '/../../src/Fixer/Phpdoc/PhpdocAlignFixer.php',
];
$ignoreErrors[] = [
	'message' => '#^Offset \'desc\' might not exist on array\\{indent\\: string\\|null, tag\\: string, hint\\: string, var\\: \'\', static\\: string, desc\\?\\: string\\|null\\}\\.$#',
	'identifier' => 'offsetAccess.notFound',
	'count' => 1,
	'path' => __DIR__ . '/../../src/Fixer/Phpdoc/PhpdocAlignFixer.php',
];
$ignoreErrors[] = [
	'message' => '#^Offset \'desc\' might not exist on array\\{indent\\: string\\|null, tag\\: string, hint\\: string, var\\: non\\-empty\\-string\\|null, static\\: string, desc\\?\\: string\\|null\\}\\.$#',
	'identifier' => 'offsetAccess.notFound',
	'count' => 1,
	'path' => __DIR__ . '/../../src/Fixer/Phpdoc/PhpdocAlignFixer.php',
];
$ignoreErrors[] = [
	'message' => '#^Offset \'hint2\' might not exist on non\\-empty\\-array\\<string\\>\\.$#',
	'identifier' => 'offsetAccess.notFound',
	'count' => 1,
	'path' => __DIR__ . '/../../src/Fixer/Phpdoc/PhpdocAlignFixer.php',
];
$ignoreErrors[] = [
	'message' => '#^Offset \'hint3\' might not exist on non\\-empty\\-array\\<string\\>\\.$#',
	'identifier' => 'offsetAccess.notFound',
	'count' => 1,
	'path' => __DIR__ . '/../../src/Fixer/Phpdoc/PhpdocAlignFixer.php',
];
$ignoreErrors[] = [
	'message' => '#^Offset \'signature\' might not exist on non\\-empty\\-array\\<string\\>\\.$#',
	'identifier' => 'offsetAccess.notFound',
	'count' => 1,
	'path' => __DIR__ . '/../../src/Fixer/Phpdoc/PhpdocAlignFixer.php',
];
$ignoreErrors[] = [
	'message' => '#^Offset \'static\' might not exist on non\\-empty\\-array\\<string\\>\\.$#',
	'identifier' => 'offsetAccess.notFound',
	'count' => 1,
	'path' => __DIR__ . '/../../src/Fixer/Phpdoc/PhpdocAlignFixer.php',
];
$ignoreErrors[] = [
	'message' => '#^Offset int\\<0, max\\> might not exist on non\\-empty\\-list\\<array\\{indent\\: string\\|null, tag\\: string\\|null, hint\\: string, var\\: string\\|null, static\\: string, desc\\?\\: string\\|null\\}\\>\\.$#',
	'identifier' => 'offsetAccess.notFound',
	'count' => 1,
	'path' => __DIR__ . '/../../src/Fixer/Phpdoc/PhpdocAlignFixer.php',
];
$ignoreErrors[] = [
	'message' => '#^Offset 1 might not exist on array\\.$#',
	'identifier' => 'offsetAccess.notFound',
	'count' => 1,
	'path' => __DIR__ . '/../../src/Fixer/Phpdoc/PhpdocAnnotationWithoutDotFixer.php',
];
$ignoreErrors[] = [
	'message' => '#^Offset 2 might not exist on array\\.$#',
	'identifier' => 'offsetAccess.notFound',
	'count' => 1,
	'path' => __DIR__ . '/../../src/Fixer/Phpdoc/PhpdocAnnotationWithoutDotFixer.php',
];
$ignoreErrors[] = [
	'message' => '#^Offset 3 might not exist on array\\.$#',
	'identifier' => 'offsetAccess.notFound',
	'count' => 1,
	'path' => __DIR__ . '/../../src/Fixer/Phpdoc/PhpdocAnnotationWithoutDotFixer.php',
];
$ignoreErrors[] = [
	'message' => '#^Offset 1 might not exist on array\\.$#',
	'identifier' => 'offsetAccess.notFound',
	'count' => 1,
	'path' => __DIR__ . '/../../src/Fixer/Phpdoc/PhpdocArrayTypeFixer.php',
];
$ignoreErrors[] = [
	'message' => '#^Offset 2 might not exist on array\\.$#',
	'identifier' => 'offsetAccess.notFound',
	'count' => 1,
	'path' => __DIR__ . '/../../src/Fixer/Phpdoc/PhpdocArrayTypeFixer.php',
];
$ignoreErrors[] = [
	'message' => '#^Offset 1 might not exist on array\\.$#',
	'identifier' => 'offsetAccess.notFound',
	'count' => 2,
	'path' => __DIR__ . '/../../src/Fixer/Phpdoc/PhpdocInlineTagNormalizerFixer.php',
];
$ignoreErrors[] = [
	'message' => '#^Offset 2 might not exist on array\\.$#',
	'identifier' => 'offsetAccess.notFound',
	'count' => 1,
	'path' => __DIR__ . '/../../src/Fixer/Phpdoc/PhpdocInlineTagNormalizerFixer.php',
];
$ignoreErrors[] = [
	'message' => '#^Offset \'general_phpdoc_tag_rename\' might not exist on array\\<string, PhpCsFixer\\\\Fixer\\\\FixerInterface\\>\\.$#',
	'identifier' => 'offsetAccess.notFound',
	'count' => 1,
	'path' => __DIR__ . '/../../src/Fixer/Phpdoc/PhpdocNoAliasTagFixer.php',
];
$ignoreErrors[] = [
	'message' => '#^Offset 2 might not exist on array\\.$#',
	'identifier' => 'offsetAccess.notFound',
	'count' => 1,
	'path' => __DIR__ . '/../../src/Fixer/Phpdoc/PhpdocNoUselessInheritdocFixer.php',
];
$ignoreErrors[] = [
	'message' => '#^Cannot call method getEnd\\(\\) on PhpCsFixer\\\\DocBlock\\\\Annotation\\|false\\.$#',
	'identifier' => 'method.nonObject',
	'count' => 1,
	'path' => __DIR__ . '/../../src/Fixer/Phpdoc/PhpdocParamOrderFixer.php',
];
$ignoreErrors[] = [
	'message' => '#^Cannot call method getStart\\(\\) on PhpCsFixer\\\\DocBlock\\\\Annotation\\|false\\.$#',
	'identifier' => 'method.nonObject',
	'count' => 1,
	'path' => __DIR__ . '/../../src/Fixer/Phpdoc/PhpdocParamOrderFixer.php',
];
$ignoreErrors[] = [
	'message' => '#^Offset int might not exist on list\\<PhpCsFixer\\\\DocBlock\\\\Annotation\\>\\.$#',
	'identifier' => 'offsetAccess.notFound',
	'count' => 1,
	'path' => __DIR__ . '/../../src/Fixer/Phpdoc/PhpdocParamOrderFixer.php',
];
$ignoreErrors[] = [
	'message' => '#^Parameter \\#1 \\$content of method PhpCsFixer\\\\DocBlock\\\\Line\\:\\:setContent\\(\\) expects string, string\\|false given\\.$#',
	'identifier' => 'argument.type',
	'count' => 1,
	'path' => __DIR__ . '/../../src/Fixer/Phpdoc/PhpdocParamOrderFixer.php',
];
$ignoreErrors[] = [
	'message' => '#^Offset int\\<1, max\\> might not exist on array\\.$#',
	'identifier' => 'offsetAccess.notFound',
	'count' => 1,
	'path' => __DIR__ . '/../../src/Fixer/Phpdoc/PhpdocSingleLineVarSpacingFixer.php',
];
$ignoreErrors[] = [
	'message' => '#^Offset \'general_phpdoc_tag_rename\' might not exist on array\\<string, PhpCsFixer\\\\Fixer\\\\FixerInterface\\>\\.$#',
	'identifier' => 'offsetAccess.notFound',
	'count' => 1,
	'path' => __DIR__ . '/../../src/Fixer/Phpdoc/PhpdocTagCasingFixer.php',
];
$ignoreErrors[] = [
	'message' => '#^Offset 1\\|int\\<3, max\\> might not exist on array\\<int\\<0, max\\>, string\\>\\.$#',
	'identifier' => 'offsetAccess.notFound',
	'count' => 1,
	'path' => __DIR__ . '/../../src/Fixer/Phpdoc/PhpdocTagTypeFixer.php',
];
$ignoreErrors[] = [
	'message' => '#^Offset int might not exist on array\\<int, string\\>\\.$#',
	'identifier' => 'offsetAccess.notFound',
	'count' => 2,
	'path' => __DIR__ . '/../../src/Fixer/Phpdoc/PhpdocTagTypeFixer.php',
];
$ignoreErrors[] = [
	'message' => '#^Offset 0 might not exist on array\\.$#',
	'identifier' => 'offsetAccess.notFound',
	'count' => 1,
	'path' => __DIR__ . '/../../src/Fixer/Phpdoc/PhpdocTypesOrderFixer.php',
];
$ignoreErrors[] = [
	'message' => '#^Offset int\\<0, max\\> might not exist on list\\<int\\>\\.$#',
	'identifier' => 'offsetAccess.notFound',
	'count' => 1,
	'path' => __DIR__ . '/../../src/Fixer/ReturnNotation/ReturnAssignmentFixer.php',
];
$ignoreErrors[] = [
	'message' => '#^Offset int\\<0, max\\> might not exist on non\\-empty\\-list\\<PhpCsFixer\\\\Tokenizer\\\\Token\\|null\\>\\.$#',
	'identifier' => 'offsetAccess.notFound',
	'count' => 1,
	'path' => __DIR__ . '/../../src/Fixer/Strict/StrictParamFixer.php',
];
$ignoreErrors[] = [
	'message' => '#^Offset \'string_implicit_backslashes\' might not exist on array\\<string, PhpCsFixer\\\\Fixer\\\\FixerInterface\\>\\.$#',
	'identifier' => 'offsetAccess.notFound',
	'count' => 1,
	'path' => __DIR__ . '/../../src/Fixer/StringNotation/EscapeImplicitBackslashesFixer.php',
];
$ignoreErrors[] = [
	'message' => '#^Offset \'end_index\' might not exist on non\\-empty\\-array\\<literal\\-string&non\\-falsy\\-string, int\\|string\\>\\.$#',
	'identifier' => 'offsetAccess.notFound',
	'count' => 4,
	'path' => __DIR__ . '/../../src/Fixer/Whitespace/ArrayIndentationFixer.php',
];
$ignoreErrors[] = [
	'message' => '#^Offset \'initial_indent\' might not exist on non\\-empty\\-array\\<literal\\-string&non\\-falsy\\-string, int\\|string\\>\\.$#',
	'identifier' => 'offsetAccess.notFound',
	'count' => 2,
	'path' => __DIR__ . '/../../src/Fixer/Whitespace/ArrayIndentationFixer.php',
];
$ignoreErrors[] = [
	'message' => '#^Offset \'new_indent\' might not exist on non\\-empty\\-array\\<literal\\-string&non\\-falsy\\-string, int\\|string\\>\\.$#',
	'identifier' => 'offsetAccess.notFound',
	'count' => 1,
	'path' => __DIR__ . '/../../src/Fixer/Whitespace/ArrayIndentationFixer.php',
];
$ignoreErrors[] = [
	'message' => '#^Offset \'type\' might not exist on non\\-empty\\-array\\<literal\\-string&non\\-falsy\\-string, int\\|string\\>\\.$#',
	'identifier' => 'offsetAccess.notFound',
	'count' => 2,
	'path' => __DIR__ . '/../../src/Fixer/Whitespace/ArrayIndentationFixer.php',
];
$ignoreErrors[] = [
	'message' => '#^Offset int might not exist on non\\-empty\\-list\\<non\\-empty\\-array\\<literal\\-string&non\\-falsy\\-string, int\\|string\\>\\>\\.$#',
	'identifier' => 'offsetAccess.notFound',
	'count' => 1,
	'path' => __DIR__ . '/../../src/Fixer/Whitespace/ArrayIndentationFixer.php',
];
$ignoreErrors[] = [
	'message' => '#^Offset int\\<0, max\\> might not exist on non\\-empty\\-list\\<non\\-empty\\-array\\<literal\\-string&non\\-falsy\\-string, int\\|string\\>\\>\\.$#',
	'identifier' => 'offsetAccess.notFound',
	'count' => 3,
	'path' => __DIR__ . '/../../src/Fixer/Whitespace/ArrayIndentationFixer.php',
];
$ignoreErrors[] = [
	'message' => '#^Parameter \\#1 \\$str of function preg_quote expects string, int\\|string given\\.$#',
	'identifier' => 'argument.type',
	'count' => 1,
	'path' => __DIR__ . '/../../src/Fixer/Whitespace/ArrayIndentationFixer.php',
];
$ignoreErrors[] = [
	'message' => '#^Parameter \\#3 \\$parentScopeEndIndex of method PhpCsFixer\\\\Fixer\\\\Whitespace\\\\ArrayIndentationFixer\\:\\:findExpressionEndIndex\\(\\) expects int, int\\|string given\\.$#',
	'identifier' => 'argument.type',
	'count' => 1,
	'path' => __DIR__ . '/../../src/Fixer/Whitespace/ArrayIndentationFixer.php',
];
$ignoreErrors[] = [
	'message' => '#^Offset int\\<0, max\\> might not exist on list\\<int\\>\\.$#',
	'identifier' => 'offsetAccess.notFound',
	'count' => 1,
	'path' => __DIR__ . '/../../src/Fixer/Whitespace/BlankLineBetweenImportGroupsFixer.php',
];
$ignoreErrors[] = [
	'message' => '#^Offset 0 might not exist on array\\{0\\?\\: string\\}\\.$#',
	'identifier' => 'offsetAccess.notFound',
	'count' => 1,
	'path' => __DIR__ . '/../../src/Fixer/Whitespace/HeredocIndentationFixer.php',
];
$ignoreErrors[] = [
	'message' => '#^Offset 0 might not exist on array\\.$#',
	'identifier' => 'offsetAccess.notFound',
	'count' => 1,
	'path' => __DIR__ . '/../../src/Fixer/Whitespace/IndentationTypeFixer.php',
];
$ignoreErrors[] = [
	'message' => '#^Offset 1 might not exist on array\\.$#',
	'identifier' => 'offsetAccess.notFound',
	'count' => 1,
	'path' => __DIR__ . '/../../src/Fixer/Whitespace/IndentationTypeFixer.php',
];
$ignoreErrors[] = [
	'message' => '#^Offset 2 might not exist on array\\.$#',
	'identifier' => 'offsetAccess.notFound',
	'count' => 1,
	'path' => __DIR__ . '/../../src/Fixer/Whitespace/IndentationTypeFixer.php',
];
$ignoreErrors[] = [
	'message' => '#^Offset int\\<1, max\\> might not exist on list\\<string\\>\\.$#',
	'identifier' => 'offsetAccess.notFound',
	'count' => 1,
	'path' => __DIR__ . '/../../src/Fixer/Whitespace/NoExtraBlankLinesFixer.php',
];
$ignoreErrors[] = [
	'message' => '#^Offset int\\|null might not exist on array\\<int, callable\\(int\\)\\: void\\>\\.$#',
	'identifier' => 'offsetAccess.notFound',
	'count' => 1,
	'path' => __DIR__ . '/../../src/Fixer/Whitespace/NoExtraBlankLinesFixer.php',
];
$ignoreErrors[] = [
	'message' => '#^Offset string might not exist on array\\<string, callable\\(int\\)\\: void\\>\\.$#',
	'identifier' => 'offsetAccess.notFound',
	'count' => 1,
	'path' => __DIR__ . '/../../src/Fixer/Whitespace/NoExtraBlankLinesFixer.php',
];
$ignoreErrors[] = [
	'message' => '#^Offset 0 might not exist on list\\<string\\>\\.$#',
	'identifier' => 'offsetAccess.notFound',
	'count' => 1,
	'path' => __DIR__ . '/../../src/Fixer/Whitespace/NoTrailingWhitespaceFixer.php',
];
$ignoreErrors[] = [
	'message' => '#^Offset int\\<1, max\\> might not exist on array\\<int\\<0, max\\>, string\\>\\.$#',
	'identifier' => 'offsetAccess.notFound',
	'count' => 1,
	'path' => __DIR__ . '/../../src/Fixer/Whitespace/NoTrailingWhitespaceFixer.php',
];
$ignoreErrors[] = [
	'message' => '#^Offset int\\<0, max\\> might not exist on non\\-empty\\-array\\<int\\<0, max\\>, string\\>\\.$#',
	'identifier' => 'offsetAccess.notFound',
	'count' => 1,
	'path' => __DIR__ . '/../../src/Fixer/Whitespace/NoWhitespaceInBlankLineFixer.php',
];
$ignoreErrors[] = [
	'message' => '#^Offset \'new_indent\' might not exist on array\\{type\\: \'statement\', skip\\: bool, end_index\\: int\\|null, end_index_inclusive\\: bool, initial_indent\\: string, new_indent\\?\\: string, is_indented_block\\: bool\\}\\.$#',
	'identifier' => 'offsetAccess.notFound',
	'count' => 1,
	'path' => __DIR__ . '/../../src/Fixer/Whitespace/StatementIndentationFixer.php',
];
$ignoreErrors[] = [
	'message' => '#^Offset int might not exist on array\\<int, int\\>\\.$#',
	'identifier' => 'offsetAccess.notFound',
	'count' => 1,
	'path' => __DIR__ . '/../../src/Fixer/Whitespace/StatementIndentationFixer.php',
];
$ignoreErrors[] = [
	'message' => '#^Offset int might not exist on list\\<array\\{type\\: \'block\'\\|\'block_signature\'\\|\'statement\', skip\\: bool, end_index\\: int\\|null, end_index_inclusive\\: bool, initial_indent\\: string, new_indent\\?\\: string, is_indented_block\\: bool\\}\\>\\.$#',
	'identifier' => 'offsetAccess.notFound',
	'count' => 2,
	'path' => __DIR__ . '/../../src/Fixer/Whitespace/StatementIndentationFixer.php',
];
$ignoreErrors[] = [
	'message' => '#^Offset int\\<\\-1, max\\> might not exist on list\\<array\\{type\\: \'block\'\\|\'block_signature\'\\|\'statement\', skip\\: bool, end_index\\: int\\|null, end_index_inclusive\\: bool, initial_indent\\: string, new_indent\\?\\: string, is_indented_block\\: bool\\}\\>\\.$#',
	'identifier' => 'offsetAccess.notFound',
	'count' => 2,
	'path' => __DIR__ . '/../../src/Fixer/Whitespace/StatementIndentationFixer.php',
];
$ignoreErrors[] = [
	'message' => '#^Call to static method PhpCsFixer\\\\Preg\\:\\:match\\(\\) with arguments \'/array\\<\\\\\\\\w\\+,\\\\\\\\s\\*\\(\\\\\\\\\\?\\?\\[…\', string and array\\{\\} will always evaluate to false\\.$#',
	'identifier' => 'staticMethod.impossibleType',
	'count' => 1,
	'path' => __DIR__ . '/../../src/FixerConfiguration/FixerConfigurationResolver.php',
];
$ignoreErrors[] = [
	'message' => '#^Offset string might not exist on non\\-empty\\-array\\<string, array\\<int\\<0, max\\>, string\\>\\>\\.$#',
	'identifier' => 'offsetAccess.notFound',
	'count' => 1,
	'path' => __DIR__ . '/../../src/FixerFactory.php',
];
$ignoreErrors[] = [
	'message' => '#^Parameter \\#1 \\$fixerConflicts of method PhpCsFixer\\\\FixerFactory\\:\\:generateConflictMessage\\(\\) expects array\\<string, list\\<string\\>\\>, non\\-empty\\-array\\<string, non\\-empty\\-array\\<int\\<0, max\\>, string\\>\\> given\\.$#',
	'identifier' => 'argument.type',
	'count' => 1,
	'path' => __DIR__ . '/../../src/FixerFactory.php',
];
$ignoreErrors[] = [
	'message' => '#^Parameter \\#1 \\$names of static method PhpCsFixer\\\\Utils\\:\\:naturalLanguageJoin\\(\\) expects list\\<string\\>, non\\-empty\\-array\\<int\\<0, max\\>, string\\> given\\.$#',
	'identifier' => 'argument.type',
	'count' => 1,
	'path' => __DIR__ . '/../../src/FixerFactory.php',
];
$ignoreErrors[] = [
	'message' => '#^Parameter \\#1 \\$code of static method PhpCsFixer\\\\Hasher\\:\\:calculate\\(\\) expects string, string\\|false given\\.$#',
	'identifier' => 'argument.type',
	'count' => 1,
	'path' => __DIR__ . '/../../src/Linter/CachingLinter.php',
];
$ignoreErrors[] = [
	'message' => '#^Parameter \\#2 \\$offset of function substr expects int, int\\|false given\\.$#',
	'identifier' => 'argument.type',
	'count' => 1,
	'path' => __DIR__ . '/../../src/Preg.php',
];
$ignoreErrors[] = [
	'message' => '#^Parameter \\#3 \\$length of function substr expects int\\|null, int\\|false given\\.$#',
	'identifier' => 'argument.type',
	'count' => 1,
	'path' => __DIR__ . '/../../src/Preg.php',
];
$ignoreErrors[] = [
	'message' => '#^Call to static method PhpCsFixer\\\\Preg\\:\\:match\\(\\) with arguments \'\\#\\^@PHP\\(\\[\\\\\\\\d\\]\\{2\\}…\', string and array\\{\\} will always evaluate to false\\.$#',
	'identifier' => 'staticMethod.impossibleType',
	'count' => 1,
	'path' => __DIR__ . '/../../src/RuleSet/AbstractMigrationSetDescription.php',
];
$ignoreErrors[] = [
	'message' => '#^Only numeric types are allowed in \\+, int\\|false given on the right side\\.$#',
	'identifier' => 'plus.rightNonNumeric',
	'count' => 1,
	'path' => __DIR__ . '/../../src/RuleSet/AbstractRuleSetDescription.php',
];
$ignoreErrors[] = [
	'message' => '#^Offset string might not exist on array\\<string, array\\<string, mixed\\>\\|true\\>\\.$#',
	'identifier' => 'offsetAccess.notFound',
	'count' => 1,
	'path' => __DIR__ . '/../../src/RuleSet/RuleSet.php',
];
$ignoreErrors[] = [
	'message' => '#^Parameter \\#2 \\.\\.\\.\\$values of function sprintf expects bool\\|float\\|int\\|string\\|null, array\\<string, mixed\\>\\|bool given\\.$#',
	'identifier' => 'argument.type',
	'count' => 1,
	'path' => __DIR__ . '/../../src/RuleSet/RuleSet.php',
];
$ignoreErrors[] = [
	'message' => '#^Offset \'action\' might not exist on array\\.$#',
	'identifier' => 'offsetAccess.notFound',
	'count' => 2,
	'path' => __DIR__ . '/../../src/Runner/Runner.php',
];
$ignoreErrors[] = [
	'message' => '#^Offset \'file\' might not exist on non\\-empty\\-array\\.$#',
	'identifier' => 'offsetAccess.notFound',
	'count' => 2,
	'path' => __DIR__ . '/../../src/Runner/Runner.php',
];
$ignoreErrors[] = [
	'message' => '#^Offset \'identifier\' might not exist on non\\-empty\\-array\\.$#',
	'identifier' => 'offsetAccess.notFound',
	'count' => 1,
	'path' => __DIR__ . '/../../src/Runner/Runner.php',
];
$ignoreErrors[] = [
	'message' => '#^Offset \'status\' might not exist on non\\-empty\\-array\\.$#',
	'identifier' => 'offsetAccess.notFound',
	'count' => 1,
	'path' => __DIR__ . '/../../src/Runner/Runner.php',
];
$ignoreErrors[] = [
	'message' => '#^Offset 0 might not exist on list\\<non\\-empty\\-string\\>\\.$#',
	'identifier' => 'offsetAccess.notFound',
	'count' => 1,
	'path' => __DIR__ . '/../../src/Runner/Runner.php',
];
$ignoreErrors[] = [
	'message' => '#^Offset \'alternative_syntax\' might not exist on non\\-empty\\-array\\<literal\\-string&non\\-falsy\\-string, mixed\\>\\.$#',
	'identifier' => 'offsetAccess.notFound',
	'count' => 2,
	'path' => __DIR__ . '/../../src/Tokenizer/Analyzer/ControlCaseStructuresAnalyzer.php',
];
$ignoreErrors[] = [
	'message' => '#^Offset \'brace_count\' might not exist on non\\-empty\\-array\\<literal\\-string&non\\-falsy\\-string, mixed\\>\\.$#',
	'identifier' => 'offsetAccess.notFound',
	'count' => 3,
	'path' => __DIR__ . '/../../src/Tokenizer/Analyzer/ControlCaseStructuresAnalyzer.php',
];
$ignoreErrors[] = [
	'message' => '#^Offset \'default\' might not exist on non\\-empty\\-array\\<literal\\-string&non\\-falsy\\-string, mixed\\>\\.$#',
	'identifier' => 'offsetAccess.notFound',
	'count' => 1,
	'path' => __DIR__ . '/../../src/Tokenizer/Analyzer/ControlCaseStructuresAnalyzer.php',
];
$ignoreErrors[] = [
	'message' => '#^Offset \'index\' might not exist on non\\-empty\\-array\\<literal\\-string&non\\-falsy\\-string, mixed\\>\\.$#',
	'identifier' => 'offsetAccess.notFound',
	'count' => 2,
	'path' => __DIR__ . '/../../src/Tokenizer/Analyzer/ControlCaseStructuresAnalyzer.php',
];
$ignoreErrors[] = [
	'message' => '#^Offset \'kind\' might not exist on non\\-empty\\-array\\<literal\\-string&non\\-falsy\\-string, mixed\\>\\.$#',
	'identifier' => 'offsetAccess.notFound',
	'count' => 3,
	'path' => __DIR__ . '/../../src/Tokenizer/Analyzer/ControlCaseStructuresAnalyzer.php',
];
$ignoreErrors[] = [
	'message' => '#^Offset int\\<\\-1, max\\> might not exist on array\\<int\\<0, max\\>, non\\-empty\\-array\\<literal\\-string&non\\-falsy\\-string, mixed\\>\\>\\.$#',
	'identifier' => 'offsetAccess.notFound',
	'count' => 2,
	'path' => __DIR__ . '/../../src/Tokenizer/Analyzer/ControlCaseStructuresAnalyzer.php',
];
$ignoreErrors[] = [
	'message' => '#^Offset int\\<0, max\\> might not exist on list\\<non\\-empty\\-array\\<literal\\-string&non\\-falsy\\-string, mixed\\>\\>\\.$#',
	'identifier' => 'offsetAccess.notFound',
	'count' => 3,
	'path' => __DIR__ . '/../../src/Tokenizer/Analyzer/ControlCaseStructuresAnalyzer.php',
];
$ignoreErrors[] = [
	'message' => '#^Parameter \\#1 \\$analysis of static method PhpCsFixer\\\\Tokenizer\\\\Analyzer\\\\ControlCaseStructuresAnalyzer\\:\\:buildControlCaseStructureAnalysis\\(\\) expects array\\{kind\\: int, index\\: int, open\\: int, end\\: int, cases\\: list\\<array\\{index\\: int, open\\: int\\}\\>, default\\: array\\{index\\: int, open\\: int\\}\\|null\\}, non\\-empty\\-array\\<literal\\-string&non\\-falsy\\-string, mixed\\> given\\.$#',
	'identifier' => 'argument.type',
	'count' => 2,
	'path' => __DIR__ . '/../../src/Tokenizer/Analyzer/ControlCaseStructuresAnalyzer.php',
];
$ignoreErrors[] = [
	'message' => '#^Method PhpCsFixer\\\\Tokenizer\\\\Tokens\\:\\:findGivenKind\\(\\) should return array\\<int, array\\<int\\<0, max\\>, PhpCsFixer\\\\Tokenizer\\\\Token\\>\\|PhpCsFixer\\\\Tokenizer\\\\Token\\> but returns array\\<\'\'\\|int, array\\<int, PhpCsFixer\\\\Tokenizer\\\\Token\\>\\|PhpCsFixer\\\\Tokenizer\\\\Token\\>\\.$#',
	'identifier' => 'return.type',
	'count' => 1,
	'path' => __DIR__ . '/../../src/Tokenizer/Tokens.php',
];
$ignoreErrors[] = [
	'message' => '#^Method PhpCsFixer\\\\Tokenizer\\\\Tokens\\:\\:findOppositeBlockEdge\\(\\) should return int\\<0, max\\> but returns int\\.$#',
	'identifier' => 'return.type',
	'count' => 3,
	'path' => __DIR__ . '/../../src/Tokenizer/Tokens.php',
];
$ignoreErrors[] = [
	'message' => '#^Method PhpCsFixer\\\\Tokenizer\\\\Tokens\\:\\:findSequence\\(\\) should return non\\-empty\\-array\\<int\\<0, max\\>, PhpCsFixer\\\\Tokenizer\\\\Token\\>\\|null but returns non\\-empty\\-array\\<int, PhpCsFixer\\\\Tokenizer\\\\Token\\>\\.$#',
	'identifier' => 'return.type',
	'count' => 1,
	'path' => __DIR__ . '/../../src/Tokenizer/Tokens.php',
];
$ignoreErrors[] = [
	'message' => '#^Offset 1 might not exist on list\\<string\\>\\.$#',
	'identifier' => 'offsetAccess.notFound',
	'count' => 1,
	'path' => __DIR__ . '/../../src/Tokenizer/Tokens.php',
];
$ignoreErrors[] = [
	'message' => '#^Offset 2 might not exist on list\\<string\\>\\.$#',
	'identifier' => 'offsetAccess.notFound',
	'count' => 1,
	'path' => __DIR__ . '/../../src/Tokenizer/Tokens.php',
];
$ignoreErrors[] = [
	'message' => '#^Offset int might not exist on non\\-empty\\-array\\<\'\'\\|int, array\\<int, PhpCsFixer\\\\Tokenizer\\\\Token\\>\\>\\.$#',
	'identifier' => 'offsetAccess.notFound',
	'count' => 1,
	'path' => __DIR__ . '/../../src/Tokenizer/Tokens.php',
];
$ignoreErrors[] = [
	'message' => '#^Offset non\\-empty\\-string might not exist on array\\<non\\-empty\\-string, PhpCsFixer\\\\Tokenizer\\\\Tokens\\>\\.$#',
	'identifier' => 'offsetAccess.notFound',
	'count' => 1,
	'path' => __DIR__ . '/../../src/Tokenizer/Tokens.php',
];
$ignoreErrors[] = [
	'message' => '#^Parameter \\#1 \\$others of method PhpCsFixer\\\\Tokenizer\\\\Token\\:\\:equalsAny\\(\\) expects list\\<array\\{0\\: int, 1\\?\\: string\\}\\|PhpCsFixer\\\\Tokenizer\\\\Token\\|string\\>, non\\-empty\\-array\\<int\\<0, max\\>, array\\{int\\}\\|PhpCsFixer\\\\Tokenizer\\\\Token\\|string\\> given\\.$#',
	'identifier' => 'argument.type',
	'count' => 1,
	'path' => __DIR__ . '/../../src/Tokenizer/Tokens.php',
];
$ignoreErrors[] = [
	'message' => '#^Parameter \\#1 \\$possibleKind of method PhpCsFixer\\\\Tokenizer\\\\Token\\:\\:isGivenKind\\(\\) expects int\\|list\\<int\\>, non\\-empty\\-array\\<int\\<0, max\\>, int\\> given\\.$#',
	'identifier' => 'argument.type',
	'count' => 1,
	'path' => __DIR__ . '/../../src/Tokenizer/Tokens.php',
];
$ignoreErrors[] = [
	'message' => '#^Parameter \\#1 \\$value of function count expects array\\|Countable, iterable\\<int, PhpCsFixer\\\\Tokenizer\\\\Token\\>\\|PhpCsFixer\\\\Tokenizer\\\\Tokens given\\.$#',
	'identifier' => 'argument.type',
	'count' => 1,
	'path' => __DIR__ . '/../../src/Tokenizer/Tokens.php',
];
$ignoreErrors[] = [
	'message' => '#^Parameter \\#1 \\$name of static method PhpCsFixer\\\\Tokenizer\\\\Processor\\\\ImportProcessor\\:\\:tokenizeName\\(\\) expects class\\-string, string given\\.$#',
	'identifier' => 'argument.type',
	'count' => 2,
	'path' => __DIR__ . '/../../src/Tokenizer/Transformer/NameQualifiedTransformer.php',
];
$ignoreErrors[] = [
	'message' => '#^Generator expects value type PhpCsFixer\\\\Tokenizer\\\\TransformerInterface, object given\\.$#',
	'identifier' => 'generator.valueType',
	'count' => 1,
	'path' => __DIR__ . '/../../src/Tokenizer/Transformers.php',
];
$ignoreErrors[] = [
	'message' => '#^Parameter \\#1 \\$json of function json_decode expects string, string\\|false given\\.$#',
	'identifier' => 'argument.type',
	'count' => 1,
	'path' => __DIR__ . '/../../src/ToolInfo.php',
];
$ignoreErrors[] = [
	'message' => '#^Offset 0 does not exist on array&T of mixed\\.$#',
	'identifier' => 'offsetAccess.notFound',
	'count' => 1,
	'path' => __DIR__ . '/../../src/Utils.php',
];
$ignoreErrors[] = [
	'message' => '#^Method PhpCsFixer\\\\Tests\\\\AutoReview\\\\CiConfigurationTest\\:\\:getPhpVersionsUsedForBuildingLocalImages\\(\\) should return list\\<numeric\\-string\\> but returns array\\<string\\>\\.$#',
	'identifier' => 'return.type',
	'count' => 1,
	'path' => __DIR__ . '/../../tests/AutoReview/CiConfigurationTest.php',
];
$ignoreErrors[] = [
	'message' => '#^Method PhpCsFixer\\\\Tests\\\\AutoReview\\\\CiConfigurationTest\\:\\:getPhpVersionsUsedForBuildingOfficialImages\\(\\) should return list\\<numeric\\-string\\> but returns array\\<mixed\\>\\.$#',
	'identifier' => 'return.type',
	'count' => 1,
	'path' => __DIR__ . '/../../tests/AutoReview/CiConfigurationTest.php',
];
$ignoreErrors[] = [
	'message' => '#^Parameter \\#1 \\$code of static method PhpCsFixer\\\\Tokenizer\\\\Tokens\\:\\:fromCode\\(\\) expects string, string\\|false given\\.$#',
	'identifier' => 'argument.type',
	'count' => 2,
	'path' => __DIR__ . '/../../tests/AutoReview/CiConfigurationTest.php',
];
$ignoreErrors[] = [
	'message' => '#^Offset string might not exist on array\\<Symfony\\\\Component\\\\Console\\\\Command\\\\Command\\>\\.$#',
	'identifier' => 'offsetAccess.notFound',
	'count' => 3,
	'path' => __DIR__ . '/../../tests/AutoReview/CommandTest.php',
];
$ignoreErrors[] = [
	'message' => '#^Offset \'scripts\' might not exist on array\\<string, mixed\\>\\.$#',
	'identifier' => 'offsetAccess.notFound',
	'count' => 3,
	'path' => __DIR__ . '/../../tests/AutoReview/ComposerFileTest.php',
];
$ignoreErrors[] = [
	'message' => '#^Offset \'scripts\\-descriptions\' might not exist on array\\<string, mixed\\>\\.$#',
	'identifier' => 'offsetAccess.notFound',
	'count' => 2,
	'path' => __DIR__ . '/../../tests/AutoReview/ComposerFileTest.php',
];
$ignoreErrors[] = [
	'message' => '#^Parameter \\#1 \\$json of function json_decode expects string, string\\|false given\\.$#',
	'identifier' => 'argument.type',
	'count' => 1,
	'path' => __DIR__ . '/../../tests/AutoReview/ComposerFileTest.php',
];
$ignoreErrors[] = [
	'message' => '#^Parameter \\#2 \\$callback of function array_reduce expects callable\\(array, int\\|string\\)\\: array, Closure\\(array, string\\)\\: array given\\.$#',
	'identifier' => 'argument.type',
	'count' => 1,
	'path' => __DIR__ . '/../../tests/AutoReview/ComposerFileTest.php',
];
$ignoreErrors[] = [
	'message' => '#^Offset 1 might not exist on array\\<string\\>\\.$#',
	'identifier' => 'offsetAccess.notFound',
	'count' => 1,
	'path' => __DIR__ . '/../../tests/AutoReview/DocumentationTest.php',
];
$ignoreErrors[] = [
	'message' => '#^Parameter \\#1 \\$filename of function file_get_contents expects string, string\\|false given\\.$#',
	'identifier' => 'argument.type',
	'count' => 1,
	'path' => __DIR__ . '/../../tests/AutoReview/DocumentationTest.php',
];
$ignoreErrors[] = [
	'message' => '#^Parameter \\#1 \\$json of function json_decode expects string, string\\|false given\\.$#',
	'identifier' => 'argument.type',
	'count' => 1,
	'path' => __DIR__ . '/../../tests/AutoReview/DocumentationTest.php',
];
$ignoreErrors[] = [
	'message' => '#^Parameter \\#2 \\$haystack of static method PHPUnit\\\\Framework\\\\Assert\\:\\:assertStringContainsString\\(\\) expects string, string\\|false given\\.$#',
	'identifier' => 'argument.type',
	'count' => 1,
	'path' => __DIR__ . '/../../tests/AutoReview/DocumentationTest.php',
];
$ignoreErrors[] = [
	'message' => '#^Parameter \\#3 \\$length of function substr expects int\\|null, int\\<0, max\\>\\|false given\\.$#',
	'identifier' => 'argument.type',
	'count' => 1,
	'path' => __DIR__ . '/../../tests/AutoReview/DocumentationTest.php',
];
$ignoreErrors[] = [
	'message' => '#^Cannot access offset \'reflection\' on array\\{reflection\\: ReflectionObject, short_classname\\: string\\}\\|PhpCsFixer\\\\Fixer\\\\FixerInterface\\.$#',
	'identifier' => 'offsetAccess.nonOffsetAccessible',
	'count' => 1,
	'path' => __DIR__ . '/../../tests/AutoReview/FixerFactoryTest.php',
];
$ignoreErrors[] = [
	'message' => '#^Cannot access offset \'short_classname\' on array\\{reflection\\: ReflectionObject, short_classname\\: string\\}\\|PhpCsFixer\\\\Fixer\\\\FixerInterface\\.$#',
	'identifier' => 'offsetAccess.nonOffsetAccessible',
	'count' => 3,
	'path' => __DIR__ . '/../../tests/AutoReview/FixerFactoryTest.php',
];
$ignoreErrors[] = [
	'message' => '#^Offset \\(int\\|string\\) might not exist on array\\<string, array\\{reflection\\: ReflectionObject, short_classname\\: string\\}\\|PhpCsFixer\\\\Fixer\\\\FixerInterface\\>\\.$#',
	'identifier' => 'offsetAccess.notFound',
	'count' => 4,
	'path' => __DIR__ . '/../../tests/AutoReview/FixerFactoryTest.php',
];
$ignoreErrors[] = [
	'message' => '#^Offset int might not exist on list\\<PhpCsFixer\\\\Fixer\\\\FixerInterface\\>\\.$#',
	'identifier' => 'offsetAccess.notFound',
	'count' => 1,
	'path' => __DIR__ . '/../../tests/AutoReview/FixerFactoryTest.php',
];
$ignoreErrors[] = [
	'message' => '#^Offset int\\<0, max\\> might not exist on list\\<PhpCsFixer\\\\Fixer\\\\FixerInterface\\>\\.$#',
	'identifier' => 'offsetAccess.notFound',
	'count' => 1,
	'path' => __DIR__ . '/../../tests/AutoReview/FixerFactoryTest.php',
];
$ignoreErrors[] = [
	'message' => '#^Offset string might not exist on array\\<string, PhpCsFixer\\\\Fixer\\\\FixerInterface\\>\\.$#',
	'identifier' => 'offsetAccess.notFound',
	'count' => 2,
	'path' => __DIR__ . '/../../tests/AutoReview/FixerFactoryTest.php',
];
$ignoreErrors[] = [
	'message' => '#^Parameter \\#1 \\$file of class Symfony\\\\Component\\\\Finder\\\\SplFileInfo constructor expects string, string\\|false given\\.$#',
	'identifier' => 'argument.type',
	'count' => 1,
	'path' => __DIR__ . '/../../tests/AutoReview/FixerFactoryTest.php',
];
$ignoreErrors[] = [
	'message' => '#^Cannot access property \\$file on SimpleXMLElement\\|false\\.$#',
	'identifier' => 'property.nonObject',
	'count' => 1,
	'path' => __DIR__ . '/../../tests/AutoReview/ProjectCodeTest.php',
];
$ignoreErrors[] = [
	'message' => '#^Cannot call method xpath\\(\\) on SimpleXMLElement\\|false\\.$#',
	'identifier' => 'method.nonObject',
	'count' => 1,
	'path' => __DIR__ . '/../../tests/AutoReview/ProjectCodeTest.php',
];
$ignoreErrors[] = [
	'message' => '#^Method PhpCsFixer\\\\Tests\\\\AutoReview\\\\ProjectCodeTest\\:\\:extractFunctionNamesCalledInClass\\(\\) should return list\\<string\\> but returns array\\<int, string\\>\\.$#',
	'identifier' => 'return.type',
	'count' => 1,
	'path' => __DIR__ . '/../../tests/AutoReview/ProjectCodeTest.php',
];
$ignoreErrors[] = [
	'message' => '#^Method PhpCsFixer\\\\Tests\\\\AutoReview\\\\ProjectCodeTest\\:\\:getFileContentForClass\\(\\) should return string but returns string\\|false\\.$#',
	'identifier' => 'return.type',
	'count' => 1,
	'path' => __DIR__ . '/../../tests/AutoReview/ProjectCodeTest.php',
];
$ignoreErrors[] = [
	'message' => '#^Offset 0 might not exist on array\\<SimpleXMLElement\\|false\\>\\.$#',
	'identifier' => 'offsetAccess.notFound',
	'count' => 1,
	'path' => __DIR__ . '/../../tests/AutoReview/ProjectCodeTest.php',
];
$ignoreErrors[] = [
	'message' => '#^Offset int\\<0, max\\> might not exist on non\\-empty\\-list\\<ReflectionParameter\\>\\.$#',
	'identifier' => 'offsetAccess.notFound',
	'count' => 1,
	'path' => __DIR__ . '/../../tests/AutoReview/ProjectCodeTest.php',
];
$ignoreErrors[] = [
	'message' => '#^Only booleans are allowed in &&, int\\<0, max\\>\\|false given on the right side\\.$#',
	'identifier' => 'booleanAnd.rightNotBoolean',
	'count' => 1,
	'path' => __DIR__ . '/../../tests/AutoReview/ProjectCodeTest.php',
];
$ignoreErrors[] = [
	'message' => '#^Parameter \\#1 \\$callback of function array_map expects \\(callable\\(PhpCsFixer\\\\Tokenizer\\\\Token\\|null\\)\\: mixed\\)\\|null, Closure\\(PhpCsFixer\\\\Tokenizer\\\\Token\\)\\: string given\\.$#',
	'identifier' => 'argument.type',
	'count' => 1,
	'path' => __DIR__ . '/../../tests/AutoReview/ProjectCodeTest.php',
];
$ignoreErrors[] = [
	'message' => '#^Parameter \\#1 \\$content of class PhpCsFixer\\\\DocBlock\\\\DocBlock constructor expects string, string\\|false given\\.$#',
	'identifier' => 'argument.type',
	'count' => 1,
	'path' => __DIR__ . '/../../tests/AutoReview/ProjectCodeTest.php',
];
$ignoreErrors[] = [
	'message' => '#^Parameter \\#1 \\$data of function simplexml_load_string expects string, string\\|false given\\.$#',
	'identifier' => 'argument.type',
	'count' => 1,
	'path' => __DIR__ . '/../../tests/AutoReview/ProjectCodeTest.php',
];
$ignoreErrors[] = [
	'message' => '#^Parameter \\#2 \\$callback of function array_filter expects \\(callable\\(PhpCsFixer\\\\Tokenizer\\\\Token\\|null\\)\\: bool\\)\\|null, Closure\\(PhpCsFixer\\\\Tokenizer\\\\Token\\)\\: bool given\\.$#',
	'identifier' => 'argument.type',
	'count' => 1,
	'path' => __DIR__ . '/../../tests/AutoReview/ProjectCodeTest.php',
];
$ignoreErrors[] = [
	'message' => '#^Offset \'array_typehint\' might not exist on array\\<string, PhpCsFixer\\\\Tokenizer\\\\TransformerInterface\\>\\.$#',
	'identifier' => 'offsetAccess.notFound',
	'count' => 2,
	'path' => __DIR__ . '/../../tests/AutoReview/TransformerTest.php',
];
$ignoreErrors[] = [
	'message' => '#^Offset \'attribute\' might not exist on array\\<string, PhpCsFixer\\\\Tokenizer\\\\TransformerInterface\\>\\.$#',
	'identifier' => 'offsetAccess.notFound',
	'count' => 2,
	'path' => __DIR__ . '/../../tests/AutoReview/TransformerTest.php',
];
$ignoreErrors[] = [
	'message' => '#^Offset \'brace\' might not exist on array\\<string, PhpCsFixer\\\\Tokenizer\\\\TransformerInterface\\>\\.$#',
	'identifier' => 'offsetAccess.notFound',
	'count' => 4,
	'path' => __DIR__ . '/../../tests/AutoReview/TransformerTest.php',
];
$ignoreErrors[] = [
	'message' => '#^Offset \'brace_class_instantiation\' might not exist on array\\<string, PhpCsFixer\\\\Tokenizer\\\\TransformerInterface\\>\\.$#',
	'identifier' => 'offsetAccess.notFound',
	'count' => 2,
	'path' => __DIR__ . '/../../tests/AutoReview/TransformerTest.php',
];
$ignoreErrors[] = [
	'message' => '#^Offset \'disjunctive_normal_form_type_parenthesis\' might not exist on array\\<string, PhpCsFixer\\\\Tokenizer\\\\TransformerInterface\\>\\.$#',
	'identifier' => 'offsetAccess.notFound',
	'count' => 1,
	'path' => __DIR__ . '/../../tests/AutoReview/TransformerTest.php',
];
$ignoreErrors[] = [
	'message' => '#^Offset \'import\' might not exist on array\\<string, PhpCsFixer\\\\Tokenizer\\\\TransformerInterface\\>\\.$#',
	'identifier' => 'offsetAccess.notFound',
	'count' => 2,
	'path' => __DIR__ . '/../../tests/AutoReview/TransformerTest.php',
];
$ignoreErrors[] = [
	'message' => '#^Offset \'name_qualified\' might not exist on array\\<string, PhpCsFixer\\\\Tokenizer\\\\TransformerInterface\\>\\.$#',
	'identifier' => 'offsetAccess.notFound',
	'count' => 1,
	'path' => __DIR__ . '/../../tests/AutoReview/TransformerTest.php',
];
$ignoreErrors[] = [
	'message' => '#^Offset \'named_argument\' might not exist on array\\<string, PhpCsFixer\\\\Tokenizer\\\\TransformerInterface\\>\\.$#',
	'identifier' => 'offsetAccess.notFound',
	'count' => 1,
	'path' => __DIR__ . '/../../tests/AutoReview/TransformerTest.php',
];
$ignoreErrors[] = [
	'message' => '#^Offset \'namespace_operator\' might not exist on array\\<string, PhpCsFixer\\\\Tokenizer\\\\TransformerInterface\\>\\.$#',
	'identifier' => 'offsetAccess.notFound',
	'count' => 1,
	'path' => __DIR__ . '/../../tests/AutoReview/TransformerTest.php',
];
$ignoreErrors[] = [
	'message' => '#^Offset \'nullable_type\' might not exist on array\\<string, PhpCsFixer\\\\Tokenizer\\\\TransformerInterface\\>\\.$#',
	'identifier' => 'offsetAccess.notFound',
	'count' => 1,
	'path' => __DIR__ . '/../../tests/AutoReview/TransformerTest.php',
];
$ignoreErrors[] = [
	'message' => '#^Offset \'return_ref\' might not exist on array\\<string, PhpCsFixer\\\\Tokenizer\\\\TransformerInterface\\>\\.$#',
	'identifier' => 'offsetAccess.notFound',
	'count' => 2,
	'path' => __DIR__ . '/../../tests/AutoReview/TransformerTest.php',
];
$ignoreErrors[] = [
	'message' => '#^Offset \'square_brace\' might not exist on array\\<string, PhpCsFixer\\\\Tokenizer\\\\TransformerInterface\\>\\.$#',
	'identifier' => 'offsetAccess.notFound',
	'count' => 2,
	'path' => __DIR__ . '/../../tests/AutoReview/TransformerTest.php',
];
$ignoreErrors[] = [
	'message' => '#^Offset \'type_alternation\' might not exist on array\\<string, PhpCsFixer\\\\Tokenizer\\\\TransformerInterface\\>\\.$#',
	'identifier' => 'offsetAccess.notFound',
	'count' => 3,
	'path' => __DIR__ . '/../../tests/AutoReview/TransformerTest.php',
];
$ignoreErrors[] = [
	'message' => '#^Offset \'type_colon\' might not exist on array\\<string, PhpCsFixer\\\\Tokenizer\\\\TransformerInterface\\>\\.$#',
	'identifier' => 'offsetAccess.notFound',
	'count' => 6,
	'path' => __DIR__ . '/../../tests/AutoReview/TransformerTest.php',
];
$ignoreErrors[] = [
	'message' => '#^Offset \'type_intersection\' might not exist on array\\<string, PhpCsFixer\\\\Tokenizer\\\\TransformerInterface\\>\\.$#',
	'identifier' => 'offsetAccess.notFound',
	'count' => 2,
	'path' => __DIR__ . '/../../tests/AutoReview/TransformerTest.php',
];
$ignoreErrors[] = [
	'message' => '#^Offset \'use\' might not exist on array\\<string, PhpCsFixer\\\\Tokenizer\\\\TransformerInterface\\>\\.$#',
	'identifier' => 'offsetAccess.notFound',
	'count' => 2,
	'path' => __DIR__ . '/../../tests/AutoReview/TransformerTest.php',
];
$ignoreErrors[] = [
	'message' => '#^Offset string might not exist on array\\<string, string\\>\\.$#',
	'identifier' => 'offsetAccess.notFound',
	'count' => 1,
	'path' => __DIR__ . '/../../tests/Cache/FileCacheManagerTest.php',
];
$ignoreErrors[] = [
	'message' => '#^Parameter \\#3 \\$cwd of class PhpCsFixer\\\\Console\\\\ConfigurationResolver constructor expects string, string\\|false given\\.$#',
	'identifier' => 'argument.type',
	'count' => 3,
	'path' => __DIR__ . '/../../tests/ConfigTest.php',
];
$ignoreErrors[] = [
	'message' => '#^Parameter \\#1 \\$filename of static method PHPUnit\\\\Framework\\\\Assert\\:\\:assertFileExists\\(\\) expects string, string\\|false given\\.$#',
	'identifier' => 'argument.type',
	'count' => 1,
	'path' => __DIR__ . '/../../tests/Console/Command/ListFilesCommandTest.php',
];
$ignoreErrors[] = [
	'message' => '#^Parameter \\#1 \\$path of static method Symfony\\\\Component\\\\Filesystem\\\\Path\\:\\:makeRelative\\(\\) expects string, string\\|false given\\.$#',
	'identifier' => 'argument.type',
	'count' => 1,
	'path' => __DIR__ . '/../../tests/Console/Command/ListFilesCommandTest.php',
];
$ignoreErrors[] = [
	'message' => '#^Parameter \\#1 \\$string of function ltrim expects string, string\\|false given\\.$#',
	'identifier' => 'argument.type',
	'count' => 1,
	'path' => __DIR__ . '/../../tests/Console/Command/ListFilesCommandTest.php',
];
$ignoreErrors[] = [
	'message' => '#^Parameter \\#2 \\$basePath of static method Symfony\\\\Component\\\\Filesystem\\\\Path\\:\\:makeRelative\\(\\) expects string, string\\|false given\\.$#',
	'identifier' => 'argument.type',
	'count' => 1,
	'path' => __DIR__ . '/../../tests/Console/Command/ListFilesCommandTest.php',
];
$ignoreErrors[] = [
	'message' => '#^Offset \'argv\' might not exist on array\\<mixed\\>\\.$#',
	'identifier' => 'offsetAccess.notFound',
	'count' => 1,
	'path' => __DIR__ . '/../../tests/Console/Command/SelfUpdateCommandTest.php',
];
$ignoreErrors[] = [
	'message' => '#^Offset \'action\' might not exist on array\\.$#',
	'identifier' => 'offsetAccess.notFound',
	'count' => 1,
	'path' => __DIR__ . '/../../tests/Console/Command/WorkerCommandTest.php',
];
$ignoreErrors[] = [
	'message' => '#^Offset \'action\' might not exist on array\\<int\\|string, mixed\\>\\.$#',
	'identifier' => 'offsetAccess.notFound',
	'count' => 3,
	'path' => __DIR__ . '/../../tests/Console/Command/WorkerCommandTest.php',
];
$ignoreErrors[] = [
	'message' => '#^Offset \'status\' might not exist on non\\-empty\\-array\\.$#',
	'identifier' => 'offsetAccess.notFound',
	'count' => 1,
	'path' => __DIR__ . '/../../tests/Console/Command/WorkerCommandTest.php',
];
$ignoreErrors[] = [
	'message' => '#^Anonymous function should return non\\-empty\\-string but returns non\\-empty\\-string\\|false\\.$#',
	'identifier' => 'return.type',
	'count' => 1,
	'path' => __DIR__ . '/../../tests/Console/ConfigurationResolverTest.php',
];
$ignoreErrors[] = [
	'message' => '#^Parameter \\#1 \\$array of function sort expects TArray of array\\<string\\>, Exception\\|list\\<string\\> given\\.$#',
	'identifier' => 'argument.type',
	'count' => 1,
	'path' => __DIR__ . '/../../tests/Console/ConfigurationResolverTest.php',
];
$ignoreErrors[] = [
	'message' => '#^Parameter \\#1 \\$stream of class Symfony\\\\Component\\\\Console\\\\Output\\\\StreamOutput constructor expects resource, resource\\|false given\\.$#',
	'identifier' => 'argument.type',
	'count' => 1,
	'path' => __DIR__ . '/../../tests/Console/Output/ErrorOutputTest.php',
];
$ignoreErrors[] = [
	'message' => '#^Parameter \\#3 \\$subject of function str_replace expects array\\<string\\>\\|string, string\\|false given\\.$#',
	'identifier' => 'argument.type',
	'count' => 1,
	'path' => __DIR__ . '/../../tests/Console/Output/ErrorOutputTest.php',
];
$ignoreErrors[] = [
	'message' => '#^Offset \'message\' might not exist on array\\.$#',
	'identifier' => 'offsetAccess.notFound',
	'count' => 1,
	'path' => __DIR__ . '/../../tests/Console/Report/FixReport/GitlabReporterTest.php',
];
$ignoreErrors[] = [
	'message' => '#^Offset \'property\' might not exist on array\\.$#',
	'identifier' => 'offsetAccess.notFound',
	'count' => 1,
	'path' => __DIR__ . '/../../tests/Console/Report/FixReport/GitlabReporterTest.php',
];
$ignoreErrors[] = [
	'message' => '#^Offset \'message\' might not exist on array\\.$#',
	'identifier' => 'offsetAccess.notFound',
	'count' => 1,
	'path' => __DIR__ . '/../../tests/Console/Report/FixReport/JsonReporterTest.php',
];
$ignoreErrors[] = [
	'message' => '#^Offset \'property\' might not exist on array\\.$#',
	'identifier' => 'offsetAccess.notFound',
	'count' => 1,
	'path' => __DIR__ . '/../../tests/Console/Report/FixReport/JsonReporterTest.php',
];
$ignoreErrors[] = [
	'message' => '#^Offset \'message\' might not exist on array\\.$#',
	'identifier' => 'offsetAccess.notFound',
	'count' => 1,
	'path' => __DIR__ . '/../../tests/Console/Report/ListSetsReport/JsonReporterTest.php',
];
$ignoreErrors[] = [
	'message' => '#^Offset \'property\' might not exist on array\\.$#',
	'identifier' => 'offsetAccess.notFound',
	'count' => 1,
	'path' => __DIR__ . '/../../tests/Console/Report/ListSetsReport/JsonReporterTest.php',
];
$ignoreErrors[] = [
	'message' => '#^Offset int\\<0, max\\> might not exist on list\\<int\\>\\.$#',
	'identifier' => 'offsetAccess.notFound',
	'count' => 1,
	'path' => __DIR__ . '/../../tests/DocBlock/AnnotationTest.php',
];
$ignoreErrors[] = [
	'message' => '#^Offset string might not exist on array\\<string, array\\<string, string\\>\\>\\.$#',
	'identifier' => 'offsetAccess.notFound',
	'count' => 1,
	'path' => __DIR__ . '/../../tests/Fixer/Alias/NoAliasFunctionsFixerTest.php',
];
$ignoreErrors[] = [
	'message' => '#^Method PhpCsFixer\\\\Tests\\\\Fixer\\\\Basic\\\\EncodingFixerTest\\:\\:prepareTestCase\\(\\) should return array\\{string, string\\|null, SplFileInfo\\} but returns array\\{string\\|false, string\\|false\\|null, SplFileInfo\\}\\.$#',
	'identifier' => 'return.type',
	'count' => 1,
	'path' => __DIR__ . '/../../tests/Fixer/Basic/EncodingFixerTest.php',
];
$ignoreErrors[] = [
<<<<<<< HEAD
	'message' => '#^Only booleans are allowed in an elseif condition, int\\|false given\\.$#',
	'identifier' => 'elseif.condNotBoolean',
	'count' => 1,
	'path' => __DIR__ . '/../../tests/Fixer/FunctionNotation/MethodArgumentSpaceFixerTest.php',
=======
	'message' => '#^Offset \'classy\' might not exist on array\\<string, mixed\\>\\.$#',
	'identifier' => 'offsetAccess.notFound',
	'count' => 1,
	'path' => __DIR__ . '/../../tests/Fixer/ClassNotation/ClassDefinitionFixerTest.php',
];
$ignoreErrors[] = [
	'message' => '#^Offset \'start\' might not exist on array\\<string, mixed\\>\\.$#',
	'identifier' => 'offsetAccess.notFound',
	'count' => 3,
	'path' => __DIR__ . '/../../tests/Fixer/ClassNotation/ClassDefinitionFixerTest.php',
>>>>>>> da46cc08
];
$ignoreErrors[] = [
	'message' => '#^Generator expects value type array\\{0\\: string, 1\\: string\\|null, 2\\?\\: array\\<string, bool\\>\\}, array\\{0\\: string, 1\\?\\: string\\} given\\.$#',
	'identifier' => 'generator.valueType',
	'count' => 1,
	'path' => __DIR__ . '/../../tests/Fixer/FunctionNotation/NullableTypeDeclarationForDefaultNullValueFixerTest.php',
];
$ignoreErrors[] = [
	'message' => '#^Only booleans are allowed in a negated boolean, string\\|false given\\.$#',
	'identifier' => 'booleanNot.exprNotBoolean',
	'count' => 1,
	'path' => __DIR__ . '/../../tests/Fixer/PhpTag/NoClosingTagFixerTest.php',
];
$ignoreErrors[] = [
	'message' => '#^Generator expects value type array\\{0\\: string, 1\\?\\: string\\}, list\\<string\\> given\\.$#',
	'identifier' => 'generator.valueType',
	'count' => 5,
	'path' => __DIR__ . '/../../tests/Fixer/PhpUnit/PhpUnitDataProviderReturnTypeFixerTest.php',
];
$ignoreErrors[] = [
	'message' => '#^Generator expects value type array\\{string, string\\}, list\\<string\\> given\\.$#',
	'identifier' => 'generator.valueType',
	'count' => 2,
	'path' => __DIR__ . '/../../tests/Fixer/PhpUnit/PhpUnitDataProviderReturnTypeFixerTest.php',
];
$ignoreErrors[] = [
	'message' => '#^Method PhpCsFixer\\\\Tests\\\\Fixer\\\\PhpUnit\\\\PhpUnitDataProviderReturnTypeFixerTest\\:\\:mapToTemplate\\(\\) should return list\\<string\\> but returns array\\<int\\|string, string\\>\\.$#',
	'identifier' => 'return.type',
	'count' => 1,
	'path' => __DIR__ . '/../../tests/Fixer/PhpUnit/PhpUnitDataProviderReturnTypeFixerTest.php',
];
$ignoreErrors[] = [
	'message' => '#^Only booleans are allowed in a negated boolean, string\\|false given\\.$#',
	'identifier' => 'booleanNot.exprNotBoolean',
	'count' => 1,
	'path' => __DIR__ . '/../../tests/Fixer/Semicolon/NoEmptyStatementFixerTest.php',
];
$ignoreErrors[] = [
	'message' => '#^Call to new PhpCsFixer\\\\FixerConfiguration\\\\AliasedFixerOption\\(\\) on a separate line has no effect\\.$#',
	'identifier' => 'new.resultUnused',
	'count' => 1,
	'path' => __DIR__ . '/../../tests/FixerConfiguration/AliasedFixerOptionTest.php',
];
$ignoreErrors[] = [
	'message' => '#^Parameter \\#1 \\$code of class PhpCsFixer\\\\FixerDefinition\\\\FileSpecificCodeSample constructor expects string, string\\|false given\\.$#',
	'identifier' => 'argument.type',
	'count' => 2,
	'path' => __DIR__ . '/../../tests/FixerDefinition/FileSpecificCodeSampleTest.php',
];
$ignoreErrors[] = [
	'message' => '#^Parameter \\#1 \\$minimum of class PhpCsFixer\\\\FixerDefinition\\\\VersionSpecification constructor expects int\\<1, max\\>\\|null, int\\|null given\\.$#',
	'identifier' => 'argument.type',
	'count' => 3,
	'path' => __DIR__ . '/../../tests/FixerDefinition/VersionSpecificationTest.php',
];
$ignoreErrors[] = [
	'message' => '#^Parameter \\#2 \\$maximum of class PhpCsFixer\\\\FixerDefinition\\\\VersionSpecification constructor expects int\\<1, max\\>\\|null, int\\|null given\\.$#',
	'identifier' => 'argument.type',
	'count' => 3,
	'path' => __DIR__ . '/../../tests/FixerDefinition/VersionSpecificationTest.php',
];
$ignoreErrors[] = [
	'message' => '#^Offset string might not exist on array\\<string, array\\<string, mixed\\>\\|true\\>\\.$#',
	'identifier' => 'offsetAccess.notFound',
	'count' => 1,
	'path' => __DIR__ . '/../../tests/FixerFactoryTest.php',
];
$ignoreErrors[] = [
	'message' => '#^Offset string might not exist on array\\<string, PhpCsFixer\\\\Fixer\\\\FixerInterface\\>\\.$#',
	'identifier' => 'offsetAccess.notFound',
	'count' => 1,
	'path' => __DIR__ . '/../../tests/RuleSet/RuleSetTest.php',
];
$ignoreErrors[] = [
	'message' => '#^Offset string might not exist on array\\<string, PhpCsFixer\\\\RuleSet\\\\RuleSetDescriptionInterface\\>\\.$#',
	'identifier' => 'offsetAccess.notFound',
	'count' => 1,
	'path' => __DIR__ . '/../../tests/RuleSet/RuleSetsTest.php',
];
$ignoreErrors[] = [
	'message' => '#^Parameter \\#2 \\$string of static method PHPUnit\\\\Framework\\\\Assert\\:\\:assertStringStartsWith\\(\\) expects string, string\\|false given\\.$#',
	'identifier' => 'argument.type',
	'count' => 1,
	'path' => __DIR__ . '/../../tests/RuleSet/RuleSetsTest.php',
];
$ignoreErrors[] = [
	'message' => '#^Offset mixed might not exist on array\\<int\\|string, SplFileInfo\\>\\.$#',
	'identifier' => 'offsetAccess.notFound',
	'count' => 1,
	'path' => __DIR__ . '/../../tests/Runner/FileCachingLintingFileIteratorTest.php',
];
$ignoreErrors[] = [
	'message' => '#^Offset 3 might not exist on non\\-empty\\-list\\<string\\>\\.$#',
	'identifier' => 'offsetAccess.notFound',
	'count' => 1,
	'path' => __DIR__ . '/../../tests/Smoke/CiIntegrationTest.php',
];
$ignoreErrors[] = [
	'message' => '#^Offset 4 might not exist on non\\-empty\\-list\\<string\\>\\.$#',
	'identifier' => 'offsetAccess.notFound',
	'count' => 1,
	'path' => __DIR__ . '/../../tests/Smoke/CiIntegrationTest.php',
];
$ignoreErrors[] = [
	'message' => '#^Offset 5 might not exist on non\\-empty\\-list\\<string\\>\\.$#',
	'identifier' => 'offsetAccess.notFound',
	'count' => 1,
	'path' => __DIR__ . '/../../tests/Smoke/CiIntegrationTest.php',
];
$ignoreErrors[] = [
	'message' => '#^Offset 6 might not exist on non\\-empty\\-list\\<string\\>\\.$#',
	'identifier' => 'offsetAccess.notFound',
	'count' => 1,
	'path' => __DIR__ . '/../../tests/Smoke/CiIntegrationTest.php',
];
$ignoreErrors[] = [
	'message' => '#^Offset 7 might not exist on non\\-empty\\-list\\<string\\>\\.$#',
	'identifier' => 'offsetAccess.notFound',
	'count' => 1,
	'path' => __DIR__ . '/../../tests/Smoke/CiIntegrationTest.php',
];
$ignoreErrors[] = [
	'message' => '#^Parameter \\#2 \\$offset of function substr expects int, int\\<0, max\\>\\|false given\\.$#',
	'identifier' => 'argument.type',
	'count' => 1,
	'path' => __DIR__ . '/../../tests/Smoke/CiIntegrationTest.php',
];
$ignoreErrors[] = [
	'message' => '#^Parameter \\#3 \\$length of function substr expects int\\|null, int\\<0, max\\>\\|false given\\.$#',
	'identifier' => 'argument.type',
	'count' => 1,
	'path' => __DIR__ . '/../../tests/Smoke/CiIntegrationTest.php',
];
$ignoreErrors[] = [
	'message' => '#^Parameter \\#3 \\$subject of function str_replace expects array\\<string\\>\\|string, string\\|false given\\.$#',
	'identifier' => 'argument.type',
	'count' => 1,
	'path' => __DIR__ . '/../../tests/Smoke/CiIntegrationTest.php',
];
$ignoreErrors[] = [
	'message' => '#^Offset 2 might not exist on non\\-empty\\-list\\<int\\<0, max\\>\\>\\.$#',
	'identifier' => 'offsetAccess.notFound',
	'count' => 1,
	'path' => __DIR__ . '/../../tests/Test/AbstractFixerTestCase.php',
];
$ignoreErrors[] = [
	'message' => '#^Only booleans are allowed in a ternary operator condition, string\\|false given\\.$#',
	'identifier' => 'ternary.condNotBoolean',
	'count' => 1,
	'path' => __DIR__ . '/../../tests/Test/AbstractFixerTestCase.php',
];
$ignoreErrors[] = [
	'message' => '#^Parameter \\#1 \\$callback of function array_map expects \\(callable\\(PhpCsFixer\\\\Tokenizer\\\\Token\\|null\\)\\: mixed\\)\\|null, Closure\\(PhpCsFixer\\\\Tokenizer\\\\Token\\)\\: string given\\.$#',
	'identifier' => 'argument.type',
	'count' => 1,
	'path' => __DIR__ . '/../../tests/Test/AbstractFixerTestCase.php',
];
$ignoreErrors[] = [
	'message' => '#^Parameter \\#1 \\$code of static method PhpCsFixer\\\\Tokenizer\\\\Tokens\\:\\:fromCode\\(\\) expects string, string\\|false given\\.$#',
	'identifier' => 'argument.type',
	'count' => 1,
	'path' => __DIR__ . '/../../tests/Test/AbstractFixerTestCase.php',
];
$ignoreErrors[] = [
	'message' => '#^Parameter \\#1 \\$sequence of method PhpCsFixer\\\\Tokenizer\\\\Tokens\\:\\:findSequence\\(\\) expects non\\-empty\\-list\\<array\\{0\\: int, 1\\?\\: string\\}\\|PhpCsFixer\\\\Tokenizer\\\\Token\\|string\\>, list\\<array\\{0\\: int, 1\\?\\: string\\}\\> given\\.$#',
	'identifier' => 'argument.type',
	'count' => 1,
	'path' => __DIR__ . '/../../tests/Test/AbstractFixerTestCase.php',
];
$ignoreErrors[] = [
	'message' => '#^Method PhpCsFixer\\\\Tests\\\\Test\\\\AbstractIntegrationCaseFactory\\:\\:determineRequirements\\(\\) should return array\\{php\\: int, php\\<\\: int, os\\: list\\<string\\>\\} but returns non\\-empty\\-array\\<string, mixed\\>\\.$#',
	'identifier' => 'return.type',
	'count' => 1,
	'path' => __DIR__ . '/../../tests/Test/AbstractIntegrationCaseFactory.php',
];
$ignoreErrors[] = [
	'message' => '#^Method PhpCsFixer\\\\Tests\\\\Test\\\\AbstractIntegrationCaseFactory\\:\\:determineSettings\\(\\) should return array\\{checkPriority\\: bool, deprecations\\: list\\<string\\>\\} but returns non\\-empty\\-array\\<string, mixed\\>\\.$#',
	'identifier' => 'return.type',
	'count' => 1,
	'path' => __DIR__ . '/../../tests/Test/AbstractIntegrationCaseFactory.php',
];
$ignoreErrors[] = [
	'message' => '#^Offset \'checkPriority\' might not exist on array\\<string, mixed\\>\\.$#',
	'identifier' => 'offsetAccess.notFound',
	'count' => 1,
	'path' => __DIR__ . '/../../tests/Test/AbstractIntegrationCaseFactory.php',
];
$ignoreErrors[] = [
	'message' => '#^Offset \'deprecations\' might not exist on non\\-empty\\-array\\<string, mixed\\>\\.$#',
	'identifier' => 'offsetAccess.notFound',
	'count' => 1,
	'path' => __DIR__ . '/../../tests/Test/AbstractIntegrationCaseFactory.php',
];
$ignoreErrors[] = [
	'message' => '#^Offset \'indent\' might not exist on array\\<string, mixed\\>\\.$#',
	'identifier' => 'offsetAccess.notFound',
	'count' => 1,
	'path' => __DIR__ . '/../../tests/Test/AbstractIntegrationCaseFactory.php',
];
$ignoreErrors[] = [
	'message' => '#^Offset \'lineEnding\' might not exist on non\\-empty\\-array\\<string, mixed\\>\\.$#',
	'identifier' => 'offsetAccess.notFound',
	'count' => 1,
	'path' => __DIR__ . '/../../tests/Test/AbstractIntegrationCaseFactory.php',
];
$ignoreErrors[] = [
	'message' => '#^Offset \'os\' might not exist on non\\-empty\\-array\\<string, mixed\\>\\.$#',
	'identifier' => 'offsetAccess.notFound',
	'count' => 1,
	'path' => __DIR__ . '/../../tests/Test/AbstractIntegrationCaseFactory.php',
];
$ignoreErrors[] = [
	'message' => '#^Offset \'php\' might not exist on array\\<string, mixed\\>\\.$#',
	'identifier' => 'offsetAccess.notFound',
	'count' => 1,
	'path' => __DIR__ . '/../../tests/Test/AbstractIntegrationCaseFactory.php',
];
$ignoreErrors[] = [
	'message' => '#^Offset \'php\\<\' might not exist on non\\-empty\\-array\\<string, mixed\\>\\.$#',
	'identifier' => 'offsetAccess.notFound',
	'count' => 1,
	'path' => __DIR__ . '/../../tests/Test/AbstractIntegrationCaseFactory.php',
];
$ignoreErrors[] = [
	'message' => '#^Only booleans are allowed in a negated boolean, int\\|false given\\.$#',
	'identifier' => 'booleanNot.exprNotBoolean',
	'count' => 1,
	'path' => __DIR__ . '/../../tests/Test/AbstractIntegrationCaseFactory.php',
];
$ignoreErrors[] = [
	'message' => '#^Only booleans are allowed in a ternary operator condition, string\\|false given\\.$#',
	'identifier' => 'ternary.condNotBoolean',
	'count' => 1,
	'path' => __DIR__ . '/../../tests/Test/AbstractIntegrationTestCase.php',
];
$ignoreErrors[] = [
	'message' => '#^Parameter \\#1 \\$dirs of method Symfony\\\\Component\\\\Finder\\\\Finder\\:\\:in\\(\\) expects array\\<string\\>\\|string, string\\|false given\\.$#',
	'identifier' => 'argument.type',
	'count' => 1,
	'path' => __DIR__ . '/../../tests/Test/AbstractIntegrationTestCase.php',
];
$ignoreErrors[] = [
	'message' => '#^Parameter \\#1 \\$filename of function is_dir expects string, string\\|false given\\.$#',
	'identifier' => 'argument.type',
	'count' => 1,
	'path' => __DIR__ . '/../../tests/Test/AbstractIntegrationTestCase.php',
];
$ignoreErrors[] = [
	'message' => '#^Parameter \\#1 \\$string of function strlen expects string, string\\|false given\\.$#',
	'identifier' => 'argument.type',
	'count' => 1,
	'path' => __DIR__ . '/../../tests/Test/AbstractIntegrationTestCase.php',
];
$ignoreErrors[] = [
	'message' => '#^Parameter \\#2 \\$fixedInputCode of static method PhpCsFixer\\\\Tests\\\\Test\\\\AbstractIntegrationTestCase\\:\\:assertRevertedOrderFixing\\(\\) expects string, string\\|false given\\.$#',
	'identifier' => 'argument.type',
	'count' => 1,
	'path' => __DIR__ . '/../../tests/Test/AbstractIntegrationTestCase.php',
];
$ignoreErrors[] = [
	'message' => '#^Parameter \\#3 \\$fixedInputCodeWithReversedFixers of static method PhpCsFixer\\\\Tests\\\\Test\\\\AbstractIntegrationTestCase\\:\\:assertRevertedOrderFixing\\(\\) expects string, string\\|false given\\.$#',
	'identifier' => 'argument.type',
	'count' => 1,
	'path' => __DIR__ . '/../../tests/Test/AbstractIntegrationTestCase.php',
];
$ignoreErrors[] = [
	'message' => '#^Parameter \\#1 \\$id of static method PhpCsFixer\\\\Tokenizer\\\\Token\\:\\:getNameForId\\(\\) expects int, int\\|string given\\.$#',
	'identifier' => 'argument.type',
	'count' => 1,
	'path' => __DIR__ . '/../../tests/Test/AbstractTransformerTestCase.php',
];
$ignoreErrors[] = [
	'message' => '#^Parameter \\#2 \\$prototypes of method PhpCsFixer\\\\Tests\\\\Test\\\\AbstractTransformerTestCase\\:\\:countTokenPrototypes\\(\\) expects list\\<array\\{0\\: int, 1\\?\\: string\\}\\>, array\\<int\\<0, max\\>, array\\{int\\}\\|string\\> given\\.$#',
	'identifier' => 'argument.type',
	'count' => 1,
	'path' => __DIR__ . '/../../tests/Test/AbstractTransformerTestCase.php',
];
$ignoreErrors[] = [
	'message' => '#^Offset 1 might not exist on array\\{0\\: string, 1\\?\\: string\\}\\.$#',
	'identifier' => 'offsetAccess.notFound',
	'count' => 1,
	'path' => __DIR__ . '/../../tests/Test/TestCaseUtils.php',
];
$ignoreErrors[] = [
	'message' => '#^Property PhpCsFixer\\\\Tests\\\\TestCase\\:\\:\\$actualDeprecations \\(list\\<string\\>\\) does not accept array\\<int\\<0, max\\>, string\\>\\.$#',
	'identifier' => 'assign.propertyType',
	'count' => 1,
	'path' => __DIR__ . '/../../tests/TestCase.php',
];
$ignoreErrors[] = [
	'message' => '#^Property PhpCsFixer\\\\Tests\\\\TestCase\\:\\:\\$expectedDeprecations \\(list\\<string\\>\\) does not accept array\\<int\\<0, max\\>, string\\>\\.$#',
	'identifier' => 'assign.propertyType',
	'count' => 1,
	'path' => __DIR__ . '/../../tests/TestCase.php',
];
$ignoreErrors[] = [
	'message' => '#^Offset int might not exist on array\\<int, PhpCsFixer\\\\Tokenizer\\\\Analyzer\\\\Analysis\\\\AbstractControlCaseStructuresAnalysis\\>\\.$#',
	'identifier' => 'offsetAccess.notFound',
	'count' => 2,
	'path' => __DIR__ . '/../../tests/Tokenizer/Analyzer/ControlCaseStructuresAnalyzerTest.php',
];
$ignoreErrors[] = [
	'message' => '#^Offset int might not exist on array\\<int, bool\\>\\.$#',
	'identifier' => 'offsetAccess.notFound',
	'count' => 1,
	'path' => __DIR__ . '/../../tests/Tokenizer/TokensAnalyzerTest.php',
];
$ignoreErrors[] = [
	'message' => '#^Offset 0 might not exist on list\\<int\\<0, max\\>\\>\\.$#',
	'identifier' => 'offsetAccess.notFound',
	'count' => 1,
	'path' => __DIR__ . '/../../tests/Tokenizer/TokensTest.php',
];
$ignoreErrors[] = [
	'message' => '#^Offset 0 might not exist on non\\-empty\\-array\\<int\\<0, 3\\>, array\\{tokens\\: non\\-empty\\-list\\<PhpCsFixer\\\\Tokenizer\\\\Token\\>, content\\: literal\\-string&non\\-falsy\\-string\\}\\>\\.$#',
	'identifier' => 'offsetAccess.notFound',
	'count' => 2,
	'path' => __DIR__ . '/../../tests/Tokenizer/TokensTest.php',
];
$ignoreErrors[] = [
	'message' => '#^Offset 1 might not exist on list\\<int\\<0, max\\>\\>\\.$#',
	'identifier' => 'offsetAccess.notFound',
	'count' => 1,
	'path' => __DIR__ . '/../../tests/Tokenizer/TokensTest.php',
];
$ignoreErrors[] = [
	'message' => '#^Offset 1 might not exist on non\\-empty\\-array\\<int\\<0, 3\\>, array\\{tokens\\: non\\-empty\\-list\\<PhpCsFixer\\\\Tokenizer\\\\Token\\>, content\\: literal\\-string&non\\-falsy\\-string\\}\\>\\.$#',
	'identifier' => 'offsetAccess.notFound',
	'count' => 2,
	'path' => __DIR__ . '/../../tests/Tokenizer/TokensTest.php',
];
$ignoreErrors[] = [
	'message' => '#^Offset 2 might not exist on non\\-empty\\-array\\<int\\<0, 3\\>, array\\{tokens\\: non\\-empty\\-list\\<PhpCsFixer\\\\Tokenizer\\\\Token\\>, content\\: literal\\-string&non\\-falsy\\-string\\}\\>\\.$#',
	'identifier' => 'offsetAccess.notFound',
	'count' => 2,
	'path' => __DIR__ . '/../../tests/Tokenizer/TokensTest.php',
];
$ignoreErrors[] = [
	'message' => '#^Offset 3 might not exist on non\\-empty\\-array\\<int\\<0, 3\\>, array\\{tokens\\: non\\-empty\\-list\\<PhpCsFixer\\\\Tokenizer\\\\Token\\>, content\\: literal\\-string&non\\-falsy\\-string\\}\\>\\.$#',
	'identifier' => 'offsetAccess.notFound',
	'count' => 2,
	'path' => __DIR__ . '/../../tests/Tokenizer/TokensTest.php',
];
$ignoreErrors[] = [
	'message' => '#^Offset int might not exist on array\\<int, PhpCsFixer\\\\Tokenizer\\\\Token\\>\\.$#',
	'identifier' => 'offsetAccess.notFound',
	'count' => 2,
	'path' => __DIR__ . '/../../tests/Tokenizer/TokensTest.php',
];
$ignoreErrors[] = [
	'message' => '#^Parameter \\#1 \\$sequence of method PhpCsFixer\\\\Tokenizer\\\\Tokens\\:\\:findSequence\\(\\) expects non\\-empty\\-list\\<array\\{0\\: int, 1\\?\\: string\\}\\|PhpCsFixer\\\\Tokenizer\\\\Token\\|string\\>, list\\<array\\{0\\: int, 1\\?\\: string\\}\\|PhpCsFixer\\\\Tokenizer\\\\Token\\|string\\> given\\.$#',
	'identifier' => 'argument.type',
	'count' => 1,
	'path' => __DIR__ . '/../../tests/Tokenizer/TokensTest.php',
];
$ignoreErrors[] = [
	'message' => '#^Parameter \\#1 \\$sequence of method PhpCsFixer\\\\Tokenizer\\\\Tokens\\:\\:findSequence\\(\\) expects non\\-empty\\-list\\<array\\{0\\: int, 1\\?\\: string\\}\\|PhpCsFixer\\\\Tokenizer\\\\Token\\|string\\>, list\\<mixed\\> given\\.$#',
	'identifier' => 'argument.type',
	'count' => 1,
	'path' => __DIR__ . '/../../tests/Tokenizer/TokensTest.php',
];
$ignoreErrors[] = [
	'message' => '#^Parameter \\#1 \\$slices of method PhpCsFixer\\\\Tokenizer\\\\Tokens\\:\\:insertSlices\\(\\) expects array\\<int, list\\<PhpCsFixer\\\\Tokenizer\\\\Token\\>\\|PhpCsFixer\\\\Tokenizer\\\\Token\\|PhpCsFixer\\\\Tokenizer\\\\Tokens\\>, array\\{16\\: array\\<int, PhpCsFixer\\\\Tokenizer\\\\Token\\>, 6\\: array\\<int, PhpCsFixer\\\\Tokenizer\\\\Token\\>\\} given\\.$#',
	'identifier' => 'argument.type',
	'count' => 1,
	'path' => __DIR__ . '/../../tests/Tokenizer/TokensTest.php',
];

return ['parameters' => ['ignoreErrors' => $ignoreErrors]];<|MERGE_RESOLUTION|>--- conflicted
+++ resolved
@@ -2594,25 +2594,6 @@
 	'path' => __DIR__ . '/../../tests/Fixer/Basic/EncodingFixerTest.php',
 ];
 $ignoreErrors[] = [
-<<<<<<< HEAD
-	'message' => '#^Only booleans are allowed in an elseif condition, int\\|false given\\.$#',
-	'identifier' => 'elseif.condNotBoolean',
-	'count' => 1,
-	'path' => __DIR__ . '/../../tests/Fixer/FunctionNotation/MethodArgumentSpaceFixerTest.php',
-=======
-	'message' => '#^Offset \'classy\' might not exist on array\\<string, mixed\\>\\.$#',
-	'identifier' => 'offsetAccess.notFound',
-	'count' => 1,
-	'path' => __DIR__ . '/../../tests/Fixer/ClassNotation/ClassDefinitionFixerTest.php',
-];
-$ignoreErrors[] = [
-	'message' => '#^Offset \'start\' might not exist on array\\<string, mixed\\>\\.$#',
-	'identifier' => 'offsetAccess.notFound',
-	'count' => 3,
-	'path' => __DIR__ . '/../../tests/Fixer/ClassNotation/ClassDefinitionFixerTest.php',
->>>>>>> da46cc08
-];
-$ignoreErrors[] = [
 	'message' => '#^Generator expects value type array\\{0\\: string, 1\\: string\\|null, 2\\?\\: array\\<string, bool\\>\\}, array\\{0\\: string, 1\\?\\: string\\} given\\.$#',
 	'identifier' => 'generator.valueType',
 	'count' => 1,
