<?php declare(strict_types = 1);

$ignoreErrors = [];
$ignoreErrors[] = [
	'message' => '#^Comparison operation "\\<" between int\\<70400, 79999\\>\\|int\\<80001, 80499\\> and 70400 is always false\\.$#',
	'identifier' => 'smaller.alwaysFalse',
	'count' => 1,
	'path' => __DIR__ . '/../../php-cs-fixer',
];
$ignoreErrors[] = [
	'message' => '#^Offset 1 might not exist on list\\<int\\>\\.$#',
	'identifier' => 'offsetAccess.notFound',
	'count' => 1,
	'path' => __DIR__ . '/../../src/AbstractFopenFlagFixer.php',
];
$ignoreErrors[] = [
	'message' => '#^Offset int might not exist on array\\<int, int\\>\\.$#',
	'identifier' => 'offsetAccess.notFound',
	'count' => 1,
	'path' => __DIR__ . '/../../src/AbstractFopenFlagFixer.php',
];
$ignoreErrors[] = [
	'message' => '#^Offset 1 might not exist on non\\-empty\\-list\\<int\\<0, max\\>\\>\\.$#',
	'identifier' => 'offsetAccess.notFound',
	'count' => 1,
	'path' => __DIR__ . '/../../src/AbstractFunctionReferenceFixer.php',
];
$ignoreErrors[] = [
	'message' => '#^Cannot call method getPriority\\(\\) on PhpCsFixer\\\\Fixer\\\\FixerInterface\\|false\\.$#',
	'identifier' => 'method.nonObject',
	'count' => 1,
	'path' => __DIR__ . '/../../src/AbstractProxyFixer.php',
];
$ignoreErrors[] = [
	'message' => '#^Offset string might not exist on array\\<string, string\\>\\.$#',
	'identifier' => 'offsetAccess.notFound',
	'count' => 1,
	'path' => __DIR__ . '/../../src/Cache/Cache.php',
];
$ignoreErrors[] = [
	'message' => '#^Only booleans are allowed in a negated boolean, string\\|false given\\.$#',
	'identifier' => 'booleanNot.exprNotBoolean',
	'count' => 1,
	'path' => __DIR__ . '/../../src/Cache/Signature.php',
];
$ignoreErrors[] = [
	'message' => '#^Method PhpCsFixer\\\\Config\\:\\:getFinder\\(\\) should return PhpCsFixer\\\\Finder but returns iterable\\<SplFileInfo\\>\\.$#',
	'identifier' => 'return.type',
	'count' => 1,
	'path' => __DIR__ . '/../../src/Config.php',
];
$ignoreErrors[] = [
	'message' => '#^Offset 1 might not exist on non\\-empty\\-list\\<string\\>\\.$#',
	'identifier' => 'offsetAccess.notFound',
	'count' => 2,
	'path' => __DIR__ . '/../../src/Console/Command/CheckCommand.php',
];
$ignoreErrors[] = [
	'message' => '#^Only numeric types are allowed in \\-, int\\|false given on the left side\\.$#',
	'identifier' => 'minus.leftNonNumeric',
	'count' => 1,
	'path' => __DIR__ . '/../../src/Console/Command/CheckCommand.php',
];
$ignoreErrors[] = [
	'message' => '#^Parameter \\#2 \\$offset of function substr expects int, int\\<0, max\\>\\|false given\\.$#',
	'identifier' => 'argument.type',
	'count' => 1,
	'path' => __DIR__ . '/../../src/Console/Command/CheckCommand.php',
];
$ignoreErrors[] = [
<<<<<<< HEAD
=======
	// identifier: missingType.property
	'message' => '#^Property PhpCsFixer\\\\Console\\\\Command\\\\CheckCommand\\:\\:\\$defaultDescription has no type specified\\.$#',
	'count' => 1,
	'path' => __DIR__ . '/../../src/Console/Command/CheckCommand.php',
];
$ignoreErrors[] = [
	// identifier: missingType.property
	'message' => '#^Property PhpCsFixer\\\\Console\\\\Command\\\\CheckCommand\\:\\:\\$defaultName has no type specified\\.$#',
	'count' => 1,
	'path' => __DIR__ . '/../../src/Console/Command/CheckCommand.php',
];
$ignoreErrors[] = [
	// identifier: offsetAccess.notFound
>>>>>>> 52dc0621
	'message' => '#^Offset 1 might not exist on array\\.$#',
	'identifier' => 'offsetAccess.notFound',
	'count' => 2,
	'path' => __DIR__ . '/../../src/Console/Command/DescribeCommand.php',
];
$ignoreErrors[] = [
	'message' => '#^Offset 2 might not exist on array\\.$#',
	'identifier' => 'offsetAccess.notFound',
	'count' => 1,
	'path' => __DIR__ . '/../../src/Console/Command/DescribeCommand.php',
];
$ignoreErrors[] = [
	'message' => '#^Offset non\\-falsy\\-string might not exist on array\\<string, PhpCsFixer\\\\RuleSet\\\\RuleSetDescriptionInterface\\>\\.$#',
	'identifier' => 'offsetAccess.notFound',
	'count' => 1,
	'path' => __DIR__ . '/../../src/Console/Command/DescribeCommand.php',
];
$ignoreErrors[] = [
	'message' => '#^Offset string might not exist on array\\<string, PhpCsFixer\\\\Fixer\\\\FixerInterface\\>\\.$#',
	'identifier' => 'offsetAccess.notFound',
	'count' => 1,
	'path' => __DIR__ . '/../../src/Console/Command/DescribeCommand.php',
];
$ignoreErrors[] = [
	'message' => '#^Offset string might not exist on array\\<string, PhpCsFixer\\\\RuleSet\\\\RuleSetDescriptionInterface\\>\\.$#',
	'identifier' => 'offsetAccess.notFound',
	'count' => 4,
	'path' => __DIR__ . '/../../src/Console/Command/DescribeCommand.php',
];
$ignoreErrors[] = [
	'message' => '#^Parameter \\#1 \\$names of static method PhpCsFixer\\\\Utils\\:\\:naturalLanguageJoin\\(\\) expects list\\<string\\>, array\\<non\\-falsy\\-string\\> given\\.$#',
	'identifier' => 'argument.type',
	'count' => 1,
	'path' => __DIR__ . '/../../src/Console/Command/DescribeCommand.php',
];
$ignoreErrors[] = [
	'message' => '#^Parameter \\#3 \\$cwd of class PhpCsFixer\\\\Console\\\\ConfigurationResolver constructor expects string, string\\|false given\\.$#',
	'identifier' => 'argument.type',
	'count' => 1,
	'path' => __DIR__ . '/../../src/Console/Command/DescribeCommand.php',
];
$ignoreErrors[] = [
<<<<<<< HEAD
=======
	// identifier: missingType.property
	'message' => '#^Property PhpCsFixer\\\\Console\\\\Command\\\\DescribeCommand\\:\\:\\$defaultName has no type specified\\.$#',
	'count' => 1,
	'path' => __DIR__ . '/../../src/Console/Command/DescribeCommand.php',
];
$ignoreErrors[] = [
	// identifier: missingType.property
	'message' => '#^Property PhpCsFixer\\\\Console\\\\Command\\\\DocumentationCommand\\:\\:\\$defaultName has no type specified\\.$#',
	'count' => 1,
	'path' => __DIR__ . '/../../src/Console/Command/DocumentationCommand.php',
];
$ignoreErrors[] = [
	// identifier: argument.type
>>>>>>> 52dc0621
	'message' => '#^Parameter \\#3 \\$cwd of class PhpCsFixer\\\\Console\\\\ConfigurationResolver constructor expects string, string\\|false given\\.$#',
	'identifier' => 'argument.type',
	'count' => 1,
	'path' => __DIR__ . '/../../src/Console/Command/FixCommand.php',
];
$ignoreErrors[] = [
	'message' => '#^Parameter \\#3 \\$time of class PhpCsFixer\\\\Console\\\\Report\\\\FixReport\\\\ReportSummary constructor expects int, float\\|int given\\.$#',
	'identifier' => 'argument.type',
	'count' => 1,
	'path' => __DIR__ . '/../../src/Console/Command/FixCommand.php',
];
$ignoreErrors[] = [
<<<<<<< HEAD
=======
	// identifier: missingType.property
	'message' => '#^Property PhpCsFixer\\\\Console\\\\Command\\\\FixCommand\\:\\:\\$defaultDescription has no type specified\\.$#',
	'count' => 1,
	'path' => __DIR__ . '/../../src/Console/Command/FixCommand.php',
];
$ignoreErrors[] = [
	// identifier: missingType.property
	'message' => '#^Property PhpCsFixer\\\\Console\\\\Command\\\\FixCommand\\:\\:\\$defaultName has no type specified\\.$#',
	'count' => 1,
	'path' => __DIR__ . '/../../src/Console/Command/FixCommand.php',
];
$ignoreErrors[] = [
	// identifier: missingType.property
	'message' => '#^Property PhpCsFixer\\\\Console\\\\Command\\\\HelpCommand\\:\\:\\$defaultName has no type specified\\.$#',
	'count' => 1,
	'path' => __DIR__ . '/../../src/Console/Command/HelpCommand.php',
];
$ignoreErrors[] = [
	// identifier: argument.type
>>>>>>> 52dc0621
	'message' => '#^Parameter \\#2 \\$basePath of static method Symfony\\\\Component\\\\Filesystem\\\\Path\\:\\:makeRelative\\(\\) expects string, string\\|false given\\.$#',
	'identifier' => 'argument.type',
	'count' => 1,
	'path' => __DIR__ . '/../../src/Console/Command/ListFilesCommand.php',
];
$ignoreErrors[] = [
	'message' => '#^Parameter \\#3 \\$cwd of class PhpCsFixer\\\\Console\\\\ConfigurationResolver constructor expects string, string\\|false given\\.$#',
	'identifier' => 'argument.type',
	'count' => 1,
	'path' => __DIR__ . '/../../src/Console/Command/ListFilesCommand.php',
];
$ignoreErrors[] = [
<<<<<<< HEAD
	'message' => '#^Offset \'argv\' might not exist on array\\<mixed\\>\\.$#',
	'identifier' => 'offsetAccess.notFound',
=======
	// identifier: missingType.property
	'message' => '#^Property PhpCsFixer\\\\Console\\\\Command\\\\ListFilesCommand\\:\\:\\$defaultName has no type specified\\.$#',
	'count' => 1,
	'path' => __DIR__ . '/../../src/Console/Command/ListFilesCommand.php',
];
$ignoreErrors[] = [
	// identifier: missingType.property
	'message' => '#^Property PhpCsFixer\\\\Console\\\\Command\\\\ListSetsCommand\\:\\:\\$defaultName has no type specified\\.$#',
	'count' => 1,
	'path' => __DIR__ . '/../../src/Console/Command/ListSetsCommand.php',
];
$ignoreErrors[] = [
	// identifier: offsetAccess.notFound
	'message' => '#^Offset \'argv\' might not exist on array\\.$#',
>>>>>>> 52dc0621
	'count' => 1,
	'path' => __DIR__ . '/../../src/Console/Command/SelfUpdateCommand.php',
];
$ignoreErrors[] = [
	'message' => '#^Offset \'major\' might not exist on array\\{0\\?\\: string, major\\?\\: numeric\\-string, 1\\?\\: numeric\\-string\\}\\.$#',
	'identifier' => 'offsetAccess.notFound',
	'count' => 1,
	'path' => __DIR__ . '/../../src/Console/Command/SelfUpdateCommand.php',
];
$ignoreErrors[] = [
<<<<<<< HEAD
=======
	// identifier: missingType.property
	'message' => '#^Property PhpCsFixer\\\\Console\\\\Command\\\\SelfUpdateCommand\\:\\:\\$defaultName has no type specified\\.$#',
	'count' => 1,
	'path' => __DIR__ . '/../../src/Console/Command/SelfUpdateCommand.php',
];
$ignoreErrors[] = [
	// identifier: offsetAccess.notFound
>>>>>>> 52dc0621
	'message' => '#^Offset \'files\' might not exist on array\\.$#',
	'identifier' => 'offsetAccess.notFound',
	'count' => 1,
	'path' => __DIR__ . '/../../src/Console/Command/WorkerCommand.php',
];
$ignoreErrors[] = [
<<<<<<< HEAD
=======
	// identifier: missingType.property
	'message' => '#^Property PhpCsFixer\\\\Console\\\\Command\\\\WorkerCommand\\:\\:\\$defaultDescription has no type specified\\.$#',
	'count' => 1,
	'path' => __DIR__ . '/../../src/Console/Command/WorkerCommand.php',
];
$ignoreErrors[] = [
	// identifier: missingType.property
	'message' => '#^Property PhpCsFixer\\\\Console\\\\Command\\\\WorkerCommand\\:\\:\\$defaultName has no type specified\\.$#',
	'count' => 1,
	'path' => __DIR__ . '/../../src/Console/Command/WorkerCommand.php',
];
$ignoreErrors[] = [
	// identifier: offsetAccess.notFound
>>>>>>> 52dc0621
	'message' => '#^Offset \'allow\\-risky\' might not exist on array\\<string, mixed\\>\\.$#',
	'identifier' => 'offsetAccess.notFound',
	'count' => 1,
	'path' => __DIR__ . '/../../src/Console/ConfigurationResolver.php',
];
$ignoreErrors[] = [
	'message' => '#^Offset \'cache\\-file\' might not exist on array\\<string, mixed\\>\\.$#',
	'identifier' => 'offsetAccess.notFound',
	'count' => 1,
	'path' => __DIR__ . '/../../src/Console/ConfigurationResolver.php',
];
$ignoreErrors[] = [
	'message' => '#^Offset \'config\' might not exist on array\\<string, mixed\\>\\.$#',
	'identifier' => 'offsetAccess.notFound',
	'count' => 1,
	'path' => __DIR__ . '/../../src/Console/ConfigurationResolver.php',
];
$ignoreErrors[] = [
	'message' => '#^Offset \'diff\' might not exist on array\\<string, mixed\\>\\.$#',
	'identifier' => 'offsetAccess.notFound',
	'count' => 1,
	'path' => __DIR__ . '/../../src/Console/ConfigurationResolver.php',
];
$ignoreErrors[] = [
	'message' => '#^Offset \'dry\\-run\' might not exist on array\\<string, mixed\\>\\.$#',
	'identifier' => 'offsetAccess.notFound',
	'count' => 1,
	'path' => __DIR__ . '/../../src/Console/ConfigurationResolver.php',
];
$ignoreErrors[] = [
	'message' => '#^Offset \'path\' might not exist on array\\<string, mixed\\>\\.$#',
	'identifier' => 'offsetAccess.notFound',
	'count' => 6,
	'path' => __DIR__ . '/../../src/Console/ConfigurationResolver.php',
];
$ignoreErrors[] = [
	'message' => '#^Offset \'path\\-mode\' might not exist on array\\<string, mixed\\>\\.$#',
	'identifier' => 'offsetAccess.notFound',
	'count' => 2,
	'path' => __DIR__ . '/../../src/Console/ConfigurationResolver.php',
];
$ignoreErrors[] = [
	'message' => '#^Offset \'rules\' might not exist on array\\<string, mixed\\>\\.$#',
	'identifier' => 'offsetAccess.notFound',
	'count' => 1,
	'path' => __DIR__ . '/../../src/Console/ConfigurationResolver.php',
];
$ignoreErrors[] = [
	'message' => '#^Offset \'sequential\' might not exist on array\\<string, mixed\\>\\.$#',
	'identifier' => 'offsetAccess.notFound',
	'count' => 1,
	'path' => __DIR__ . '/../../src/Console/ConfigurationResolver.php',
];
$ignoreErrors[] = [
	'message' => '#^Offset \'show\\-progress\' might not exist on array\\<string, mixed\\>\\.$#',
	'identifier' => 'offsetAccess.notFound',
	'count' => 1,
	'path' => __DIR__ . '/../../src/Console/ConfigurationResolver.php',
];
$ignoreErrors[] = [
	'message' => '#^Offset \'stop\\-on\\-violation\' might not exist on array\\<string, mixed\\>\\.$#',
	'identifier' => 'offsetAccess.notFound',
	'count' => 1,
	'path' => __DIR__ . '/../../src/Console/ConfigurationResolver.php',
];
$ignoreErrors[] = [
	'message' => '#^Offset \'using\\-cache\' might not exist on array\\<string, mixed\\>\\.$#',
	'identifier' => 'offsetAccess.notFound',
	'count' => 1,
	'path' => __DIR__ . '/../../src/Console/ConfigurationResolver.php',
];
$ignoreErrors[] = [
	'message' => '#^Offset string might not exist on array\\<string, mixed\\>\\.$#',
	'identifier' => 'offsetAccess.notFound',
	'count' => 1,
	'path' => __DIR__ . '/../../src/Console/ConfigurationResolver.php',
];
$ignoreErrors[] = [
	'message' => '#^Parameter \\#1 \\$filename of function is_file expects string, string\\|false given\\.$#',
	'identifier' => 'argument.type',
	'count' => 1,
	'path' => __DIR__ . '/../../src/Console/ConfigurationResolver.php',
];
$ignoreErrors[] = [
	'message' => '#^Parameter \\#1 \\$names of static method PhpCsFixer\\\\Utils\\:\\:naturalLanguageJoin\\(\\) expects list\\<string\\>, non\\-empty\\-array\\<int\\<0, max\\>, string\\> given\\.$#',
	'identifier' => 'argument.type',
	'count' => 1,
	'path' => __DIR__ . '/../../src/Console/ConfigurationResolver.php',
];
$ignoreErrors[] = [
	'message' => '#^Property PhpCsFixer\\\\Console\\\\ConfigurationResolver\\:\\:\\$path \\(list\\<string\\>\\|null\\) does not accept array\\<non\\-empty\\-string\\>\\.$#',
	'identifier' => 'assign.propertyType',
	'count' => 1,
	'path' => __DIR__ . '/../../src/Console/ConfigurationResolver.php',
];
$ignoreErrors[] = [
	'message' => '#^Offset \'line\' might not exist on array\\{function\\?\\: string, line\\?\\: int, file\\: string, class\\?\\: class\\-string, type\\?\\: \'\\-\\>\'\\|\'\\:\\:\', args\\?\\: array\\<mixed\\>, object\\?\\: object\\}\\.$#',
	'identifier' => 'offsetAccess.notFound',
	'count' => 1,
	'path' => __DIR__ . '/../../src/Console/Output/ErrorOutput.php',
];
$ignoreErrors[] = [
	'message' => '#^Offset int might not exist on array\\<1\\|2\\|3\\|4\\|5\\|6, array\\{symbol\\: string, format\\: string, description\\: string\\}\\>\\.$#',
	'identifier' => 'offsetAccess.notFound',
	'count' => 1,
	'path' => __DIR__ . '/../../src/Console/Output/Progress/DotsOutput.php',
];
$ignoreErrors[] = [
	'message' => '#^Offset string might not exist on array\\<string, class\\-string\\<PhpCsFixer\\\\Console\\\\Output\\\\Progress\\\\ProgressOutputInterface\\>\\>\\.$#',
	'identifier' => 'offsetAccess.notFound',
	'count' => 1,
	'path' => __DIR__ . '/../../src/Console/Output/Progress/ProgressOutputFactory.php',
];
$ignoreErrors[] = [
	'message' => '#^Method PhpCsFixer\\\\Console\\\\Report\\\\FixReport\\\\CheckstyleReporter\\:\\:generate\\(\\) should return string but returns string\\|false\\.$#',
	'identifier' => 'return.type',
	'count' => 1,
	'path' => __DIR__ . '/../../src/Console/Report/FixReport/CheckstyleReporter.php',
];
$ignoreErrors[] = [
	'message' => '#^Parameter \\#1 \\$text of static method Symfony\\\\Component\\\\Console\\\\Formatter\\\\OutputFormatter\\:\\:escape\\(\\) expects string, string\\|false given\\.$#',
	'identifier' => 'argument.type',
	'count' => 1,
	'path' => __DIR__ . '/../../src/Console/Report/FixReport/CheckstyleReporter.php',
];
$ignoreErrors[] = [
	'message' => '#^Parameter \\#1 \\$diffs of static method PhpCsFixer\\\\Console\\\\Report\\\\FixReport\\\\GitlabReporter\\:\\:getLines\\(\\) expects list\\<SebastianBergmann\\\\Diff\\\\Diff\\>, array\\<SebastianBergmann\\\\Diff\\\\Diff\\> given\\.$#',
	'identifier' => 'argument.type',
	'count' => 1,
	'path' => __DIR__ . '/../../src/Console/Report/FixReport/GitlabReporter.php',
];
$ignoreErrors[] = [
	'message' => '#^Method PhpCsFixer\\\\Console\\\\Report\\\\FixReport\\\\JunitReporter\\:\\:generate\\(\\) should return string but returns string\\|false\\.$#',
	'identifier' => 'return.type',
	'count' => 1,
	'path' => __DIR__ . '/../../src/Console/Report/FixReport/JunitReporter.php',
];
$ignoreErrors[] = [
	'message' => '#^Parameter \\#1 \\$text of static method Symfony\\\\Component\\\\Console\\\\Formatter\\\\OutputFormatter\\:\\:escape\\(\\) expects string, string\\|false given\\.$#',
	'identifier' => 'argument.type',
	'count' => 1,
	'path' => __DIR__ . '/../../src/Console/Report/FixReport/JunitReporter.php',
];
$ignoreErrors[] = [
	'message' => '#^Parameter \\#1 \\$reporter of method PhpCsFixer\\\\Console\\\\Report\\\\FixReport\\\\ReporterFactory\\:\\:registerReporter\\(\\) expects PhpCsFixer\\\\Console\\\\Report\\\\FixReport\\\\ReporterInterface, object given\\.$#',
	'identifier' => 'argument.type',
	'count' => 1,
	'path' => __DIR__ . '/../../src/Console/Report/FixReport/ReporterFactory.php',
];
$ignoreErrors[] = [
	'message' => '#^Method PhpCsFixer\\\\Console\\\\Report\\\\FixReport\\\\XmlReporter\\:\\:generate\\(\\) should return string but returns string\\|false\\.$#',
	'identifier' => 'return.type',
	'count' => 1,
	'path' => __DIR__ . '/../../src/Console/Report/FixReport/XmlReporter.php',
];
$ignoreErrors[] = [
	'message' => '#^Parameter \\#1 \\$text of static method Symfony\\\\Component\\\\Console\\\\Formatter\\\\OutputFormatter\\:\\:escape\\(\\) expects string, string\\|false given\\.$#',
	'identifier' => 'argument.type',
	'count' => 1,
	'path' => __DIR__ . '/../../src/Console/Report/FixReport/XmlReporter.php',
];
$ignoreErrors[] = [
	'message' => '#^Parameter \\#1 \\$reporter of method PhpCsFixer\\\\Console\\\\Report\\\\ListSetsReport\\\\ReporterFactory\\:\\:registerReporter\\(\\) expects PhpCsFixer\\\\Console\\\\Report\\\\ListSetsReport\\\\ReporterInterface, object given\\.$#',
	'identifier' => 'argument.type',
	'count' => 1,
	'path' => __DIR__ . '/../../src/Console/Report/ListSetsReport/ReporterFactory.php',
];
$ignoreErrors[] = [
	'message' => '#^Offset 0 might not exist on list\\<string\\>\\.$#',
	'identifier' => 'offsetAccess.notFound',
	'count' => 1,
	'path' => __DIR__ . '/../../src/Console/SelfUpdate/NewVersionChecker.php',
];
$ignoreErrors[] = [
	'message' => '#^Offset 0 might not exist on array\\.$#',
	'identifier' => 'offsetAccess.notFound',
	'count' => 3,
	'path' => __DIR__ . '/../../src/Differ/DiffConsoleFormatter.php',
];
$ignoreErrors[] = [
	'message' => '#^Offset \'types\' might not exist on array\\<string\\>\\.$#',
	'identifier' => 'offsetAccess.notFound',
	'count' => 1,
	'path' => __DIR__ . '/../../src/DocBlock/Annotation.php',
];
$ignoreErrors[] = [
	'message' => '#^Offset \'variable\' might not exist on array\\<string\\>\\.$#',
	'identifier' => 'offsetAccess.notFound',
	'count' => 1,
	'path' => __DIR__ . '/../../src/DocBlock/Annotation.php',
];
$ignoreErrors[] = [
	'message' => '#^Offset 0 might not exist on array\\<int, PhpCsFixer\\\\DocBlock\\\\Line\\>\\.$#',
	'identifier' => 'offsetAccess.notFound',
	'count' => 5,
	'path' => __DIR__ . '/../../src/DocBlock/Annotation.php',
];
$ignoreErrors[] = [
	'message' => '#^Offset 0 might not exist on list\\<PhpCsFixer\\\\DocBlock\\\\Line\\>\\.$#',
	'identifier' => 'offsetAccess.notFound',
	'count' => 1,
	'path' => __DIR__ . '/../../src/DocBlock/DocBlock.php',
];
$ignoreErrors[] = [
	'message' => '#^Offset int might not exist on list\\<PhpCsFixer\\\\DocBlock\\\\Line\\>\\.$#',
	'identifier' => 'offsetAccess.notFound',
	'count' => 1,
	'path' => __DIR__ . '/../../src/DocBlock/DocBlock.php',
];
$ignoreErrors[] = [
	'message' => '#^Offset \'_array_shape_inner\' might not exist on array\\<string\\>\\.$#',
	'identifier' => 'offsetAccess.notFound',
	'count' => 1,
	'path' => __DIR__ . '/../../src/DocBlock/TypeExpression.php',
];
$ignoreErrors[] = [
	'message' => '#^Offset \'_callable_argument\' might not exist on array\\<string\\>\\.$#',
	'identifier' => 'offsetAccess.notFound',
	'count' => 1,
	'path' => __DIR__ . '/../../src/DocBlock/TypeExpression.php',
];
$ignoreErrors[] = [
	'message' => '#^Offset \'_callable_template_inner\' might not exist on array\\<string\\>\\.$#',
	'identifier' => 'offsetAccess.notFound',
	'count' => 1,
	'path' => __DIR__ . '/../../src/DocBlock/TypeExpression.php',
];
$ignoreErrors[] = [
	'message' => '#^Offset \'array\' might not exist on non\\-empty\\-array\\<array\\{string, int\\<\\-1, max\\>\\}\\>\\.$#',
	'identifier' => 'offsetAccess.notFound',
	'count' => 1,
	'path' => __DIR__ . '/../../src/DocBlock/TypeExpression.php',
];
$ignoreErrors[] = [
	'message' => '#^Offset \'array_shape_inner_value\' might not exist on array\\<array\\{string, int\\<\\-1, max\\>\\}\\>\\.$#',
	'identifier' => 'offsetAccess.notFound',
	'count' => 2,
	'path' => __DIR__ . '/../../src/DocBlock/TypeExpression.php',
];
$ignoreErrors[] = [
	'message' => '#^Offset \'array_shape_inners\' might not exist on non\\-empty\\-array\\<array\\{string, int\\<\\-1, max\\>\\}\\>\\.$#',
	'identifier' => 'offsetAccess.notFound',
	'count' => 1,
	'path' => __DIR__ . '/../../src/DocBlock/TypeExpression.php',
];
$ignoreErrors[] = [
	'message' => '#^Offset \'array_shape_name\' might not exist on non\\-empty\\-array\\<array\\{string, int\\<\\-1, max\\>\\}\\>\\.$#',
	'identifier' => 'offsetAccess.notFound',
	'count' => 2,
	'path' => __DIR__ . '/../../src/DocBlock/TypeExpression.php',
];
$ignoreErrors[] = [
	'message' => '#^Offset \'array_shape_start\' might not exist on non\\-empty\\-array\\<array\\{string, int\\<\\-1, max\\>\\}\\>\\.$#',
	'identifier' => 'offsetAccess.notFound',
	'count' => 1,
	'path' => __DIR__ . '/../../src/DocBlock/TypeExpression.php',
];
$ignoreErrors[] = [
	'message' => '#^Offset \'callable_argument_type\' might not exist on array\\<array\\{string, int\\<\\-1, max\\>\\}\\>\\.$#',
	'identifier' => 'offsetAccess.notFound',
	'count' => 1,
	'path' => __DIR__ . '/../../src/DocBlock/TypeExpression.php',
];
$ignoreErrors[] = [
	'message' => '#^Offset \'callable_arguments\' might not exist on non\\-empty\\-array\\<array\\{string, int\\<\\-1, max\\>\\}\\>\\.$#',
	'identifier' => 'offsetAccess.notFound',
	'count' => 1,
	'path' => __DIR__ . '/../../src/DocBlock/TypeExpression.php',
];
$ignoreErrors[] = [
	'message' => '#^Offset \'callable_name\' might not exist on non\\-empty\\-array\\<array\\{string, int\\<\\-1, max\\>\\}\\>\\.$#',
	'identifier' => 'offsetAccess.notFound',
	'count' => 3,
	'path' => __DIR__ . '/../../src/DocBlock/TypeExpression.php',
];
$ignoreErrors[] = [
	'message' => '#^Offset \'callable_start\' might not exist on non\\-empty\\-array\\<array\\{string, int\\<\\-1, max\\>\\}\\>\\.$#',
	'identifier' => 'offsetAccess.notFound',
	'count' => 1,
	'path' => __DIR__ . '/../../src/DocBlock/TypeExpression.php',
];
$ignoreErrors[] = [
	'message' => '#^Offset \'callable_template\' might not exist on non\\-empty\\-array\\<array\\{string, int\\<\\-1, max\\>\\}\\>\\.$#',
	'identifier' => 'offsetAccess.notFound',
	'count' => 1,
	'path' => __DIR__ . '/../../src/DocBlock/TypeExpression.php',
];
$ignoreErrors[] = [
	'message' => '#^Offset \'callable_template_inner_b\' might not exist on array\\<array\\{string, int\\<\\-1, max\\>\\}\\>\\.$#',
	'identifier' => 'offsetAccess.notFound',
	'count' => 1,
	'path' => __DIR__ . '/../../src/DocBlock/TypeExpression.php',
];
$ignoreErrors[] = [
	'message' => '#^Offset \'callable_template_inner_b_types\' might not exist on non\\-empty\\-array\\<array\\{string, int\\<\\-1, max\\>\\}\\>\\.$#',
	'identifier' => 'offsetAccess.notFound',
	'count' => 2,
	'path' => __DIR__ . '/../../src/DocBlock/TypeExpression.php',
];
$ignoreErrors[] = [
	'message' => '#^Offset \'callable_template_inner_d\' might not exist on non\\-empty\\-array\\<array\\{string, int\\<\\-1, max\\>\\}\\>\\.$#',
	'identifier' => 'offsetAccess.notFound',
	'count' => 1,
	'path' => __DIR__ . '/../../src/DocBlock/TypeExpression.php',
];
$ignoreErrors[] = [
	'message' => '#^Offset \'callable_template_inner_d_types\' might not exist on non\\-empty\\-array\\<array\\{string, int\\<\\-1, max\\>\\}\\>\\.$#',
	'identifier' => 'offsetAccess.notFound',
	'count' => 2,
	'path' => __DIR__ . '/../../src/DocBlock/TypeExpression.php',
];
$ignoreErrors[] = [
	'message' => '#^Offset \'callable_template_inners\' might not exist on non\\-empty\\-array\\<array\\{string, int\\<\\-1, max\\>\\}\\>\\.$#',
	'identifier' => 'offsetAccess.notFound',
	'count' => 1,
	'path' => __DIR__ . '/../../src/DocBlock/TypeExpression.php',
];
$ignoreErrors[] = [
	'message' => '#^Offset \'callable_template_start\' might not exist on non\\-empty\\-array\\<array\\{string, int\\<\\-1, max\\>\\}\\>\\.$#',
	'identifier' => 'offsetAccess.notFound',
	'count' => 1,
	'path' => __DIR__ . '/../../src/DocBlock/TypeExpression.php',
];
$ignoreErrors[] = [
	'message' => '#^Offset \'class_constant\' might not exist on non\\-empty\\-array\\<array\\{string, int\\<\\-1, max\\>\\}\\>\\.$#',
	'identifier' => 'offsetAccess.notFound',
	'count' => 1,
	'path' => __DIR__ . '/../../src/DocBlock/TypeExpression.php',
];
$ignoreErrors[] = [
	'message' => '#^Offset \'class_constant_name\' might not exist on non\\-empty\\-array\\<array\\{string, int\\<\\-1, max\\>\\}\\>\\.$#',
	'identifier' => 'offsetAccess.notFound',
	'count' => 1,
	'path' => __DIR__ . '/../../src/DocBlock/TypeExpression.php',
];
$ignoreErrors[] = [
	'message' => '#^Offset \'conditional_cond_left\' might not exist on non\\-empty\\-array\\<array\\{string, int\\<\\-1, max\\>\\}\\>\\.$#',
	'identifier' => 'offsetAccess.notFound',
	'count' => 1,
	'path' => __DIR__ . '/../../src/DocBlock/TypeExpression.php',
];
$ignoreErrors[] = [
	'message' => '#^Offset \'conditional_cond_middle\' might not exist on non\\-empty\\-array\\<array\\{string, int\\<\\-1, max\\>\\}\\>\\.$#',
	'identifier' => 'offsetAccess.notFound',
	'count' => 1,
	'path' => __DIR__ . '/../../src/DocBlock/TypeExpression.php',
];
$ignoreErrors[] = [
	'message' => '#^Offset \'conditional_cond_right_types\' might not exist on non\\-empty\\-array\\<array\\{string, int\\<\\-1, max\\>\\}\\>\\.$#',
	'identifier' => 'offsetAccess.notFound',
	'count' => 2,
	'path' => __DIR__ . '/../../src/DocBlock/TypeExpression.php',
];
$ignoreErrors[] = [
	'message' => '#^Offset \'conditional_false_start\' might not exist on non\\-empty\\-array\\<array\\{string, int\\<\\-1, max\\>\\}\\>\\.$#',
	'identifier' => 'offsetAccess.notFound',
	'count' => 1,
	'path' => __DIR__ . '/../../src/DocBlock/TypeExpression.php',
];
$ignoreErrors[] = [
	'message' => '#^Offset \'conditional_false_types\' might not exist on non\\-empty\\-array\\<array\\{string, int\\<\\-1, max\\>\\}\\>\\.$#',
	'identifier' => 'offsetAccess.notFound',
	'count' => 1,
	'path' => __DIR__ . '/../../src/DocBlock/TypeExpression.php',
];
$ignoreErrors[] = [
	'message' => '#^Offset \'conditional_true_start\' might not exist on non\\-empty\\-array\\<array\\{string, int\\<\\-1, max\\>\\}\\>\\.$#',
	'identifier' => 'offsetAccess.notFound',
	'count' => 1,
	'path' => __DIR__ . '/../../src/DocBlock/TypeExpression.php',
];
$ignoreErrors[] = [
	'message' => '#^Offset \'conditional_true_types\' might not exist on non\\-empty\\-array\\<array\\{string, int\\<\\-1, max\\>\\}\\>\\.$#',
	'identifier' => 'offsetAccess.notFound',
	'count' => 2,
	'path' => __DIR__ . '/../../src/DocBlock/TypeExpression.php',
];
$ignoreErrors[] = [
	'message' => '#^Offset \'generic_name\' might not exist on non\\-empty\\-array\\<array\\{string, int\\<\\-1, max\\>\\}\\>\\.$#',
	'identifier' => 'offsetAccess.notFound',
	'count' => 2,
	'path' => __DIR__ . '/../../src/DocBlock/TypeExpression.php',
];
$ignoreErrors[] = [
	'message' => '#^Offset \'generic_start\' might not exist on non\\-empty\\-array\\<array\\{string, int\\<\\-1, max\\>\\}\\>\\.$#',
	'identifier' => 'offsetAccess.notFound',
	'count' => 1,
	'path' => __DIR__ . '/../../src/DocBlock/TypeExpression.php',
];
$ignoreErrors[] = [
	'message' => '#^Offset \'generic_types\' might not exist on non\\-empty\\-array\\<array\\{string, int\\<\\-1, max\\>\\}\\>\\.$#',
	'identifier' => 'offsetAccess.notFound',
	'count' => 1,
	'path' => __DIR__ . '/../../src/DocBlock/TypeExpression.php',
];
$ignoreErrors[] = [
	'message' => '#^Offset \'nullable\' might not exist on non\\-empty\\-array\\<array\\{string, int\\<\\-1, max\\>\\}\\>\\.$#',
	'identifier' => 'offsetAccess.notFound',
	'count' => 1,
	'path' => __DIR__ . '/../../src/DocBlock/TypeExpression.php',
];
$ignoreErrors[] = [
	'message' => '#^Offset \'parenthesized_start\' might not exist on non\\-empty\\-array\\<array\\{string, int\\<\\-1, max\\>\\}\\>\\.$#',
	'identifier' => 'offsetAccess.notFound',
	'count' => 1,
	'path' => __DIR__ . '/../../src/DocBlock/TypeExpression.php',
];
$ignoreErrors[] = [
	'message' => '#^Offset \'parenthesized_types\' might not exist on non\\-empty\\-array\\<array\\{string, int\\<\\-1, max\\>\\}\\>\\.$#',
	'identifier' => 'offsetAccess.notFound',
	'count' => 1,
	'path' => __DIR__ . '/../../src/DocBlock/TypeExpression.php',
];
$ignoreErrors[] = [
	'message' => '#^Offset \'type\' might not exist on non\\-empty\\-array\\<array\\{string, int\\<\\-1, max\\>\\}\\>\\.$#',
	'identifier' => 'offsetAccess.notFound',
	'count' => 3,
	'path' => __DIR__ . '/../../src/DocBlock/TypeExpression.php',
];
$ignoreErrors[] = [
	'message' => '#^Offset \'types\' might not exist on array\\<string\\>\\.$#',
	'identifier' => 'offsetAccess.notFound',
	'count' => 1,
	'path' => __DIR__ . '/../../src/DocBlock/TypeExpression.php',
];
$ignoreErrors[] = [
	'message' => '#^Offset 0 might not exist on array\\<string\\>\\.$#',
	'identifier' => 'offsetAccess.notFound',
	'count' => 4,
	'path' => __DIR__ . '/../../src/DocBlock/TypeExpression.php',
];
$ignoreErrors[] = [
	'message' => '#^Offset 0 might not exist on non\\-empty\\-array\\<array\\{string, int\\<\\-1, max\\>\\}\\>\\.$#',
	'identifier' => 'offsetAccess.notFound',
	'count' => 1,
	'path' => __DIR__ . '/../../src/DocBlock/TypeExpression.php',
];
$ignoreErrors[] = [
	'message' => '#^Offset int\\<0, max\\> might not exist on non\\-empty\\-list\\<array\\{start_index\\: int\\<0, max\\>, value\\: string, next_glue\\: string\\|null, next_glue_raw\\: string\\|null\\}\\>\\.$#',
	'identifier' => 'offsetAccess.notFound',
	'count' => 2,
	'path' => __DIR__ . '/../../src/DocBlock/TypeExpression.php',
];
$ignoreErrors[] = [
	'message' => '#^Offset int might not exist on list\\<PhpCsFixer\\\\Doctrine\\\\Annotation\\\\Token\\>\\.$#',
	'identifier' => 'offsetAccess.notFound',
	'count' => 1,
	'path' => __DIR__ . '/../../src/Doctrine/Annotation/DocLexer.php',
];
$ignoreErrors[] = [
	'message' => '#^Offset 1 might not exist on array\\.$#',
	'identifier' => 'offsetAccess.notFound',
	'count' => 1,
	'path' => __DIR__ . '/../../src/Documentation/DocumentationLocator.php',
];
$ignoreErrors[] = [
	'message' => '#^Offset 2 might not exist on array\\.$#',
	'identifier' => 'offsetAccess.notFound',
	'count' => 1,
	'path' => __DIR__ . '/../../src/Documentation/DocumentationLocator.php',
];
$ignoreErrors[] = [
	'message' => '#^Only numeric types are allowed in \\+, int\\|false given on the left side\\.$#',
	'identifier' => 'plus.leftNonNumeric',
	'count' => 1,
	'path' => __DIR__ . '/../../src/Documentation/FixerDocumentGenerator.php',
];
$ignoreErrors[] = [
	'message' => '#^Parameter \\#1 \\$names of static method PhpCsFixer\\\\Utils\\:\\:naturalLanguageJoin\\(\\) expects list\\<string\\>, array\\<non\\-falsy\\-string\\> given\\.$#',
	'identifier' => 'argument.type',
	'count' => 1,
	'path' => __DIR__ . '/../../src/Documentation/FixerDocumentGenerator.php',
];
$ignoreErrors[] = [
	'message' => '#^Parameter \\#2 \\$offset of function substr expects int, int\\|false given\\.$#',
	'identifier' => 'argument.type',
	'count' => 1,
	'path' => __DIR__ . '/../../src/Documentation/FixerDocumentGenerator.php',
];
$ignoreErrors[] = [
	'message' => '#^Parameter \\#3 \\$subject of function str_replace expects array\\<string\\>\\|string, string\\|false given\\.$#',
	'identifier' => 'argument.type',
	'count' => 1,
	'path' => __DIR__ . '/../../src/Documentation/FixerDocumentGenerator.php',
];
$ignoreErrors[] = [
	'message' => '#^Offset \\(int\\|string\\) might not exist on array\\<string, PhpCsFixer\\\\Fixer\\\\FixerInterface\\>\\.$#',
	'identifier' => 'offsetAccess.notFound',
	'count' => 1,
	'path' => __DIR__ . '/../../src/Documentation/RuleSetDocumentationGenerator.php',
];
$ignoreErrors[] = [
	'message' => '#^Parameter \\#2 \\$offset of function substr expects int, int\\|false given\\.$#',
	'identifier' => 'argument.type',
	'count' => 2,
	'path' => __DIR__ . '/../../src/Documentation/RuleSetDocumentationGenerator.php',
];
$ignoreErrors[] = [
	'message' => '#^Method PhpCsFixer\\\\Error\\\\ErrorsManager\\:\\:getExceptionErrors\\(\\) should return list\\<PhpCsFixer\\\\Error\\\\Error\\> but returns array\\<int\\<0, max\\>, PhpCsFixer\\\\Error\\\\Error\\>\\.$#',
	'identifier' => 'return.type',
	'count' => 1,
	'path' => __DIR__ . '/../../src/Error/ErrorsManager.php',
];
$ignoreErrors[] = [
	'message' => '#^Method PhpCsFixer\\\\Error\\\\ErrorsManager\\:\\:getInvalidErrors\\(\\) should return list\\<PhpCsFixer\\\\Error\\\\Error\\> but returns array\\<int\\<0, max\\>, PhpCsFixer\\\\Error\\\\Error\\>\\.$#',
	'identifier' => 'return.type',
	'count' => 1,
	'path' => __DIR__ . '/../../src/Error/ErrorsManager.php',
];
$ignoreErrors[] = [
	'message' => '#^Method PhpCsFixer\\\\Error\\\\ErrorsManager\\:\\:getLintErrors\\(\\) should return list\\<PhpCsFixer\\\\Error\\\\Error\\> but returns array\\<int\\<0, max\\>, PhpCsFixer\\\\Error\\\\Error\\>\\.$#',
	'identifier' => 'return.type',
	'count' => 1,
	'path' => __DIR__ . '/../../src/Error/ErrorsManager.php',
];
$ignoreErrors[] = [
	'message' => '#^Method PhpCsFixer\\\\Fixer\\\\AbstractPhpUnitFixer\\:\\:addInternalAnnotation\\(\\) should return list\\<PhpCsFixer\\\\DocBlock\\\\Line\\> but returns array\\<int\\<0, max\\>, PhpCsFixer\\\\DocBlock\\\\Line\\|non\\-falsy\\-string\\>\\.$#',
	'identifier' => 'return.type',
	'count' => 1,
	'path' => __DIR__ . '/../../src/Fixer/AbstractPhpUnitFixer.php',
];
$ignoreErrors[] = [
	'message' => '#^Offset 0 might not exist on array\\<int, string\\>\\.$#',
	'identifier' => 'offsetAccess.notFound',
	'count' => 1,
	'path' => __DIR__ . '/../../src/Fixer/Alias/EregToPregFixer.php',
];
$ignoreErrors[] = [
	'message' => '#^Offset 1 might not exist on array\\<int, string\\>\\.$#',
	'identifier' => 'offsetAccess.notFound',
	'count' => 1,
	'path' => __DIR__ . '/../../src/Fixer/Alias/EregToPregFixer.php',
];
$ignoreErrors[] = [
	'message' => '#^Offset 2 might not exist on array\\<int, string\\>\\.$#',
	'identifier' => 'offsetAccess.notFound',
	'count' => 1,
	'path' => __DIR__ . '/../../src/Fixer/Alias/EregToPregFixer.php',
];
$ignoreErrors[] = [
	'message' => '#^Offset 2 might not exist on non\\-empty\\-list\\<int\\<0, max\\>\\>\\.$#',
	'identifier' => 'offsetAccess.notFound',
	'count' => 4,
	'path' => __DIR__ . '/../../src/Fixer/Alias/EregToPregFixer.php',
];
$ignoreErrors[] = [
	'message' => '#^Parameter \\#1 \\$index of method PhpCsFixer\\\\Tokenizer\\\\Tokens\\:\\:getNextTokenOfKind\\(\\) expects int, int\\|false given\\.$#',
	'identifier' => 'argument.type',
	'count' => 1,
	'path' => __DIR__ . '/../../src/Fixer/Alias/PowToExponentiationFixer.php',
];
$ignoreErrors[] = [
	'message' => '#^Offset string might not exist on array\\<string, array\\<int, int\\>\\>\\.$#',
	'identifier' => 'offsetAccess.notFound',
	'count' => 1,
	'path' => __DIR__ . '/../../src/Fixer/Alias/RandomApiMigrationFixer.php',
];
$ignoreErrors[] = [
	'message' => '#^Offset 0 might not exist on list\\<int\\>\\.$#',
	'identifier' => 'offsetAccess.notFound',
	'count' => 1,
	'path' => __DIR__ . '/../../src/Fixer/Alias/SetTypeToCastFixer.php',
];
$ignoreErrors[] = [
	'message' => '#^Offset 1 might not exist on list\\<int\\>\\.$#',
	'identifier' => 'offsetAccess.notFound',
	'count' => 2,
	'path' => __DIR__ . '/../../src/Fixer/Alias/SetTypeToCastFixer.php',
];
$ignoreErrors[] = [
	'message' => '#^Offset 2 might not exist on list\\<int\\>\\.$#',
	'identifier' => 'offsetAccess.notFound',
	'count' => 2,
	'path' => __DIR__ . '/../../src/Fixer/Alias/SetTypeToCastFixer.php',
];
$ignoreErrors[] = [
	'message' => '#^Offset int might not exist on non\\-empty\\-array\\<int, int\\>\\.$#',
	'identifier' => 'offsetAccess.notFound',
	'count' => 1,
	'path' => __DIR__ . '/../../src/Fixer/Alias/SetTypeToCastFixer.php',
];
$ignoreErrors[] = [
	'message' => '#^Parameter \\#1 \\$slices of method PhpCsFixer\\\\Tokenizer\\\\Tokens\\:\\:insertSlices\\(\\) expects array\\<int, list\\<PhpCsFixer\\\\Tokenizer\\\\Token\\>\\|PhpCsFixer\\\\Tokenizer\\\\Token\\|PhpCsFixer\\\\Tokenizer\\\\Tokens\\>, array\\<\'\'\\|int, array\\{PhpCsFixer\\\\Tokenizer\\\\Token, PhpCsFixer\\\\Tokenizer\\\\Token\\}\\|PhpCsFixer\\\\Tokenizer\\\\Token\\> given\\.$#',
	'identifier' => 'argument.type',
	'count' => 1,
	'path' => __DIR__ . '/../../src/Fixer/ArrayNotation/YieldFromArrayToYieldsFixer.php',
];
$ignoreErrors[] = [
	'message' => '#^Parameter \\#1 \\$string of function substr expects string, string\\|false given\\.$#',
	'identifier' => 'argument.type',
	'count' => 1,
	'path' => __DIR__ . '/../../src/Fixer/AttributeNotation/OrderedAttributesFixer.php',
];
$ignoreErrors[] = [
	'message' => '#^Offset 0 might not exist on list\\<string\\>\\.$#',
	'identifier' => 'offsetAccess.notFound',
	'count' => 5,
	'path' => __DIR__ . '/../../src/Fixer/Basic/NumericLiteralSeparatorFixer.php',
];
$ignoreErrors[] = [
	'message' => '#^Parameter \\#1 \\$string of function strlen expects string, string\\|false given\\.$#',
	'identifier' => 'argument.type',
	'count' => 3,
	'path' => __DIR__ . '/../../src/Fixer/Basic/PsrAutoloadingFixer.php',
];
$ignoreErrors[] = [
	'message' => '#^Offset int\\|null might not exist on array\\<int, string\\>\\.$#',
	'identifier' => 'offsetAccess.notFound',
	'count' => 1,
	'path' => __DIR__ . '/../../src/Fixer/Casing/MagicConstantCasingFixer.php',
];
$ignoreErrors[] = [
	'message' => '#^Offset string might not exist on array\\<string, string\\>\\.$#',
	'identifier' => 'offsetAccess.notFound',
	'count' => 1,
	'path' => __DIR__ . '/../../src/Fixer/Casing/MagicMethodCasingFixer.php',
];
$ignoreErrors[] = [
	'message' => '#^Cannot access offset \'elements\' on array\\{index\\: int, open\\: int\\|null, close\\: int\\<0, max\\>, elements\\: list\\<array\\{token\\: PhpCsFixer\\\\Tokenizer\\\\Token, type\\: \'case\'\\|\'const\'\\|\'method\'\\|\'property\'\\|\'trait_import\', index\\: int, start\\: int, end\\: int\\}\\>\\}\\|false\\.$#',
	'identifier' => 'offsetAccess.nonOffsetAccessible',
	'count' => 1,
	'path' => __DIR__ . '/../../src/Fixer/ClassNotation/ClassAttributesSeparationFixer.php',
];
$ignoreErrors[] = [
	'message' => '#^Cannot access offset \'index\' on array\\{classIndex\\: int, token\\: PhpCsFixer\\\\Tokenizer\\\\Token, type\\: \'case\'\\|\'const\'\\|\'method\'\\|\'property\'\\|\'trait_import\'\\}\\|false\\.$#',
	'identifier' => 'offsetAccess.nonOffsetAccessible',
	'count' => 1,
	'path' => __DIR__ . '/../../src/Fixer/ClassNotation/ClassAttributesSeparationFixer.php',
];
$ignoreErrors[] = [
	'message' => '#^Offset \'end\' might not exist on array\\{token\\: PhpCsFixer\\\\Tokenizer\\\\Token, type\\: string, index\\: int, start\\?\\: int, end\\?\\: int\\}\\.$#',
	'identifier' => 'offsetAccess.notFound',
	'count' => 3,
	'path' => __DIR__ . '/../../src/Fixer/ClassNotation/ClassAttributesSeparationFixer.php',
];
$ignoreErrors[] = [
	'message' => '#^Offset \'start\' might not exist on array\\{token\\: PhpCsFixer\\\\Tokenizer\\\\Token, type\\: string, index\\: int, start\\?\\: int, end\\?\\: int\\}\\.$#',
	'identifier' => 'offsetAccess.notFound',
	'count' => 11,
	'path' => __DIR__ . '/../../src/Fixer/ClassNotation/ClassAttributesSeparationFixer.php',
];
$ignoreErrors[] = [
	'message' => '#^Offset int might not exist on non\\-empty\\-list\\<array\\{token\\: PhpCsFixer\\\\Tokenizer\\\\Token, type\\: string, index\\: int, start\\?\\: int, end\\?\\: int\\}\\>\\.$#',
	'identifier' => 'offsetAccess.notFound',
	'count' => 3,
	'path' => __DIR__ . '/../../src/Fixer/ClassNotation/ClassAttributesSeparationFixer.php',
];
$ignoreErrors[] = [
	'message' => '#^Offset int\\<1, max\\> might not exist on non\\-empty\\-list\\<array\\{token\\: PhpCsFixer\\\\Tokenizer\\\\Token, type\\: string, index\\: int, start\\?\\: int, end\\?\\: int\\}\\>\\.$#',
	'identifier' => 'offsetAccess.notFound',
	'count' => 1,
	'path' => __DIR__ . '/../../src/Fixer/ClassNotation/ClassAttributesSeparationFixer.php',
];
$ignoreErrors[] = [
	'message' => '#^Offset string might not exist on array\\<string, string\\>\\.$#',
	'identifier' => 'offsetAccess.notFound',
	'count' => 1,
	'path' => __DIR__ . '/../../src/Fixer/ClassNotation/ClassAttributesSeparationFixer.php',
];
$ignoreErrors[] = [
	'message' => '#^Parameter \\#2 \\$class of method PhpCsFixer\\\\Fixer\\\\ClassNotation\\\\ClassAttributesSeparationFixer\\:\\:getFirstTokenIndexOfClassElement\\(\\) expects array\\{index\\: int, open\\: int, close\\: int, elements\\: non\\-empty\\-list\\<array\\{token\\: PhpCsFixer\\\\Tokenizer\\\\Token, type\\: string, index\\: int, start\\?\\: int, end\\?\\: int\\}\\>\\}, array\\{index\\: int, open\\: int\\|null, close\\: int\\<0, max\\>, elements\\: list\\<array\\{token\\: PhpCsFixer\\\\Tokenizer\\\\Token, type\\: \'case\'\\|\'const\'\\|\'method\'\\|\'property\'\\|\'trait_import\', index\\: int, start\\: int, end\\: int\\}\\>\\}\\|false given\\.$#',
	'identifier' => 'argument.type',
	'count' => 1,
	'path' => __DIR__ . '/../../src/Fixer/ClassNotation/ClassAttributesSeparationFixer.php',
];
$ignoreErrors[] = [
	'message' => '#^Parameter \\#2 \\$class of method PhpCsFixer\\\\Fixer\\\\ClassNotation\\\\ClassAttributesSeparationFixer\\:\\:getLastTokenIndexOfClassElement\\(\\) expects array\\{index\\: int, open\\: int, close\\: int, elements\\: non\\-empty\\-list\\<array\\{token\\: PhpCsFixer\\\\Tokenizer\\\\Token, type\\: string, index\\: int, start\\?\\: int, end\\?\\: int\\}\\>\\}, array\\{index\\: int, open\\: int\\|null, close\\: int\\<0, max\\>, elements\\: list\\<array\\{token\\: PhpCsFixer\\\\Tokenizer\\\\Token, type\\: \'case\'\\|\'const\'\\|\'method\'\\|\'property\'\\|\'trait_import\', index\\: int, start\\: int, end\\: int\\}\\>\\}\\|false given\\.$#',
	'identifier' => 'argument.type',
	'count' => 1,
	'path' => __DIR__ . '/../../src/Fixer/ClassNotation/ClassAttributesSeparationFixer.php',
];
$ignoreErrors[] = [
	'message' => '#^Method PhpCsFixer\\\\Fixer\\\\ClassNotation\\\\ClassDefinitionFixer\\:\\:getClassyDefinitionInfo\\(\\) should return array\\{start\\: int, classy\\: int, open\\: int, extends\\: array\\{start\\: int, numberOfExtends\\: int, multiLine\\: bool\\}\\|false, implements\\: array\\{start\\: int, numberOfImplements\\: int, multiLine\\: bool\\}\\|false, anonymousClass\\: bool, final\\: int\\|false, abstract\\: int\\|false, \\.\\.\\.\\} but returns array\\{classy\\: int, open\\: int\\|null, extends\\: array\\<string, bool\\|int\\>\\|false, implements\\: array\\<string, bool\\|int\\>\\|false, anonymousClass\\: bool, final\\: int\\|false, abstract\\: int\\|false, readonly\\: int\\|false, \\.\\.\\.\\}\\.$#',
	'identifier' => 'return.type',
	'count' => 1,
	'path' => __DIR__ . '/../../src/Fixer/ClassNotation/ClassDefinitionFixer.php',
];
$ignoreErrors[] = [
	'message' => '#^Offset \'multiLine\' might not exist on non\\-empty\\-array\\<string, bool\\|int\\>\\.$#',
	'identifier' => 'offsetAccess.notFound',
	'count' => 1,
	'path' => __DIR__ . '/../../src/Fixer/ClassNotation/ClassDefinitionFixer.php',
];
$ignoreErrors[] = [
	'message' => '#^Offset string might not exist on non\\-empty\\-array\\<string, bool\\|int\\>\\.$#',
	'identifier' => 'offsetAccess.notFound',
	'count' => 1,
	'path' => __DIR__ . '/../../src/Fixer/ClassNotation/ClassDefinitionFixer.php',
];
$ignoreErrors[] = [
	'message' => '#^Only booleans are allowed in a negated boolean, bool\\|int given\\.$#',
	'identifier' => 'booleanNot.exprNotBoolean',
	'count' => 1,
	'path' => __DIR__ . '/../../src/Fixer/ClassNotation/ClassDefinitionFixer.php',
];
$ignoreErrors[] = [
	'message' => '#^Only booleans are allowed in an elseif condition, array\\<string, bool\\|int\\>\\|false given\\.$#',
	'identifier' => 'elseif.condNotBoolean',
	'count' => 1,
	'path' => __DIR__ . '/../../src/Fixer/ClassNotation/ClassDefinitionFixer.php',
];
$ignoreErrors[] = [
	'message' => '#^Only booleans are allowed in an if condition, array\\<string, bool\\|int\\>\\|false given\\.$#',
	'identifier' => 'if.condNotBoolean',
	'count' => 1,
	'path' => __DIR__ . '/../../src/Fixer/ClassNotation/ClassDefinitionFixer.php',
];
$ignoreErrors[] = [
	'message' => '#^Only numeric types are allowed in pre\\-increment, bool\\|int given\\.$#',
	'identifier' => 'preInc.nonNumeric',
	'count' => 1,
	'path' => __DIR__ . '/../../src/Fixer/ClassNotation/ClassDefinitionFixer.php',
];
$ignoreErrors[] = [
	'message' => '#^Only numeric types are allowed in \\+, int\\|false given on the left side\\.$#',
	'identifier' => 'plus.leftNonNumeric',
	'count' => 1,
	'path' => __DIR__ . '/../../src/Fixer/ClassNotation/NoBlankLinesAfterClassOpeningFixer.php',
];
$ignoreErrors[] = [
	'message' => '#^Offset int\\<1, max\\> might not exist on array\\<int\\<1, max\\>, int\\>\\.$#',
	'identifier' => 'offsetAccess.notFound',
	'count' => 3,
	'path' => __DIR__ . '/../../src/Fixer/ClassNotation/NoNullPropertyInitializationFixer.php',
];
$ignoreErrors[] = [
	'message' => '#^Offset int\\<1, max\\> might not exist on non\\-empty\\-array\\<int\\<1, max\\>, int\\>\\.$#',
	'identifier' => 'offsetAccess.notFound',
	'count' => 1,
	'path' => __DIR__ . '/../../src/Fixer/ClassNotation/NoNullPropertyInitializationFixer.php',
];
$ignoreErrors[] = [
	'message' => '#^Method PhpCsFixer\\\\Fixer\\\\ClassNotation\\\\NoPhp4ConstructorFixer\\:\\:findFunction\\(\\) should return array\\{nameIndex\\: int, startIndex\\: int, endIndex\\: int, bodyIndex\\: int, modifiers\\: list\\<int\\>\\}\\|null but returns array\\{nameIndex\\: int\\<0, max\\>, startIndex\\: int, endIndex\\: int\\|null, bodyIndex\\: int\\|null, modifiers\\: array\\<\'\'\\|int, int\\>\\}\\.$#',
	'identifier' => 'return.type',
	'count' => 1,
	'path' => __DIR__ . '/../../src/Fixer/ClassNotation/NoPhp4ConstructorFixer.php',
];
$ignoreErrors[] = [
	'message' => '#^Method PhpCsFixer\\\\Fixer\\\\ClassNotation\\\\NoPhp4ConstructorFixer\\:\\:getWrapperMethodSequence\\(\\) should return array\\{list\\<list\\<array\\{int, string\\}\\|int\\|string\\>\\>, array\\{3\\: false\\}\\} but returns array\\{list\\<non\\-empty\\-list\\<\'\\(\'\\|\'\\)\'\\|\',\'\\|\';\'\\|\'\\{\'\\|\'\\}\'\\|array\\{0\\: int, 1\\?\\: string\\}\\>\\>, array\\{3\\: false\\}\\}\\.$#',
	'identifier' => 'return.type',
	'count' => 1,
	'path' => __DIR__ . '/../../src/Fixer/ClassNotation/NoPhp4ConstructorFixer.php',
];
$ignoreErrors[] = [
	'message' => '#^Offset 1 might not exist on non\\-empty\\-list\\<int\\<0, max\\>\\>\\.$#',
	'identifier' => 'offsetAccess.notFound',
	'count' => 3,
	'path' => __DIR__ . '/../../src/Fixer/ClassNotation/NoPhp4ConstructorFixer.php',
];
$ignoreErrors[] = [
	'message' => '#^Offset 2 might not exist on non\\-empty\\-list\\<int\\<0, max\\>\\>\\.$#',
	'identifier' => 'offsetAccess.notFound',
	'count' => 4,
	'path' => __DIR__ . '/../../src/Fixer/ClassNotation/NoPhp4ConstructorFixer.php',
];
$ignoreErrors[] = [
	'message' => '#^Offset int\\<0, max\\> might not exist on non\\-empty\\-list\\<int\\<0, max\\>\\>\\.$#',
	'identifier' => 'offsetAccess.notFound',
	'count' => 1,
	'path' => __DIR__ . '/../../src/Fixer/ClassNotation/NoPhp4ConstructorFixer.php',
];
$ignoreErrors[] = [
	'message' => '#^Offset int\\<1, max\\> might not exist on non\\-empty\\-list\\<int\\<0, max\\>\\>\\.$#',
	'identifier' => 'offsetAccess.notFound',
	'count' => 1,
	'path' => __DIR__ . '/../../src/Fixer/ClassNotation/NoPhp4ConstructorFixer.php',
];
$ignoreErrors[] = [
	'message' => '#^Parameter \\#1 \\$sequence of method PhpCsFixer\\\\Tokenizer\\\\Tokens\\:\\:findSequence\\(\\) expects non\\-empty\\-list\\<array\\{0\\: int, 1\\?\\: string\\}\\|PhpCsFixer\\\\Tokenizer\\\\Token\\|string\\>, list\\<array\\{int, string\\}\\|int\\|string\\> given\\.$#',
	'identifier' => 'argument.type',
	'count' => 2,
	'path' => __DIR__ . '/../../src/Fixer/ClassNotation/NoPhp4ConstructorFixer.php',
];
$ignoreErrors[] = [
	'message' => '#^Cannot access offset \'type\' on array\\{classIndex\\: int, token\\: PhpCsFixer\\\\Tokenizer\\\\Token, type\\: \'case\'\\|\'const\'\\|\'method\'\\|\'property\'\\|\'trait_import\'\\}\\|false\\.$#',
	'identifier' => 'offsetAccess.nonOffsetAccessible',
	'count' => 1,
	'path' => __DIR__ . '/../../src/Fixer/ClassNotation/NoUnneededFinalMethodFixer.php',
];
$ignoreErrors[] = [
	'message' => '#^Offset \'class_is_final\' might not exist on array\\{classIndex\\: int, token\\: PhpCsFixer\\\\Tokenizer\\\\Token, type\\: string, class_is_final\\?\\: bool, method_final_index\\: int\\|null, method_is_constructor\\?\\: bool, method_is_private\\: bool, method_of_enum\\: false\\}\\.$#',
	'identifier' => 'offsetAccess.notFound',
	'count' => 1,
	'path' => __DIR__ . '/../../src/Fixer/ClassNotation/NoUnneededFinalMethodFixer.php',
];
$ignoreErrors[] = [
	'message' => '#^Offset \'method_is_constructor\' might not exist on array\\{classIndex\\: int, token\\: PhpCsFixer\\\\Tokenizer\\\\Token, type\\: string, class_is_final\\: false, method_final_index\\: int\\|null, method_is_constructor\\?\\: bool, method_is_private\\: true, method_of_enum\\: false\\}\\.$#',
	'identifier' => 'offsetAccess.notFound',
	'count' => 1,
	'path' => __DIR__ . '/../../src/Fixer/ClassNotation/NoUnneededFinalMethodFixer.php',
];
$ignoreErrors[] = [
	'message' => '#^Offset int might not exist on array\\<int, bool\\>\\.$#',
	'identifier' => 'offsetAccess.notFound',
	'count' => 2,
	'path' => __DIR__ . '/../../src/Fixer/ClassNotation/NoUnneededFinalMethodFixer.php',
];
$ignoreErrors[] = [
	'message' => '#^Method PhpCsFixer\\\\Fixer\\\\ClassNotation\\\\OrderedClassElementsFixer\\:\\:getElements\\(\\) should return list\\<array\\{start\\: int, visibility\\: string, abstract\\: bool, static\\: bool, readonly\\: bool, type\\: string, name\\: string, end\\: int\\}\\> but returns list\\<array\\{start\\: int, visibility\\: \'public\', abstract\\: false, static\\: false, readonly\\: bool, type\\: string, name\\?\\: string, end\\: int\\}\\|array\\{start\\: int, visibility\\: non\\-empty\\-string, abstract\\: bool, static\\: bool, readonly\\: bool\\}\\>\\.$#',
	'identifier' => 'return.type',
	'count' => 1,
	'path' => __DIR__ . '/../../src/Fixer/ClassNotation/OrderedClassElementsFixer.php',
];
$ignoreErrors[] = [
	'message' => '#^Offset \'abstract\' might not exist on array\\.$#',
	'identifier' => 'offsetAccess.notFound',
	'count' => 1,
	'path' => __DIR__ . '/../../src/Fixer/ClassNotation/OrderedClassElementsFixer.php',
];
$ignoreErrors[] = [
	'message' => '#^Offset \'end\' might not exist on array\\{start\\: int, visibility\\: non\\-empty\\-string, abstract\\: bool, static\\: bool, readonly\\: bool, type\\?\\: string, name\\?\\: string, end\\?\\: int\\}\\.$#',
	'identifier' => 'offsetAccess.notFound',
	'count' => 1,
	'path' => __DIR__ . '/../../src/Fixer/ClassNotation/OrderedClassElementsFixer.php',
];
$ignoreErrors[] = [
	'message' => '#^Offset \'name\' might not exist on array\\.$#',
	'identifier' => 'offsetAccess.notFound',
	'count' => 3,
	'path' => __DIR__ . '/../../src/Fixer/ClassNotation/OrderedClassElementsFixer.php',
];
$ignoreErrors[] = [
	'message' => '#^Offset \'readonly\' might not exist on non\\-empty\\-array\\.$#',
	'identifier' => 'offsetAccess.notFound',
	'count' => 1,
	'path' => __DIR__ . '/../../src/Fixer/ClassNotation/OrderedClassElementsFixer.php',
];
$ignoreErrors[] = [
	'message' => '#^Offset \'static\' might not exist on non\\-empty\\-array\\.$#',
	'identifier' => 'offsetAccess.notFound',
	'count' => 1,
	'path' => __DIR__ . '/../../src/Fixer/ClassNotation/OrderedClassElementsFixer.php',
];
$ignoreErrors[] = [
	'message' => '#^Offset \'type\' might not exist on array\\.$#',
	'identifier' => 'offsetAccess.notFound',
	'count' => 1,
	'path' => __DIR__ . '/../../src/Fixer/ClassNotation/OrderedClassElementsFixer.php',
];
$ignoreErrors[] = [
	'message' => '#^Offset \'visibility\' might not exist on array\\.$#',
	'identifier' => 'offsetAccess.notFound',
	'count' => 1,
	'path' => __DIR__ . '/../../src/Fixer/ClassNotation/OrderedClassElementsFixer.php',
];
$ignoreErrors[] = [
	'message' => '#^Offset 0 might not exist on list\\<string\\>\\.$#',
	'identifier' => 'offsetAccess.notFound',
	'count' => 1,
	'path' => __DIR__ . '/../../src/Fixer/ClassNotation/OrderedClassElementsFixer.php',
];
$ignoreErrors[] = [
	'message' => '#^Offset 1 might not exist on list\\<string\\>\\.$#',
	'identifier' => 'offsetAccess.notFound',
	'count' => 1,
	'path' => __DIR__ . '/../../src/Fixer/ClassNotation/OrderedClassElementsFixer.php',
];
$ignoreErrors[] = [
	'message' => '#^Offset int\\<0, max\\> might not exist on non\\-empty\\-list\\<array\\{start\\: int, visibility\\: string, abstract\\: bool, static\\: bool, readonly\\: bool, type\\: string, name\\: string, end\\: int\\}\\>\\.$#',
	'identifier' => 'offsetAccess.notFound',
	'count' => 1,
	'path' => __DIR__ . '/../../src/Fixer/ClassNotation/OrderedClassElementsFixer.php',
];
$ignoreErrors[] = [
	'message' => '#^Offset mixed might not exist on array\\<string, int\\>\\.$#',
	'identifier' => 'offsetAccess.notFound',
	'count' => 1,
	'path' => __DIR__ . '/../../src/Fixer/ClassNotation/OrderedClassElementsFixer.php',
];
$ignoreErrors[] = [
	'message' => '#^Parameter \\#1 \\$a of method PhpCsFixer\\\\Fixer\\\\ClassNotation\\\\OrderedClassElementsFixer\\:\\:sortGroupElements\\(\\) expects array\\{start\\: int, visibility\\: string, abstract\\: bool, static\\: bool, readonly\\: bool, type\\: string, name\\: string, end\\: int\\}, array&T given\\.$#',
	'identifier' => 'argument.type',
	'count' => 1,
	'path' => __DIR__ . '/../../src/Fixer/ClassNotation/OrderedClassElementsFixer.php',
];
$ignoreErrors[] = [
	'message' => '#^Parameter \\#2 \\$b of method PhpCsFixer\\\\Fixer\\\\ClassNotation\\\\OrderedClassElementsFixer\\:\\:sortGroupElements\\(\\) expects array\\{start\\: int, visibility\\: string, abstract\\: bool, static\\: bool, readonly\\: bool, type\\: string, name\\: string, end\\: int\\}, array&T given\\.$#',
	'identifier' => 'argument.type',
	'count' => 1,
	'path' => __DIR__ . '/../../src/Fixer/ClassNotation/OrderedClassElementsFixer.php',
];
$ignoreErrors[] = [
	'message' => '#^Offset \'normalized\' might not exist on array\\<\'normalized\'\\|\'originalIndex\'\\|\'tokens\'\\|int\\<0, max\\>, int\\|list\\<PhpCsFixer\\\\Tokenizer\\\\Token\\>\\|PhpCsFixer\\\\Tokenizer\\\\Token\\|string\\>\\.$#',
	'identifier' => 'offsetAccess.notFound',
	'count' => 6,
	'path' => __DIR__ . '/../../src/Fixer/ClassNotation/OrderedInterfacesFixer.php',
];
$ignoreErrors[] = [
	'message' => '#^Offset \'originalIndex\' might not exist on array\\<\'normalized\'\\|\'originalIndex\'\\|\'tokens\'\\|int\\<0, max\\>, int\\|list\\<PhpCsFixer\\\\Tokenizer\\\\Token\\>\\|PhpCsFixer\\\\Tokenizer\\\\Token\\|string\\>\\.$#',
	'identifier' => 'offsetAccess.notFound',
	'count' => 1,
	'path' => __DIR__ . '/../../src/Fixer/ClassNotation/OrderedInterfacesFixer.php',
];
$ignoreErrors[] = [
	'message' => '#^Offset \'tokens\' might not exist on array\\<\'normalized\'\\|\'originalIndex\'\\|\'tokens\'\\|int\\<0, max\\>, int\\|list\\<PhpCsFixer\\\\Tokenizer\\\\Token\\>\\|PhpCsFixer\\\\Tokenizer\\\\Token\\|string\\>\\.$#',
	'identifier' => 'offsetAccess.notFound',
	'count' => 2,
	'path' => __DIR__ . '/../../src/Fixer/ClassNotation/OrderedInterfacesFixer.php',
];
$ignoreErrors[] = [
	'message' => '#^Only iterables can be unpacked, int\\|list\\<PhpCsFixer\\\\Tokenizer\\\\Token\\>\\|PhpCsFixer\\\\Tokenizer\\\\Token\\|string given in argument \\#3\\.$#',
	'identifier' => 'argument.unpackNonIterable',
	'count' => 1,
	'path' => __DIR__ . '/../../src/Fixer/ClassNotation/OrderedInterfacesFixer.php',
];
$ignoreErrors[] = [
	'message' => '#^Parameter \\#1 \\$string of function strlen expects string, int\\|list\\<PhpCsFixer\\\\Tokenizer\\\\Token\\>\\|PhpCsFixer\\\\Tokenizer\\\\Token\\|string given\\.$#',
	'identifier' => 'argument.type',
	'count' => 2,
	'path' => __DIR__ . '/../../src/Fixer/ClassNotation/OrderedInterfacesFixer.php',
];
$ignoreErrors[] = [
	'message' => '#^Parameter \\#1 \\$string1 of function strcasecmp expects string, int\\|list\\<PhpCsFixer\\\\Tokenizer\\\\Token\\>\\|PhpCsFixer\\\\Tokenizer\\\\Token\\|string given\\.$#',
	'identifier' => 'argument.type',
	'count' => 1,
	'path' => __DIR__ . '/../../src/Fixer/ClassNotation/OrderedInterfacesFixer.php',
];
$ignoreErrors[] = [
	'message' => '#^Parameter \\#2 \\$string2 of function strcasecmp expects string, int\\|list\\<PhpCsFixer\\\\Tokenizer\\\\Token\\>\\|PhpCsFixer\\\\Tokenizer\\\\Token\\|string given\\.$#',
	'identifier' => 'argument.type',
	'count' => 1,
	'path' => __DIR__ . '/../../src/Fixer/ClassNotation/OrderedInterfacesFixer.php',
];
$ignoreErrors[] = [
	'message' => '#^Generator expects value type array\\<int, PhpCsFixer\\\\Tokenizer\\\\Tokens\\>, array\\<int\\|string, PhpCsFixer\\\\Tokenizer\\\\Tokens\\> given\\.$#',
	'identifier' => 'generator.valueType',
	'count' => 1,
	'path' => __DIR__ . '/../../src/Fixer/ClassNotation/OrderedTraitsFixer.php',
];
$ignoreErrors[] = [
	'message' => '#^Offset int might not exist on array\\<int, PhpCsFixer\\\\Tokenizer\\\\Tokens\\>\\.$#',
	'identifier' => 'offsetAccess.notFound',
	'count' => 1,
	'path' => __DIR__ . '/../../src/Fixer/ClassNotation/OrderedTraitsFixer.php',
];
$ignoreErrors[] = [
	'message' => '#^Parameter \\#2 \\$elements of method PhpCsFixer\\\\Fixer\\\\ClassNotation\\\\OrderedTraitsFixer\\:\\:sort\\(\\) expects array\\<int, PhpCsFixer\\\\Tokenizer\\\\Tokens\\>, array\\<int\\<0, max\\>\\|string, PhpCsFixer\\\\Tokenizer\\\\Tokens\\> given\\.$#',
	'identifier' => 'argument.type',
	'count' => 1,
	'path' => __DIR__ . '/../../src/Fixer/ClassNotation/OrderedTraitsFixer.php',
];
$ignoreErrors[] = [
	'message' => '#^Offset int might not exist on non\\-empty\\-array\\<int, bool\\>\\.$#',
	'identifier' => 'offsetAccess.notFound',
	'count' => 1,
	'path' => __DIR__ . '/../../src/Fixer/ClassNotation/ProtectedToPrivateFixer.php',
];
$ignoreErrors[] = [
	'message' => '#^Only booleans are allowed in &&, int\\|false\\|null given on the left side\\.$#',
	'identifier' => 'booleanAnd.leftNotBoolean',
	'count' => 1,
	'path' => __DIR__ . '/../../src/Fixer/ClassNotation/ProtectedToPrivateFixer.php',
];
$ignoreErrors[] = [
	'message' => '#^Argument of an invalid type array\\<int\\<0, max\\>, PhpCsFixer\\\\Tokenizer\\\\Token\\>\\|PhpCsFixer\\\\Tokenizer\\\\Token supplied for foreach, only iterables are supported\\.$#',
	'identifier' => 'foreach.nonIterable',
	'count' => 1,
	'path' => __DIR__ . '/../../src/Fixer/ControlStructure/IncludeFixer.php',
];
$ignoreErrors[] = [
	'message' => '#^Offset 1 might not exist on array\\{0\\?\\: string, 1\\?\\: string, 2\\?\\: non\\-falsy\\-string\\}\\.$#',
	'identifier' => 'offsetAccess.notFound',
	'count' => 1,
	'path' => __DIR__ . '/../../src/Fixer/ControlStructure/NoBreakCommentFixer.php',
];
$ignoreErrors[] = [
	'message' => '#^Offset 2 might not exist on array\\{0\\?\\: string, 1\\?\\: string, 2\\?\\: non\\-falsy\\-string\\}\\.$#',
	'identifier' => 'offsetAccess.notFound',
	'count' => 1,
	'path' => __DIR__ . '/../../src/Fixer/ControlStructure/NoBreakCommentFixer.php',
];
$ignoreErrors[] = [
	'message' => '#^Offset int\\|null might not exist on array\\<int\\|string, bool\\|null\\>\\.$#',
	'identifier' => 'offsetAccess.notFound',
	'count' => 1,
	'path' => __DIR__ . '/../../src/Fixer/ControlStructure/YodaStyleFixer.php',
];
$ignoreErrors[] = [
	'message' => '#^Offset string might not exist on array\\<int\\|string, bool\\|null\\>\\.$#',
	'identifier' => 'offsetAccess.notFound',
	'count' => 1,
	'path' => __DIR__ . '/../../src/Fixer/ControlStructure/YodaStyleFixer.php',
];
$ignoreErrors[] = [
	'message' => '#^Parameter \\#1 \\$possibleKind of method PhpCsFixer\\\\Tokenizer\\\\Token\\:\\:isGivenKind\\(\\) expects int\\|list\\<int\\>, list\\<int\\|string\\> given\\.$#',
	'identifier' => 'argument.type',
	'count' => 1,
	'path' => __DIR__ . '/../../src/Fixer/ControlStructure/YodaStyleFixer.php',
];
$ignoreErrors[] = [
	'message' => '#^Offset 0 might not exist on list\\<int\\>\\.$#',
	'identifier' => 'offsetAccess.notFound',
	'count' => 2,
	'path' => __DIR__ . '/../../src/Fixer/FunctionNotation/CombineNestedDirnameFixer.php',
];
$ignoreErrors[] = [
	'message' => '#^Offset int might not exist on non\\-empty\\-array\\<int, int\\>\\.$#',
	'identifier' => 'offsetAccess.notFound',
	'count' => 1,
	'path' => __DIR__ . '/../../src/Fixer/FunctionNotation/DateTimeCreateFromFormatCallFixer.php',
];
$ignoreErrors[] = [
	'message' => '#^Method PhpCsFixer\\\\Fixer\\\\FunctionNotation\\\\ImplodeCallFixer\\:\\:getArgumentIndices\\(\\) should return array\\<int, int\\> but returns array\\<int\\|string, int\\|null\\>\\.$#',
	'identifier' => 'return.type',
	'count' => 1,
	'path' => __DIR__ . '/../../src/Fixer/FunctionNotation/ImplodeCallFixer.php',
];
$ignoreErrors[] = [
	'message' => '#^Offset 1 might not exist on non\\-empty\\-list\\<int\\>\\.$#',
	'identifier' => 'offsetAccess.notFound',
	'count' => 1,
	'path' => __DIR__ . '/../../src/Fixer/FunctionNotation/ImplodeCallFixer.php',
];
$ignoreErrors[] = [
	'message' => '#^Offset int might not exist on non\\-empty\\-array\\<int, int\\>\\.$#',
	'identifier' => 'offsetAccess.notFound',
	'count' => 1,
	'path' => __DIR__ . '/../../src/Fixer/FunctionNotation/ImplodeCallFixer.php',
];
$ignoreErrors[] = [
	'message' => '#^Parameter \\#1 \\$others of method PhpCsFixer\\\\Tokenizer\\\\Token\\:\\:equalsAny\\(\\) expects list\\<array\\{0\\: int, 1\\?\\: string\\}\\|PhpCsFixer\\\\Tokenizer\\\\Token\\|string\\>, array\\<int, array\\<int, int\\|string\\>\\> given\\.$#',
	'identifier' => 'argument.type',
	'count' => 1,
	'path' => __DIR__ . '/../../src/Fixer/FunctionNotation/PhpdocToReturnTypeFixer.php',
];
$ignoreErrors[] = [
	'message' => '#^Offset string might not exist on array\\<string, PhpCsFixer\\\\Tokenizer\\\\Analyzer\\\\Analysis\\\\ArgumentAnalysis\\>\\.$#',
	'identifier' => 'offsetAccess.notFound',
	'count' => 1,
	'path' => __DIR__ . '/../../src/Fixer/Import/FullyQualifiedStrictTypesFixer.php',
];
$ignoreErrors[] = [
	'message' => '#^Only numeric types are allowed in \\+, int\\|false given on the left side\\.$#',
	'identifier' => 'plus.leftNonNumeric',
	'count' => 2,
	'path' => __DIR__ . '/../../src/Fixer/Import/FullyQualifiedStrictTypesFixer.php',
];
$ignoreErrors[] = [
	'message' => '#^Parameter \\#3 \\$length of function substr expects int\\|null, int\\|false given\\.$#',
	'identifier' => 'argument.type',
	'count' => 2,
	'path' => __DIR__ . '/../../src/Fixer/Import/FullyQualifiedStrictTypesFixer.php',
];
$ignoreErrors[] = [
	'message' => '#^Property PhpCsFixer\\\\Fixer\\\\Import\\\\FullyQualifiedStrictTypesFixer\\:\\:\\$reservedIdentifiersByLevel \\(array\\<int\\<0, max\\>, array\\<string, true\\>\\>\\) does not accept non\\-empty\\-array\\<int, array\\<string, true\\>\\>\\.$#',
	'identifier' => 'assign.propertyType',
	'count' => 1,
	'path' => __DIR__ . '/../../src/Fixer/Import/FullyQualifiedStrictTypesFixer.php',
];
$ignoreErrors[] = [
	'message' => '#^Offset 0 might not exist on list\\<PhpCsFixer\\\\Tokenizer\\\\Analyzer\\\\Analysis\\\\NamespaceAnalysis\\>\\.$#',
	'identifier' => 'offsetAccess.notFound',
	'count' => 1,
	'path' => __DIR__ . '/../../src/Fixer/Import/GlobalNamespaceImportFixer.php',
];
$ignoreErrors[] = [
	'message' => '#^Offset int might not exist on non\\-empty\\-array\\<int, PhpCsFixer\\\\DocBlock\\\\DocBlock\\>\\.$#',
	'identifier' => 'offsetAccess.notFound',
	'count' => 1,
	'path' => __DIR__ . '/../../src/Fixer/Import/GlobalNamespaceImportFixer.php',
];
$ignoreErrors[] = [
	'message' => '#^Parameter \\#1 \\$types of method PhpCsFixer\\\\DocBlock\\\\Annotation\\:\\:setTypes\\(\\) expects list\\<string\\>, array\\<int\\<0, max\\>, string\\> given\\.$#',
	'identifier' => 'argument.type',
	'count' => 1,
	'path' => __DIR__ . '/../../src/Fixer/Import/GlobalNamespaceImportFixer.php',
];
$ignoreErrors[] = [
	'message' => '#^Offset 0 might not exist on list\\<PhpCsFixer\\\\Tokenizer\\\\Analyzer\\\\Analysis\\\\NamespaceUseAnalysis\\>\\.$#',
	'identifier' => 'offsetAccess.notFound',
	'count' => 1,
	'path' => __DIR__ . '/../../src/Fixer/Import/GroupImportFixer.php',
];
$ignoreErrors[] = [
	'message' => '#^Only numeric types are allowed in \\+, int\\|false given on the left side\\.$#',
	'identifier' => 'plus.leftNonNumeric',
	'count' => 1,
	'path' => __DIR__ . '/../../src/Fixer/Import/GroupImportFixer.php',
];
$ignoreErrors[] = [
	'message' => '#^Parameter \\#2 \\$offset of function substr expects int, int\\|false given\\.$#',
	'identifier' => 'argument.type',
	'count' => 1,
	'path' => __DIR__ . '/../../src/Fixer/Import/NoUnusedImportsFixer.php',
];
$ignoreErrors[] = [
	'message' => '#^Method PhpCsFixer\\\\Fixer\\\\Import\\\\OrderedImportsFixer\\:\\:getNewOrder\\(\\) should return array\\<int, array\\{namespace\\: non\\-empty\\-string, startIndex\\: int, endIndex\\: int, importType\\: \'class\'\\|\'const\'\\|\'function\', group\\: bool\\}\\> but returns array\\<\'\'\\|int, array\\{namespace\\: string, startIndex\\: int\\|null, endIndex\\: int, importType\\: \'class\'\\|\'const\'\\|\'function\', group\\: bool\\}\\>\\.$#',
	'identifier' => 'return.type',
	'count' => 1,
	'path' => __DIR__ . '/../../src/Fixer/Import/OrderedImportsFixer.php',
];
$ignoreErrors[] = [
	'message' => '#^Offset int might not exist on array\\<int, int\\>\\.$#',
	'identifier' => 'offsetAccess.notFound',
	'count' => 1,
	'path' => __DIR__ . '/../../src/Fixer/Import/OrderedImportsFixer.php',
];
$ignoreErrors[] = [
	'message' => '#^Offset int\\<0, max\\> might not exist on list\\<PhpCsFixer\\\\Tokenizer\\\\Token\\>\\.$#',
	'identifier' => 'offsetAccess.notFound',
	'count' => 2,
	'path' => __DIR__ . '/../../src/Fixer/Import/OrderedImportsFixer.php',
];
$ignoreErrors[] = [
	'message' => '#^Offset int\\<0, max\\> might not exist on list\\<int\\|null\\>\\.$#',
	'identifier' => 'offsetAccess.notFound',
	'count' => 1,
	'path' => __DIR__ . '/../../src/Fixer/Import/OrderedImportsFixer.php',
];
$ignoreErrors[] = [
	'message' => '#^Offset int\\<0, max\\> might not exist on non\\-empty\\-array\\<int\\<0, max\\>, non\\-empty\\-list\\<int\\>\\>\\.$#',
	'identifier' => 'offsetAccess.notFound',
	'count' => 1,
	'path' => __DIR__ . '/../../src/Fixer/Import/OrderedImportsFixer.php',
];
$ignoreErrors[] = [
	'message' => '#^Offset int\\<0, max\\> might not exist on non\\-empty\\-list\\<int\\>\\.$#',
	'identifier' => 'offsetAccess.notFound',
	'count' => 3,
	'path' => __DIR__ . '/../../src/Fixer/Import/OrderedImportsFixer.php',
];
$ignoreErrors[] = [
	'message' => '#^Offset int\\<1, max\\> might not exist on list\\<PhpCsFixer\\\\Tokenizer\\\\Token\\>\\.$#',
	'identifier' => 'offsetAccess.notFound',
	'count' => 6,
	'path' => __DIR__ . '/../../src/Fixer/Import/OrderedImportsFixer.php',
];
$ignoreErrors[] = [
	'message' => '#^Offset int\\<1, max\\> might not exist on non\\-empty\\-list\\<int\\>\\.$#',
	'identifier' => 'offsetAccess.notFound',
	'count' => 2,
	'path' => __DIR__ . '/../../src/Fixer/Import/OrderedImportsFixer.php',
];
$ignoreErrors[] = [
	'message' => '#^Parameter \\#1 \\$indices of method PhpCsFixer\\\\Fixer\\\\Import\\\\OrderedImportsFixer\\:\\:sortByAlgorithm\\(\\) expects array\\<int, array\\{namespace\\: non\\-empty\\-string, startIndex\\: int, endIndex\\: int, importType\\: \'class\'\\|\'const\'\\|\'function\', group\\: bool\\}\\>, array\\<\'\'\\|int, array\\{namespace\\: string, startIndex\\: int\\|null, endIndex\\: int, importType\\: \'class\'\\|\'const\'\\|\'function\', group\\: bool\\}\\> given\\.$#',
	'identifier' => 'argument.type',
	'count' => 1,
	'path' => __DIR__ . '/../../src/Fixer/Import/OrderedImportsFixer.php',
];
$ignoreErrors[] = [
	'message' => '#^Parameter \\#1 \\$indices of method PhpCsFixer\\\\Fixer\\\\Import\\\\OrderedImportsFixer\\:\\:sortByAlgorithm\\(\\) expects array\\<int, array\\{namespace\\: non\\-empty\\-string, startIndex\\: int, endIndex\\: int, importType\\: \'class\'\\|\'const\'\\|\'function\', group\\: bool\\}\\>, non\\-empty\\-array\\<\'\'\\|int, array\\{namespace\\: string, startIndex\\: int\\|null, endIndex\\: int, importType\\: \'class\'\\|\'const\'\\|\'function\', group\\: bool\\}\\> given\\.$#',
	'identifier' => 'argument.type',
	'count' => 1,
	'path' => __DIR__ . '/../../src/Fixer/Import/OrderedImportsFixer.php',
];
$ignoreErrors[] = [
	'message' => '#^Parameter \\#1 \\$names of static method PhpCsFixer\\\\Utils\\:\\:naturalLanguageJoin\\(\\) expects list\\<string\\>, non\\-empty\\-array given\\.$#',
	'identifier' => 'argument.type',
	'count' => 1,
	'path' => __DIR__ . '/../../src/Fixer/Import/OrderedImportsFixer.php',
];
$ignoreErrors[] = [
	'message' => '#^Parameter \\#1 \\$names of static method PhpCsFixer\\\\Utils\\:\\:naturalLanguageJoin\\(\\) expects list\\<string\\>, non\\-empty\\-array\\<0\\|1\\|2, \'class\'\\|\'const\'\\|\'function\'\\> given\\.$#',
	'identifier' => 'argument.type',
	'count' => 1,
	'path' => __DIR__ . '/../../src/Fixer/Import/OrderedImportsFixer.php',
];
$ignoreErrors[] = [
	'message' => '#^Offset 0 might not exist on list\\<non\\-falsy\\-string\\>\\.$#',
	'identifier' => 'offsetAccess.notFound',
	'count' => 1,
	'path' => __DIR__ . '/../../src/Fixer/Import/SingleImportPerStatementFixer.php',
];
$ignoreErrors[] = [
	'message' => '#^Call to static method PhpCsFixer\\\\Preg\\:\\:match\\(\\) with arguments \'\\#\\^\\.\\*\\?\\(\\?P\\<annotation…\', mixed and array\\{\\} will always evaluate to false\\.$#',
	'identifier' => 'staticMethod.impossibleType',
	'count' => 1,
	'path' => __DIR__ . '/../../src/Fixer/Internal/ConfigurableFixerTemplateFixer.php',
];
$ignoreErrors[] = [
	'message' => '#^Offset 0 might not exist on list\\<mixed\\>\\.$#',
	'identifier' => 'offsetAccess.notFound',
	'count' => 1,
	'path' => __DIR__ . '/../../src/Fixer/Internal/ConfigurableFixerTemplateFixer.php',
];
$ignoreErrors[] = [
	'message' => '#^Offset 0 might not exist on list\\<string\\>\\.$#',
	'identifier' => 'offsetAccess.notFound',
	'count' => 1,
	'path' => __DIR__ . '/../../src/Fixer/Internal/ConfigurableFixerTemplateFixer.php',
];
$ignoreErrors[] = [
	'message' => '#^Only numeric types are allowed in \\+, int\\|false given on the left side\\.$#',
	'identifier' => 'plus.leftNonNumeric',
	'count' => 2,
	'path' => __DIR__ . '/../../src/Fixer/LanguageConstruct/CombineConsecutiveIssetsFixer.php',
];
$ignoreErrors[] = [
	'message' => '#^Parameter \\#1 \\$index of method PhpCsFixer\\\\Tokenizer\\\\Tokens\\:\\:getNextMeaningfulToken\\(\\) expects int, int\\|false given\\.$#',
	'identifier' => 'argument.type',
	'count' => 2,
	'path' => __DIR__ . '/../../src/Fixer/LanguageConstruct/CombineConsecutiveIssetsFixer.php',
];
$ignoreErrors[] = [
	'message' => '#^Offset \'get_called_class\'\\|\'get_class\'\\|\'get_class_this\'\\|\'php_sapi_name\'\\|\'phpversion\'\\|\'pi\' might not exist on array\\<string, list\\<PhpCsFixer\\\\Tokenizer\\\\Token\\>\\>\\.$#',
	'identifier' => 'offsetAccess.notFound',
	'count' => 1,
	'path' => __DIR__ . '/../../src/Fixer/LanguageConstruct/FunctionToConstantFixer.php',
];
$ignoreErrors[] = [
	'message' => '#^Offset 0 might not exist on list\\<PhpCsFixer\\\\Tokenizer\\\\Token\\>\\.$#',
	'identifier' => 'offsetAccess.notFound',
	'count' => 3,
	'path' => __DIR__ . '/../../src/Fixer/LanguageConstruct/FunctionToConstantFixer.php',
];
$ignoreErrors[] = [
	'message' => '#^Offset string might not exist on array\\<string, list\\<PhpCsFixer\\\\Tokenizer\\\\Token\\>\\>\\.$#',
	'identifier' => 'offsetAccess.notFound',
	'count' => 1,
	'path' => __DIR__ . '/../../src/Fixer/LanguageConstruct/FunctionToConstantFixer.php',
];
$ignoreErrors[] = [
	'message' => '#^Offset 1 might not exist on non\\-empty\\-list\\<int\\<0, max\\>\\>\\.$#',
	'identifier' => 'offsetAccess.notFound',
	'count' => 6,
	'path' => __DIR__ . '/../../src/Fixer/LanguageConstruct/IsNullFixer.php',
];
$ignoreErrors[] = [
	'message' => '#^Offset \'endIndex\' might not exist on array\\<string, bool\\|int\\>\\.$#',
	'identifier' => 'offsetAccess.notFound',
	'count' => 1,
	'path' => __DIR__ . '/../../src/Fixer/LanguageConstruct/NoUnsetOnPropertyFixer.php',
];
$ignoreErrors[] = [
	'message' => '#^Offset \'endIndex\' might not exist on non\\-empty\\-array\\<string, bool\\|int\\>\\.$#',
	'identifier' => 'offsetAccess.notFound',
	'count' => 3,
	'path' => __DIR__ . '/../../src/Fixer/LanguageConstruct/NoUnsetOnPropertyFixer.php',
];
$ignoreErrors[] = [
	'message' => '#^Offset \'isFirst\' might not exist on array\\<string, bool\\|int\\>\\.$#',
	'identifier' => 'offsetAccess.notFound',
	'count' => 1,
	'path' => __DIR__ . '/../../src/Fixer/LanguageConstruct/NoUnsetOnPropertyFixer.php',
];
$ignoreErrors[] = [
	'message' => '#^Offset \'isFirst\' might not exist on non\\-empty\\-array\\<string, bool\\|int\\>\\.$#',
	'identifier' => 'offsetAccess.notFound',
	'count' => 1,
	'path' => __DIR__ . '/../../src/Fixer/LanguageConstruct/NoUnsetOnPropertyFixer.php',
];
$ignoreErrors[] = [
	'message' => '#^Offset \'isToTransform\' might not exist on array\\<string, bool\\|int\\>\\.$#',
	'identifier' => 'offsetAccess.notFound',
	'count' => 5,
	'path' => __DIR__ . '/../../src/Fixer/LanguageConstruct/NoUnsetOnPropertyFixer.php',
];
$ignoreErrors[] = [
	'message' => '#^Offset \'isToTransform\' might not exist on non\\-empty\\-array\\<string, bool\\|int\\>\\.$#',
	'identifier' => 'offsetAccess.notFound',
	'count' => 1,
	'path' => __DIR__ . '/../../src/Fixer/LanguageConstruct/NoUnsetOnPropertyFixer.php',
];
$ignoreErrors[] = [
	'message' => '#^Offset \'startIndex\' might not exist on non\\-empty\\-array\\<string, bool\\|int\\>\\.$#',
	'identifier' => 'offsetAccess.notFound',
	'count' => 2,
	'path' => __DIR__ . '/../../src/Fixer/LanguageConstruct/NoUnsetOnPropertyFixer.php',
];
$ignoreErrors[] = [
	'message' => '#^Only booleans are allowed in &&, bool\\|int given on the left side\\.$#',
	'identifier' => 'booleanAnd.leftNotBoolean',
	'count' => 1,
	'path' => __DIR__ . '/../../src/Fixer/LanguageConstruct/NoUnsetOnPropertyFixer.php',
];
$ignoreErrors[] = [
	'message' => '#^Only booleans are allowed in &&, bool\\|int given on the right side\\.$#',
	'identifier' => 'booleanAnd.rightNotBoolean',
	'count' => 2,
	'path' => __DIR__ . '/../../src/Fixer/LanguageConstruct/NoUnsetOnPropertyFixer.php',
];
$ignoreErrors[] = [
	'message' => '#^Only booleans are allowed in a negated boolean, bool\\|int given\\.$#',
	'identifier' => 'booleanNot.exprNotBoolean',
	'count' => 3,
	'path' => __DIR__ . '/../../src/Fixer/LanguageConstruct/NoUnsetOnPropertyFixer.php',
];
$ignoreErrors[] = [
	'message' => '#^Only booleans are allowed in an if condition, bool\\|int given\\.$#',
	'identifier' => 'if.condNotBoolean',
	'count' => 2,
	'path' => __DIR__ . '/../../src/Fixer/LanguageConstruct/NoUnsetOnPropertyFixer.php',
];
$ignoreErrors[] = [
	'message' => '#^Only numeric types are allowed in \\+, bool\\|int given on the left side\\.$#',
	'identifier' => 'plus.leftNonNumeric',
	'count' => 2,
	'path' => __DIR__ . '/../../src/Fixer/LanguageConstruct/NoUnsetOnPropertyFixer.php',
];
$ignoreErrors[] = [
	'message' => '#^Parameter \\#1 \\$index of method PhpCsFixer\\\\Tokenizer\\\\Tokens\\:\\:getNextTokenOfKind\\(\\) expects int, bool\\|int given\\.$#',
	'identifier' => 'argument.type',
	'count' => 2,
	'path' => __DIR__ . '/../../src/Fixer/LanguageConstruct/NoUnsetOnPropertyFixer.php',
];
$ignoreErrors[] = [
	'message' => '#^Parameter \\#1 \\$index of method PhpCsFixer\\\\Tokenizer\\\\Tokens\\:\\:getPrevTokenOfKind\\(\\) expects int, bool\\|int given\\.$#',
	'identifier' => 'argument.type',
	'count' => 1,
	'path' => __DIR__ . '/../../src/Fixer/LanguageConstruct/NoUnsetOnPropertyFixer.php',
];
$ignoreErrors[] = [
	'message' => '#^Parameter \\#1 \\$index of method PhpCsFixer\\\\Tokenizer\\\\Tokens\\:\\:insertAt\\(\\) expects int, bool\\|int given\\.$#',
	'identifier' => 'argument.type',
	'count' => 1,
	'path' => __DIR__ . '/../../src/Fixer/LanguageConstruct/NoUnsetOnPropertyFixer.php',
];
$ignoreErrors[] = [
	'message' => '#^Offset \'abstract\'\\|\'as\'\\|\'attribute\'\\|\'break\'\\|\'case\'\\|\'catch\'\\|\'class\'\\|\'clone\'\\|\'comment\'\\|\'const\'\\|\'const_import\'\\|\'continue\'\\|\'do\'\\|\'echo\'\\|\'else\'\\|\'elseif\'\\|\'enum\'\\|\'extends\'\\|\'final\'\\|\'finally\'\\|\'for\'\\|\'foreach\'\\|\'function\'\\|\'function_import\'\\|\'global\'\\|\'goto\'\\|\'if\'\\|\'implements\'\\|\'include\'\\|\'include_once\'\\|\'instanceof\'\\|\'insteadof\'\\|\'interface\'\\|\'match\'\\|\'named_argument\'\\|\'namespace\'\\|\'new\'\\|\'open_tag_with_echo\'\\|\'php_doc\'\\|\'php_open\'\\|\'print\'\\|\'private\'\\|\'protected\'\\|\'public\'\\|\'readonly\'\\|\'require\'\\|\'require_once\'\\|\'return\'\\|\'static\'\\|\'switch\'\\|\'throw\'\\|\'trait\'\\|\'try\'\\|\'type_colon\'\\|\'use\'\\|\'use_lambda\'\\|\'use_trait\'\\|\'var\'\\|\'while\'\\|\'yield\'\\|\'yield_from\' might not exist on array\\<string, int\\|null\\>\\.$#',
	'identifier' => 'offsetAccess.notFound',
	'count' => 1,
	'path' => __DIR__ . '/../../src/Fixer/LanguageConstruct/SingleSpaceAroundConstructFixer.php',
];
$ignoreErrors[] = [
	'message' => '#^Offset \'as\'\\|\'else\'\\|\'elseif\'\\|\'use_lambda\' might not exist on array\\<string, int\\|null\\>\\.$#',
	'identifier' => 'offsetAccess.notFound',
	'count' => 1,
	'path' => __DIR__ . '/../../src/Fixer/LanguageConstruct/SingleSpaceAroundConstructFixer.php',
];
$ignoreErrors[] = [
	'message' => '#^Offset \'yield_from\' might not exist on array\\<string, int\\|null\\>\\.$#',
	'identifier' => 'offsetAccess.notFound',
	'count' => 1,
	'path' => __DIR__ . '/../../src/Fixer/LanguageConstruct/SingleSpaceAroundConstructFixer.php',
];
$ignoreErrors[] = [
	'message' => '#^Method PhpCsFixer\\\\Fixer\\\\ListNotation\\\\ListSyntaxFixer\\:\\:configurePostNormalisation\\(\\) has PhpCsFixer\\\\ConfigurationException\\\\InvalidFixerConfigurationException in PHPDoc @throws tag but it\'s not thrown\\.$#',
	'identifier' => 'throws.unusedType',
	'count' => 1,
	'path' => __DIR__ . '/../../src/Fixer/ListNotation/ListSyntaxFixer.php',
];
$ignoreErrors[] = [
	'message' => '#^Only numeric types are allowed in \\+, int\\|false given on the left side\\.$#',
	'identifier' => 'plus.leftNonNumeric',
	'count' => 1,
	'path' => __DIR__ . '/../../src/Fixer/NamespaceNotation/BlankLinesBeforeNamespaceFixer.php',
];
$ignoreErrors[] = [
	'message' => '#^Offset 0 might not exist on array\\.$#',
	'identifier' => 'offsetAccess.notFound',
	'count' => 2,
	'path' => __DIR__ . '/../../src/Fixer/Naming/NoHomoglyphNamesFixer.php',
];
$ignoreErrors[] = [
	'message' => '#^Offset int\\<0, max\\> might not exist on non\\-empty\\-array\\<int\\<0, max\\>, string\\>\\.$#',
	'identifier' => 'offsetAccess.notFound',
	'count' => 5,
	'path' => __DIR__ . '/../../src/Fixer/Operator/BinaryOperatorSpacesFixer.php',
];
$ignoreErrors[] = [
	'message' => '#^Only booleans are allowed in a negated boolean, int\\|false given\\.$#',
	'identifier' => 'booleanNot.exprNotBoolean',
	'count' => 2,
	'path' => __DIR__ . '/../../src/Fixer/Operator/BinaryOperatorSpacesFixer.php',
];
$ignoreErrors[] = [
	'message' => '#^Only numeric types are allowed in \\-, int\\<0, max\\>\\|false given on the right side\\.$#',
	'identifier' => 'minus.rightNonNumeric',
	'count' => 1,
	'path' => __DIR__ . '/../../src/Fixer/Operator/BinaryOperatorSpacesFixer.php',
];
$ignoreErrors[] = [
	'message' => '#^Parameter \\#2 \\$offset of function substr expects int, int\\<0, max\\>\\|false given\\.$#',
	'identifier' => 'argument.type',
	'count' => 1,
	'path' => __DIR__ . '/../../src/Fixer/Operator/BinaryOperatorSpacesFixer.php',
];
$ignoreErrors[] = [
	'message' => '#^Parameter \\#3 \\$length of function substr expects int\\|null, int\\<0, max\\>\\|false given\\.$#',
	'identifier' => 'argument.type',
	'count' => 1,
	'path' => __DIR__ . '/../../src/Fixer/Operator/BinaryOperatorSpacesFixer.php',
];
$ignoreErrors[] = [
	'message' => '#^Offset string might not exist on array\\<string, array\\{int, string\\}\\>\\.$#',
	'identifier' => 'offsetAccess.notFound',
	'count' => 1,
	'path' => __DIR__ . '/../../src/Fixer/Operator/LongToShorthandOperatorFixer.php',
];
$ignoreErrors[] = [
	'message' => '#^Method PhpCsFixer\\\\Fixer\\\\Operator\\\\TernaryToElvisOperatorFixer\\:\\:getAfterOperator\\(\\) should return array\\{start\\: int, end\\: int\\} but returns array\\{start\\: int\\|null, end\\?\\: int\\|null\\}\\.$#',
	'identifier' => 'return.type',
	'count' => 1,
	'path' => __DIR__ . '/../../src/Fixer/Operator/TernaryToElvisOperatorFixer.php',
];
$ignoreErrors[] = [
	'message' => '#^Offset 1\\|2\\|3\\|4\\|5\\|6\\|7\\|8\\|9\\|10\\|11\\|12\\|13\\|14 might not exist on array\\<1\\|2\\|3\\|4\\|5\\|6\\|7\\|8\\|9\\|10\\|11\\|12\\|13\\|14, array\\{start\\: array\\{int, string\\}\\|string, end\\: array\\{int, string\\}\\|string\\}\\>\\.$#',
	'identifier' => 'offsetAccess.notFound',
	'count' => 1,
	'path' => __DIR__ . '/../../src/Fixer/Operator/TernaryToElvisOperatorFixer.php',
];
$ignoreErrors[] = [
	'message' => '#^Method PhpCsFixer\\\\Fixer\\\\PhpUnit\\\\PhpUnitAttributesFixer\\:\\:createAttributeTokens\\(\\) should return list\\<PhpCsFixer\\\\Tokenizer\\\\Token\\> but returns non\\-empty\\-array\\<int\\|string, PhpCsFixer\\\\Tokenizer\\\\Token\\>\\.$#',
	'identifier' => 'return.type',
	'count' => 1,
	'path' => __DIR__ . '/../../src/Fixer/PhpUnit/PhpUnitAttributesFixer.php',
];
$ignoreErrors[] = [
	'message' => '#^Offset string might not exist on non\\-empty\\-array\\<string, bool\\>\\.$#',
	'identifier' => 'offsetAccess.notFound',
	'count' => 1,
	'path' => __DIR__ . '/../../src/Fixer/PhpUnit/PhpUnitAttributesFixer.php',
];
$ignoreErrors[] = [
	'message' => '#^Parameter \\#1 \\$name of static method PhpCsFixer\\\\Fixer\\\\PhpUnit\\\\PhpUnitAttributesFixer\\:\\:toClassConstant\\(\\) expects class\\-string, string given\\.$#',
	'identifier' => 'argument.type',
	'count' => 5,
	'path' => __DIR__ . '/../../src/Fixer/PhpUnit/PhpUnitAttributesFixer.php',
];
$ignoreErrors[] = [
	'message' => '#^Offset 0 might not exist on non\\-empty\\-array\\<int\\<0, max\\>, int\\|null\\>\\.$#',
	'identifier' => 'offsetAccess.notFound',
	'count' => 1,
	'path' => __DIR__ . '/../../src/Fixer/PhpUnit/PhpUnitConstructFixer.php',
];
$ignoreErrors[] = [
	'message' => '#^Offset 1 might not exist on non\\-empty\\-list\\<int\\<0, max\\>\\>\\.$#',
	'identifier' => 'offsetAccess.notFound',
	'count' => 1,
	'path' => __DIR__ . '/../../src/Fixer/PhpUnit/PhpUnitConstructFixer.php',
];
$ignoreErrors[] = [
	'message' => '#^Offset non\\-empty\\-string might not exist on array\\<string, string\\>\\.$#',
	'identifier' => 'offsetAccess.notFound',
	'count' => 1,
	'path' => __DIR__ . '/../../src/Fixer/PhpUnit/PhpUnitConstructFixer.php',
];
$ignoreErrors[] = [
	'message' => '#^Cannot call method isGivenKind\\(\\) on PhpCsFixer\\\\Tokenizer\\\\Token\\|false\\.$#',
	'identifier' => 'method.nonObject',
	'count' => 1,
	'path' => __DIR__ . '/../../src/Fixer/PhpUnit/PhpUnitDedicateAssertFixer.php',
];
$ignoreErrors[] = [
	'message' => '#^Offset 0 might not exist on list\\<PhpCsFixer\\\\Tokenizer\\\\Token\\>\\.$#',
	'identifier' => 'offsetAccess.notFound',
	'count' => 2,
	'path' => __DIR__ . '/../../src/Fixer/PhpUnit/PhpUnitDedicateAssertFixer.php',
];
$ignoreErrors[] = [
	'message' => '#^Offset 0 might not exist on list\\<int\\>\\.$#',
	'identifier' => 'offsetAccess.notFound',
	'count' => 1,
	'path' => __DIR__ . '/../../src/Fixer/PhpUnit/PhpUnitDedicateAssertFixer.php',
];
$ignoreErrors[] = [
	'message' => '#^Offset 1 might not exist on list\\<int\\>\\.$#',
	'identifier' => 'offsetAccess.notFound',
	'count' => 1,
	'path' => __DIR__ . '/../../src/Fixer/PhpUnit/PhpUnitDedicateAssertFixer.php',
];
$ignoreErrors[] = [
	'message' => '#^Offset int might not exist on array\\<int, int\\>\\.$#',
	'identifier' => 'offsetAccess.notFound',
	'count' => 2,
	'path' => __DIR__ . '/../../src/Fixer/PhpUnit/PhpUnitDedicateAssertFixer.php',
];
$ignoreErrors[] = [
	'message' => '#^Offset string might not exist on array\\<string, array\\{positive\\: string, negative\\: string\\|false, argument_count\\?\\: int, swap_arguments\\?\\: true\\}\\|true\\>\\.$#',
	'identifier' => 'offsetAccess.notFound',
	'count' => 1,
	'path' => __DIR__ . '/../../src/Fixer/PhpUnit/PhpUnitDedicateAssertFixer.php',
];
$ignoreErrors[] = [
	'message' => '#^Offset \'expectExceptionMessageRegExp\' might not exist on array\\<string, string\\>\\.$#',
	'identifier' => 'offsetAccess.notFound',
	'count' => 1,
	'path' => __DIR__ . '/../../src/Fixer/PhpUnit/PhpUnitExpectationFixer.php',
];
$ignoreErrors[] = [
	'message' => '#^Offset 2 might not exist on non\\-empty\\-list\\<int\\<0, max\\>\\>\\.$#',
	'identifier' => 'offsetAccess.notFound',
	'count' => 1,
	'path' => __DIR__ . '/../../src/Fixer/PhpUnit/PhpUnitExpectationFixer.php',
];
$ignoreErrors[] = [
	'message' => '#^Offset int\\<1, max\\> might not exist on list\\<int\\>\\.$#',
	'identifier' => 'offsetAccess.notFound',
	'count' => 1,
	'path' => __DIR__ . '/../../src/Fixer/PhpUnit/PhpUnitExpectationFixer.php',
];
$ignoreErrors[] = [
	'message' => '#^Offset string might not exist on array\\<string, string\\>\\.$#',
	'identifier' => 'offsetAccess.notFound',
	'count' => 1,
	'path' => __DIR__ . '/../../src/Fixer/PhpUnit/PhpUnitExpectationFixer.php',
];
$ignoreErrors[] = [
	'message' => '#^Offset 1 might not exist on array\\.$#',
	'identifier' => 'offsetAccess.notFound',
	'count' => 1,
	'path' => __DIR__ . '/../../src/Fixer/PhpUnit/PhpUnitMethodCasingFixer.php',
];
$ignoreErrors[] = [
	'message' => '#^Offset 2 might not exist on array\\.$#',
	'identifier' => 'offsetAccess.notFound',
	'count' => 1,
	'path' => __DIR__ . '/../../src/Fixer/PhpUnit/PhpUnitMethodCasingFixer.php',
];
$ignoreErrors[] = [
	'message' => '#^Offset 3 might not exist on array\\.$#',
	'identifier' => 'offsetAccess.notFound',
	'count' => 1,
	'path' => __DIR__ . '/../../src/Fixer/PhpUnit/PhpUnitMethodCasingFixer.php',
];
$ignoreErrors[] = [
	'message' => '#^Offset int\\<0, max\\> might not exist on non\\-empty\\-list\\<PhpCsFixer\\\\DocBlock\\\\Line\\>\\.$#',
	'identifier' => 'offsetAccess.notFound',
	'count' => 1,
	'path' => __DIR__ . '/../../src/Fixer/PhpUnit/PhpUnitMethodCasingFixer.php',
];
$ignoreErrors[] = [
	'message' => '#^Offset \'expectedException\' might not exist on array\\<string, string\\>\\.$#',
	'identifier' => 'offsetAccess.notFound',
	'count' => 1,
	'path' => __DIR__ . '/../../src/Fixer/PhpUnit/PhpUnitNoExpectationAnnotationFixer.php',
];
$ignoreErrors[] = [
	'message' => '#^Offset 1 might not exist on array\\<string\\>\\.$#',
	'identifier' => 'offsetAccess.notFound',
	'count' => 1,
	'path' => __DIR__ . '/../../src/Fixer/PhpUnit/PhpUnitNoExpectationAnnotationFixer.php',
];
$ignoreErrors[] = [
	'message' => '#^Parameter \\#3 \\$length of function substr expects int\\|null, int\\<0, max\\>\\|false given\\.$#',
	'identifier' => 'argument.type',
	'count' => 1,
	'path' => __DIR__ . '/../../src/Fixer/PhpUnit/PhpUnitNoExpectationAnnotationFixer.php',
];
$ignoreErrors[] = [
	'message' => '#^Offset \'assertAttributeEquals\'\\|\'assertAttributeNotEquals\'\\|\'assertEquals\'\\|\'assertNotEquals\' might not exist on array\\<string, string\\>\\.$#',
	'identifier' => 'offsetAccess.notFound',
	'count' => 1,
	'path' => __DIR__ . '/../../src/Fixer/PhpUnit/PhpUnitStrictFixer.php',
];
$ignoreErrors[] = [
	'message' => '#^Method PhpCsFixer\\\\Fixer\\\\PhpUnit\\\\PhpUnitTestAnnotationFixer\\:\\:updateLines\\(\\) should return list\\<PhpCsFixer\\\\DocBlock\\\\Line\\> but returns array\\<int\\<0, max\\>, PhpCsFixer\\\\DocBlock\\\\Line\\>\\.$#',
	'identifier' => 'return.type',
	'count' => 1,
	'path' => __DIR__ . '/../../src/Fixer/PhpUnit/PhpUnitTestAnnotationFixer.php',
];
$ignoreErrors[] = [
	'message' => '#^Offset int might not exist on list\\<string\\>\\.$#',
	'identifier' => 'offsetAccess.notFound',
	'count' => 4,
	'path' => __DIR__ . '/../../src/Fixer/PhpUnit/PhpUnitTestAnnotationFixer.php',
];
$ignoreErrors[] = [
	'message' => '#^Offset int\\<0, max\\> might not exist on non\\-empty\\-array\\<int\\<0, max\\>, PhpCsFixer\\\\DocBlock\\\\Line\\>\\.$#',
	'identifier' => 'offsetAccess.notFound',
	'count' => 2,
	'path' => __DIR__ . '/../../src/Fixer/PhpUnit/PhpUnitTestAnnotationFixer.php',
];
$ignoreErrors[] = [
	'message' => '#^Offset int\\<0, max\\> might not exist on non\\-empty\\-list\\<PhpCsFixer\\\\DocBlock\\\\Line\\>\\.$#',
	'identifier' => 'offsetAccess.notFound',
	'count' => 6,
	'path' => __DIR__ . '/../../src/Fixer/PhpUnit/PhpUnitTestAnnotationFixer.php',
];
$ignoreErrors[] = [
	'message' => '#^Offset int\\<8, max\\> might not exist on list\\<string\\>\\.$#',
	'identifier' => 'offsetAccess.notFound',
	'count' => 1,
	'path' => __DIR__ . '/../../src/Fixer/PhpUnit/PhpUnitTestAnnotationFixer.php',
];
$ignoreErrors[] = [
	'message' => '#^Only numeric types are allowed in \\+, int\\<0, max\\>\\|false given on the left side\\.$#',
	'identifier' => 'plus.leftNonNumeric',
	'count' => 1,
	'path' => __DIR__ . '/../../src/Fixer/PhpUnit/PhpUnitTestAnnotationFixer.php',
];
$ignoreErrors[] = [
	'message' => '#^Offset 0 might not exist on list\\<array\\{int, string\\}\\>\\.$#',
	'identifier' => 'offsetAccess.notFound',
	'count' => 1,
	'path' => __DIR__ . '/../../src/Fixer/PhpUnit/PhpUnitTestCaseStaticMethodCallsFixer.php',
];
$ignoreErrors[] = [
	'message' => '#^Offset 1 might not exist on list\\<array\\{int, string\\}\\>\\.$#',
	'identifier' => 'offsetAccess.notFound',
	'count' => 2,
	'path' => __DIR__ . '/../../src/Fixer/PhpUnit/PhpUnitTestCaseStaticMethodCallsFixer.php',
];
$ignoreErrors[] = [
	'message' => '#^Offset string might not exist on array\\<string, list\\<array\\{int, string\\}\\>\\>\\.$#',
	'identifier' => 'offsetAccess.notFound',
	'count' => 3,
	'path' => __DIR__ . '/../../src/Fixer/PhpUnit/PhpUnitTestCaseStaticMethodCallsFixer.php',
];
$ignoreErrors[] = [
	'message' => '#^Offset 1 might not exist on array\\.$#',
	'identifier' => 'offsetAccess.notFound',
	'count' => 2,
	'path' => __DIR__ . '/../../src/Fixer/Phpdoc/GeneralPhpdocTagRenameFixer.php',
];
$ignoreErrors[] = [
	'message' => '#^Offset mixed might not exist on non\\-empty\\-array\\<string, string\\>\\.$#',
	'identifier' => 'offsetAccess.notFound',
	'count' => 1,
	'path' => __DIR__ . '/../../src/Fixer/Phpdoc/GeneralPhpdocTagRenameFixer.php',
];
$ignoreErrors[] = [
	'message' => '#^Parameter \\#2 \\$offset of function substr expects int, int\\|false given\\.$#',
	'identifier' => 'argument.type',
	'count' => 1,
	'path' => __DIR__ . '/../../src/Fixer/Phpdoc/NoBlankLinesAfterPhpdocFixer.php',
];
$ignoreErrors[] = [
	'message' => '#^PHPDoc tag @var with type non\\-empty\\-string is not subtype of native type non\\-falsy\\-string\\.$#',
	'identifier' => 'varTag.nativeType',
	'count' => 1,
	'path' => __DIR__ . '/../../src/Fixer/Phpdoc/NoSuperfluousPhpdocTagsFixer.php',
];
$ignoreErrors[] = [
	'message' => '#^Offset 1 might not exist on array\\{0\\?\\: string, 1\\?\\: string\\}\\.$#',
	'identifier' => 'offsetAccess.notFound',
	'count' => 1,
	'path' => __DIR__ . '/../../src/Fixer/Phpdoc/PhpdocAddMissingParamAnnotationFixer.php',
];
$ignoreErrors[] = [
	'message' => '#^Offset int\\<\\-1, max\\> might not exist on list\\<PhpCsFixer\\\\DocBlock\\\\Line\\>\\.$#',
	'identifier' => 'offsetAccess.notFound',
	'count' => 1,
	'path' => __DIR__ . '/../../src/Fixer/Phpdoc/PhpdocAddMissingParamAnnotationFixer.php',
];
$ignoreErrors[] = [
	'message' => '#^Method PhpCsFixer\\\\Fixer\\\\Phpdoc\\\\PhpdocAlignFixer\\:\\:getMatches\\(\\) should return array\\{indent\\: string\\|null, tag\\: string\\|null, hint\\: string, var\\: string\\|null, static\\: string, desc\\?\\: string\\|null\\}\\|null but returns non\\-empty\\-array\\<string\\>\\.$#',
	'identifier' => 'return.type',
	'count' => 1,
	'path' => __DIR__ . '/../../src/Fixer/Phpdoc/PhpdocAlignFixer.php',
];
$ignoreErrors[] = [
	'message' => '#^Offset \'desc\' might not exist on array\\{indent\\: string\\|null, tag\\: null, hint\\: string, var\\: string\\|null, static\\: string, desc\\?\\: string\\|null\\}\\.$#',
	'identifier' => 'offsetAccess.notFound',
	'count' => 3,
	'path' => __DIR__ . '/../../src/Fixer/Phpdoc/PhpdocAlignFixer.php',
];
$ignoreErrors[] = [
	'message' => '#^Offset \'desc\' might not exist on array\\{indent\\: string\\|null, tag\\: string, hint\\: string, var\\: \'\', static\\: string, desc\\?\\: string\\|null\\}\\.$#',
	'identifier' => 'offsetAccess.notFound',
	'count' => 1,
	'path' => __DIR__ . '/../../src/Fixer/Phpdoc/PhpdocAlignFixer.php',
];
$ignoreErrors[] = [
	'message' => '#^Offset \'desc\' might not exist on array\\{indent\\: string\\|null, tag\\: string, hint\\: string, var\\: non\\-empty\\-string\\|null, static\\: string, desc\\?\\: string\\|null\\}\\.$#',
	'identifier' => 'offsetAccess.notFound',
	'count' => 1,
	'path' => __DIR__ . '/../../src/Fixer/Phpdoc/PhpdocAlignFixer.php',
];
$ignoreErrors[] = [
	'message' => '#^Offset \'hint2\' might not exist on non\\-empty\\-array\\<string\\>\\.$#',
	'identifier' => 'offsetAccess.notFound',
	'count' => 1,
	'path' => __DIR__ . '/../../src/Fixer/Phpdoc/PhpdocAlignFixer.php',
];
$ignoreErrors[] = [
	'message' => '#^Offset \'hint3\' might not exist on non\\-empty\\-array\\<string\\>\\.$#',
	'identifier' => 'offsetAccess.notFound',
	'count' => 1,
	'path' => __DIR__ . '/../../src/Fixer/Phpdoc/PhpdocAlignFixer.php',
];
$ignoreErrors[] = [
	'message' => '#^Offset \'signature\' might not exist on non\\-empty\\-array\\<string\\>\\.$#',
	'identifier' => 'offsetAccess.notFound',
	'count' => 1,
	'path' => __DIR__ . '/../../src/Fixer/Phpdoc/PhpdocAlignFixer.php',
];
$ignoreErrors[] = [
	'message' => '#^Offset \'static\' might not exist on non\\-empty\\-array\\<string\\>\\.$#',
	'identifier' => 'offsetAccess.notFound',
	'count' => 1,
	'path' => __DIR__ . '/../../src/Fixer/Phpdoc/PhpdocAlignFixer.php',
];
$ignoreErrors[] = [
	'message' => '#^Offset int\\<0, max\\> might not exist on non\\-empty\\-list\\<array\\{indent\\: string\\|null, tag\\: string\\|null, hint\\: string, var\\: string\\|null, static\\: string, desc\\?\\: string\\|null\\}\\>\\.$#',
	'identifier' => 'offsetAccess.notFound',
	'count' => 1,
	'path' => __DIR__ . '/../../src/Fixer/Phpdoc/PhpdocAlignFixer.php',
];
$ignoreErrors[] = [
	'message' => '#^Only booleans are allowed in an if condition, int\\|false given\\.$#',
	'identifier' => 'if.condNotBoolean',
	'count' => 2,
	'path' => __DIR__ . '/../../src/Fixer/Phpdoc/PhpdocAlignFixer.php',
];
$ignoreErrors[] = [
	'message' => '#^Offset 1 might not exist on array\\.$#',
	'identifier' => 'offsetAccess.notFound',
	'count' => 1,
	'path' => __DIR__ . '/../../src/Fixer/Phpdoc/PhpdocAnnotationWithoutDotFixer.php',
];
$ignoreErrors[] = [
	'message' => '#^Offset 2 might not exist on array\\.$#',
	'identifier' => 'offsetAccess.notFound',
	'count' => 1,
	'path' => __DIR__ . '/../../src/Fixer/Phpdoc/PhpdocAnnotationWithoutDotFixer.php',
];
$ignoreErrors[] = [
	'message' => '#^Offset 3 might not exist on array\\.$#',
	'identifier' => 'offsetAccess.notFound',
	'count' => 1,
	'path' => __DIR__ . '/../../src/Fixer/Phpdoc/PhpdocAnnotationWithoutDotFixer.php',
];
$ignoreErrors[] = [
	'message' => '#^Offset 1 might not exist on array\\.$#',
	'identifier' => 'offsetAccess.notFound',
	'count' => 1,
	'path' => __DIR__ . '/../../src/Fixer/Phpdoc/PhpdocArrayTypeFixer.php',
];
$ignoreErrors[] = [
	'message' => '#^Offset 2 might not exist on array\\.$#',
	'identifier' => 'offsetAccess.notFound',
	'count' => 1,
	'path' => __DIR__ . '/../../src/Fixer/Phpdoc/PhpdocArrayTypeFixer.php',
];
$ignoreErrors[] = [
	'message' => '#^Offset 1 might not exist on array\\.$#',
	'identifier' => 'offsetAccess.notFound',
	'count' => 2,
	'path' => __DIR__ . '/../../src/Fixer/Phpdoc/PhpdocInlineTagNormalizerFixer.php',
];
$ignoreErrors[] = [
	'message' => '#^Offset 2 might not exist on array\\.$#',
	'identifier' => 'offsetAccess.notFound',
	'count' => 1,
	'path' => __DIR__ . '/../../src/Fixer/Phpdoc/PhpdocInlineTagNormalizerFixer.php',
];
$ignoreErrors[] = [
	'message' => '#^Offset \'general_phpdoc_tag_rename\' might not exist on array\\<string, PhpCsFixer\\\\Fixer\\\\FixerInterface\\>\\.$#',
	'identifier' => 'offsetAccess.notFound',
	'count' => 1,
	'path' => __DIR__ . '/../../src/Fixer/Phpdoc/PhpdocNoAliasTagFixer.php',
];
$ignoreErrors[] = [
	'message' => '#^Offset 2 might not exist on array\\.$#',
	'identifier' => 'offsetAccess.notFound',
	'count' => 1,
	'path' => __DIR__ . '/../../src/Fixer/Phpdoc/PhpdocNoUselessInheritdocFixer.php',
];
$ignoreErrors[] = [
	'message' => '#^Cannot call method getEnd\\(\\) on PhpCsFixer\\\\DocBlock\\\\Annotation\\|false\\.$#',
	'identifier' => 'method.nonObject',
	'count' => 1,
	'path' => __DIR__ . '/../../src/Fixer/Phpdoc/PhpdocParamOrderFixer.php',
];
$ignoreErrors[] = [
	'message' => '#^Cannot call method getStart\\(\\) on PhpCsFixer\\\\DocBlock\\\\Annotation\\|false\\.$#',
	'identifier' => 'method.nonObject',
	'count' => 1,
	'path' => __DIR__ . '/../../src/Fixer/Phpdoc/PhpdocParamOrderFixer.php',
];
$ignoreErrors[] = [
	'message' => '#^Offset int might not exist on list\\<PhpCsFixer\\\\DocBlock\\\\Annotation\\>\\.$#',
	'identifier' => 'offsetAccess.notFound',
	'count' => 1,
	'path' => __DIR__ . '/../../src/Fixer/Phpdoc/PhpdocParamOrderFixer.php',
];
$ignoreErrors[] = [
	'message' => '#^Parameter \\#1 \\$content of method PhpCsFixer\\\\DocBlock\\\\Line\\:\\:setContent\\(\\) expects string, string\\|false given\\.$#',
	'identifier' => 'argument.type',
	'count' => 1,
	'path' => __DIR__ . '/../../src/Fixer/Phpdoc/PhpdocParamOrderFixer.php',
];
$ignoreErrors[] = [
	'message' => '#^Offset int\\<1, max\\> might not exist on array\\.$#',
	'identifier' => 'offsetAccess.notFound',
	'count' => 1,
	'path' => __DIR__ . '/../../src/Fixer/Phpdoc/PhpdocSingleLineVarSpacingFixer.php',
];
$ignoreErrors[] = [
	'message' => '#^Offset \'general_phpdoc_tag_rename\' might not exist on array\\<string, PhpCsFixer\\\\Fixer\\\\FixerInterface\\>\\.$#',
	'identifier' => 'offsetAccess.notFound',
	'count' => 1,
	'path' => __DIR__ . '/../../src/Fixer/Phpdoc/PhpdocTagCasingFixer.php',
];
$ignoreErrors[] = [
	'message' => '#^Offset 1\\|int\\<3, max\\> might not exist on array\\<int\\<0, max\\>, string\\>\\.$#',
	'identifier' => 'offsetAccess.notFound',
	'count' => 1,
	'path' => __DIR__ . '/../../src/Fixer/Phpdoc/PhpdocTagTypeFixer.php',
];
$ignoreErrors[] = [
	'message' => '#^Offset int might not exist on array\\<int, string\\>\\.$#',
	'identifier' => 'offsetAccess.notFound',
	'count' => 2,
	'path' => __DIR__ . '/../../src/Fixer/Phpdoc/PhpdocTagTypeFixer.php',
];
$ignoreErrors[] = [
	'message' => '#^Offset 0 might not exist on array\\.$#',
	'identifier' => 'offsetAccess.notFound',
	'count' => 1,
	'path' => __DIR__ . '/../../src/Fixer/Phpdoc/PhpdocTypesOrderFixer.php',
];
$ignoreErrors[] = [
	'message' => '#^Offset int\\<0, max\\> might not exist on list\\<int\\>\\.$#',
	'identifier' => 'offsetAccess.notFound',
	'count' => 1,
	'path' => __DIR__ . '/../../src/Fixer/ReturnNotation/ReturnAssignmentFixer.php',
];
$ignoreErrors[] = [
	'message' => '#^Only booleans are allowed in a ternary operator condition, int\\|false given\\.$#',
	'identifier' => 'ternary.condNotBoolean',
	'count' => 1,
	'path' => __DIR__ . '/../../src/Fixer/Semicolon/MultilineWhitespaceBeforeSemicolonsFixer.php',
];
$ignoreErrors[] = [
	'message' => '#^Offset int\\<0, max\\> might not exist on non\\-empty\\-list\\<PhpCsFixer\\\\Tokenizer\\\\Token\\|null\\>\\.$#',
	'identifier' => 'offsetAccess.notFound',
	'count' => 1,
	'path' => __DIR__ . '/../../src/Fixer/Strict/StrictParamFixer.php',
];
$ignoreErrors[] = [
	'message' => '#^Offset \'string_implicit_backslashes\' might not exist on array\\<string, PhpCsFixer\\\\Fixer\\\\FixerInterface\\>\\.$#',
	'identifier' => 'offsetAccess.notFound',
	'count' => 1,
	'path' => __DIR__ . '/../../src/Fixer/StringNotation/EscapeImplicitBackslashesFixer.php',
];
$ignoreErrors[] = [
	'message' => '#^Offset \'end_index\' might not exist on non\\-empty\\-array\\<literal\\-string&non\\-falsy\\-string, int\\|string\\>\\.$#',
	'identifier' => 'offsetAccess.notFound',
	'count' => 4,
	'path' => __DIR__ . '/../../src/Fixer/Whitespace/ArrayIndentationFixer.php',
];
$ignoreErrors[] = [
	'message' => '#^Offset \'initial_indent\' might not exist on non\\-empty\\-array\\<literal\\-string&non\\-falsy\\-string, int\\|string\\>\\.$#',
	'identifier' => 'offsetAccess.notFound',
	'count' => 2,
	'path' => __DIR__ . '/../../src/Fixer/Whitespace/ArrayIndentationFixer.php',
];
$ignoreErrors[] = [
	'message' => '#^Offset \'new_indent\' might not exist on non\\-empty\\-array\\<literal\\-string&non\\-falsy\\-string, int\\|string\\>\\.$#',
	'identifier' => 'offsetAccess.notFound',
	'count' => 1,
	'path' => __DIR__ . '/../../src/Fixer/Whitespace/ArrayIndentationFixer.php',
];
$ignoreErrors[] = [
	'message' => '#^Offset \'type\' might not exist on non\\-empty\\-array\\<literal\\-string&non\\-falsy\\-string, int\\|string\\>\\.$#',
	'identifier' => 'offsetAccess.notFound',
	'count' => 2,
	'path' => __DIR__ . '/../../src/Fixer/Whitespace/ArrayIndentationFixer.php',
];
$ignoreErrors[] = [
	'message' => '#^Offset int might not exist on non\\-empty\\-list\\<non\\-empty\\-array\\<literal\\-string&non\\-falsy\\-string, int\\|string\\>\\>\\.$#',
	'identifier' => 'offsetAccess.notFound',
	'count' => 1,
	'path' => __DIR__ . '/../../src/Fixer/Whitespace/ArrayIndentationFixer.php',
];
$ignoreErrors[] = [
	'message' => '#^Offset int\\<0, max\\> might not exist on non\\-empty\\-list\\<non\\-empty\\-array\\<literal\\-string&non\\-falsy\\-string, int\\|string\\>\\>\\.$#',
	'identifier' => 'offsetAccess.notFound',
	'count' => 3,
	'path' => __DIR__ . '/../../src/Fixer/Whitespace/ArrayIndentationFixer.php',
];
$ignoreErrors[] = [
	'message' => '#^Parameter \\#1 \\$str of function preg_quote expects string, int\\|string given\\.$#',
	'identifier' => 'argument.type',
	'count' => 1,
	'path' => __DIR__ . '/../../src/Fixer/Whitespace/ArrayIndentationFixer.php',
];
$ignoreErrors[] = [
	'message' => '#^Parameter \\#3 \\$parentScopeEndIndex of method PhpCsFixer\\\\Fixer\\\\Whitespace\\\\ArrayIndentationFixer\\:\\:findExpressionEndIndex\\(\\) expects int, int\\|string given\\.$#',
	'identifier' => 'argument.type',
	'count' => 1,
	'path' => __DIR__ . '/../../src/Fixer/Whitespace/ArrayIndentationFixer.php',
];
$ignoreErrors[] = [
	'message' => '#^Offset \'break\'\\|\'case\'\\|\'continue\'\\|\'declare\'\\|\'default\'\\|\'do\'\\|\'exit\'\\|\'for\'\\|\'foreach\'\\|\'goto\'\\|\'if\'\\|\'include\'\\|\'include_once\'\\|\'phpdoc\'\\|\'require\'\\|\'require_once\'\\|\'return\'\\|\'switch\'\\|\'throw\'\\|\'try\'\\|\'while\'\\|\'yield\'\\|\'yield_from\' might not exist on array\\<string, int\\>\\.$#',
	'identifier' => 'offsetAccess.notFound',
	'count' => 1,
	'path' => __DIR__ . '/../../src/Fixer/Whitespace/BlankLineBeforeStatementFixer.php',
];
$ignoreErrors[] = [
	'message' => '#^Offset int\\<0, max\\> might not exist on list\\<int\\>\\.$#',
	'identifier' => 'offsetAccess.notFound',
	'count' => 1,
	'path' => __DIR__ . '/../../src/Fixer/Whitespace/BlankLineBetweenImportGroupsFixer.php',
];
$ignoreErrors[] = [
	'message' => '#^Offset 0 might not exist on array\\{0\\?\\: string\\}\\.$#',
	'identifier' => 'offsetAccess.notFound',
	'count' => 1,
	'path' => __DIR__ . '/../../src/Fixer/Whitespace/HeredocIndentationFixer.php',
];
$ignoreErrors[] = [
	'message' => '#^Offset 0 might not exist on array\\.$#',
	'identifier' => 'offsetAccess.notFound',
	'count' => 1,
	'path' => __DIR__ . '/../../src/Fixer/Whitespace/IndentationTypeFixer.php',
];
$ignoreErrors[] = [
	'message' => '#^Offset 1 might not exist on array\\.$#',
	'identifier' => 'offsetAccess.notFound',
	'count' => 1,
	'path' => __DIR__ . '/../../src/Fixer/Whitespace/IndentationTypeFixer.php',
];
$ignoreErrors[] = [
	'message' => '#^Offset 2 might not exist on array\\.$#',
	'identifier' => 'offsetAccess.notFound',
	'count' => 1,
	'path' => __DIR__ . '/../../src/Fixer/Whitespace/IndentationTypeFixer.php',
];
$ignoreErrors[] = [
	'message' => '#^Offset int\\<1, max\\> might not exist on list\\<string\\>\\.$#',
	'identifier' => 'offsetAccess.notFound',
	'count' => 1,
	'path' => __DIR__ . '/../../src/Fixer/Whitespace/NoExtraBlankLinesFixer.php',
];
$ignoreErrors[] = [
	'message' => '#^Offset int\\|null might not exist on array\\<int, callable\\(int\\)\\: void\\>\\.$#',
	'identifier' => 'offsetAccess.notFound',
	'count' => 1,
	'path' => __DIR__ . '/../../src/Fixer/Whitespace/NoExtraBlankLinesFixer.php',
];
$ignoreErrors[] = [
	'message' => '#^Offset string might not exist on array\\<string, callable\\(int\\)\\: void\\>\\.$#',
	'identifier' => 'offsetAccess.notFound',
	'count' => 1,
	'path' => __DIR__ . '/../../src/Fixer/Whitespace/NoExtraBlankLinesFixer.php',
];
$ignoreErrors[] = [
	'message' => '#^Offset 0 might not exist on list\\<string\\>\\.$#',
	'identifier' => 'offsetAccess.notFound',
	'count' => 1,
	'path' => __DIR__ . '/../../src/Fixer/Whitespace/NoTrailingWhitespaceFixer.php',
];
$ignoreErrors[] = [
	'message' => '#^Offset int\\<1, max\\> might not exist on array\\<int\\<0, max\\>, string\\>\\.$#',
	'identifier' => 'offsetAccess.notFound',
	'count' => 1,
	'path' => __DIR__ . '/../../src/Fixer/Whitespace/NoTrailingWhitespaceFixer.php',
];
$ignoreErrors[] = [
	'message' => '#^Offset int\\<0, max\\> might not exist on non\\-empty\\-array\\<int\\<0, max\\>, string\\>\\.$#',
	'identifier' => 'offsetAccess.notFound',
	'count' => 1,
	'path' => __DIR__ . '/../../src/Fixer/Whitespace/NoWhitespaceInBlankLineFixer.php',
];
$ignoreErrors[] = [
	'message' => '#^Offset \'new_indent\' might not exist on array\\{type\\: \'statement\', skip\\: bool, end_index\\: int\\|null, end_index_inclusive\\: bool, initial_indent\\: string, new_indent\\?\\: string, is_indented_block\\: bool\\}\\.$#',
	'identifier' => 'offsetAccess.notFound',
	'count' => 1,
	'path' => __DIR__ . '/../../src/Fixer/Whitespace/StatementIndentationFixer.php',
];
$ignoreErrors[] = [
	'message' => '#^Offset int might not exist on array\\<int, int\\>\\.$#',
	'identifier' => 'offsetAccess.notFound',
	'count' => 1,
	'path' => __DIR__ . '/../../src/Fixer/Whitespace/StatementIndentationFixer.php',
];
$ignoreErrors[] = [
	'message' => '#^Offset int might not exist on list\\<array\\{type\\: \'block\'\\|\'block_signature\'\\|\'statement\', skip\\: bool, end_index\\: int\\|null, end_index_inclusive\\: bool, initial_indent\\: string, new_indent\\?\\: string, is_indented_block\\: bool\\}\\>\\.$#',
	'identifier' => 'offsetAccess.notFound',
	'count' => 2,
	'path' => __DIR__ . '/../../src/Fixer/Whitespace/StatementIndentationFixer.php',
];
$ignoreErrors[] = [
	'message' => '#^Offset int\\<\\-1, max\\> might not exist on list\\<array\\{type\\: \'block\'\\|\'block_signature\'\\|\'statement\', skip\\: bool, end_index\\: int\\|null, end_index_inclusive\\: bool, initial_indent\\: string, new_indent\\?\\: string, is_indented_block\\: bool\\}\\>\\.$#',
	'identifier' => 'offsetAccess.notFound',
	'count' => 2,
	'path' => __DIR__ . '/../../src/Fixer/Whitespace/StatementIndentationFixer.php',
];
$ignoreErrors[] = [
	'message' => '#^Call to static method PhpCsFixer\\\\Preg\\:\\:match\\(\\) with arguments \'/array\\<\\\\\\\\w\\+,\\\\\\\\s\\*\\(\\\\\\\\\\?\\?\\[…\', string and array\\{\\} will always evaluate to false\\.$#',
	'identifier' => 'staticMethod.impossibleType',
	'count' => 1,
	'path' => __DIR__ . '/../../src/FixerConfiguration/FixerConfigurationResolver.php',
];
$ignoreErrors[] = [
	'message' => '#^Offset string might not exist on non\\-empty\\-array\\<string, array\\<int\\<0, max\\>, string\\>\\>\\.$#',
	'identifier' => 'offsetAccess.notFound',
	'count' => 1,
	'path' => __DIR__ . '/../../src/FixerFactory.php',
];
$ignoreErrors[] = [
	'message' => '#^Parameter \\#1 \\$fixerConflicts of method PhpCsFixer\\\\FixerFactory\\:\\:generateConflictMessage\\(\\) expects array\\<string, list\\<string\\>\\>, non\\-empty\\-array\\<string, non\\-empty\\-array\\<int\\<0, max\\>, string\\>\\> given\\.$#',
	'identifier' => 'argument.type',
	'count' => 1,
	'path' => __DIR__ . '/../../src/FixerFactory.php',
];
$ignoreErrors[] = [
	'message' => '#^Parameter \\#1 \\$names of static method PhpCsFixer\\\\Utils\\:\\:naturalLanguageJoin\\(\\) expects list\\<string\\>, non\\-empty\\-array\\<int\\<0, max\\>, string\\> given\\.$#',
	'identifier' => 'argument.type',
	'count' => 1,
	'path' => __DIR__ . '/../../src/FixerFactory.php',
];
$ignoreErrors[] = [
	'message' => '#^Parameter \\#1 \\$string of function md5 expects string, string\\|false given\\.$#',
	'identifier' => 'argument.type',
	'count' => 1,
	'path' => __DIR__ . '/../../src/Linter/CachingLinter.php',
];
$ignoreErrors[] = [
	'message' => '#^Parameter \\#1 \\$filename of function file_put_contents expects string, string\\|false given\\.$#',
	'identifier' => 'argument.type',
	'count' => 1,
	'path' => __DIR__ . '/../../src/Linter/ProcessLinter.php',
];
$ignoreErrors[] = [
	'message' => '#^Parameter \\#1 \\$path of method PhpCsFixer\\\\Linter\\\\ProcessLinter\\:\\:createProcessForFile\\(\\) expects string, string\\|false given\\.$#',
	'identifier' => 'argument.type',
	'count' => 1,
	'path' => __DIR__ . '/../../src/Linter/ProcessLinter.php',
];
$ignoreErrors[] = [
	'message' => '#^Parameter \\#4 \\$path of class Symfony\\\\Component\\\\Filesystem\\\\Exception\\\\IOException constructor expects string\\|null, string\\|false given\\.$#',
	'identifier' => 'argument.type',
	'count' => 1,
	'path' => __DIR__ . '/../../src/Linter/ProcessLinter.php',
];
$ignoreErrors[] = [
	'message' => '#^Method PhpCsFixer\\\\Preg\\:\\:replace\\(\\) should return string but returns list\\<string\\>\\|string\\.$#',
	'identifier' => 'return.type',
	'count' => 2,
	'path' => __DIR__ . '/../../src/Preg.php',
];
$ignoreErrors[] = [
	'message' => '#^Parameter \\#2 \\$offset of function substr expects int, int\\|false given\\.$#',
	'identifier' => 'argument.type',
	'count' => 1,
	'path' => __DIR__ . '/../../src/Preg.php',
];
$ignoreErrors[] = [
	'message' => '#^Parameter \\#3 \\$length of function substr expects int\\|null, int\\|false given\\.$#',
	'identifier' => 'argument.type',
	'count' => 1,
	'path' => __DIR__ . '/../../src/Preg.php',
];
$ignoreErrors[] = [
	'message' => '#^Call to static method PhpCsFixer\\\\Preg\\:\\:match\\(\\) with arguments \'\\#\\^@PHP\\(\\[\\\\\\\\d\\]\\{2\\}…\', string and array\\{\\} will always evaluate to false\\.$#',
	'identifier' => 'staticMethod.impossibleType',
	'count' => 1,
	'path' => __DIR__ . '/../../src/RuleSet/AbstractMigrationSetDescription.php',
];
$ignoreErrors[] = [
	'message' => '#^Only numeric types are allowed in \\+, int\\|false given on the right side\\.$#',
	'identifier' => 'plus.rightNonNumeric',
	'count' => 1,
	'path' => __DIR__ . '/../../src/RuleSet/AbstractRuleSetDescription.php',
];
$ignoreErrors[] = [
	'message' => '#^Offset string might not exist on array\\<string, array\\<string, mixed\\>\\|true\\>\\.$#',
	'identifier' => 'offsetAccess.notFound',
	'count' => 1,
	'path' => __DIR__ . '/../../src/RuleSet/RuleSet.php',
];
$ignoreErrors[] = [
	'message' => '#^Parameter \\#2 \\.\\.\\.\\$values of function sprintf expects bool\\|float\\|int\\|string\\|null, array\\<string, mixed\\>\\|bool given\\.$#',
	'identifier' => 'argument.type',
	'count' => 1,
	'path' => __DIR__ . '/../../src/RuleSet/RuleSet.php',
];
$ignoreErrors[] = [
	'message' => '#^Call to an undefined method object\\:\\:getName\\(\\)\\.$#',
	'identifier' => 'method.notFound',
	'count' => 1,
	'path' => __DIR__ . '/../../src/RuleSet/RuleSets.php',
];
$ignoreErrors[] = [
	'message' => '#^Method PhpCsFixer\\\\RuleSet\\\\RuleSets\\:\\:getSetDefinitions\\(\\) should return array\\<string, PhpCsFixer\\\\RuleSet\\\\RuleSetDescriptionInterface\\> but returns array\\<int\\|string, object\\>\\.$#',
	'identifier' => 'return.type',
	'count' => 1,
	'path' => __DIR__ . '/../../src/RuleSet/RuleSets.php',
];
$ignoreErrors[] = [
	'message' => '#^Parameter \\#2 \\$callback of function uksort expects callable\\(int\\|string, int\\|string\\)\\: int, Closure\\(string, string\\)\\: int\\<\\-1, 1\\> given\\.$#',
	'identifier' => 'argument.type',
	'count' => 1,
	'path' => __DIR__ . '/../../src/RuleSet/RuleSets.php',
];
$ignoreErrors[] = [
	'message' => '#^Static property PhpCsFixer\\\\RuleSet\\\\RuleSets\\:\\:\\$setDefinitions \\(array\\<string, PhpCsFixer\\\\RuleSet\\\\RuleSetDescriptionInterface\\>\\) does not accept array\\<int\\|string, object\\>\\.$#',
	'identifier' => 'assign.propertyType',
	'count' => 1,
	'path' => __DIR__ . '/../../src/RuleSet/RuleSets.php',
];
$ignoreErrors[] = [
	'message' => '#^Offset \'action\' might not exist on array\\.$#',
	'identifier' => 'offsetAccess.notFound',
	'count' => 2,
	'path' => __DIR__ . '/../../src/Runner/Runner.php',
];
$ignoreErrors[] = [
	'message' => '#^Offset \'file\' might not exist on non\\-empty\\-array\\.$#',
	'identifier' => 'offsetAccess.notFound',
	'count' => 1,
	'path' => __DIR__ . '/../../src/Runner/Runner.php',
];
$ignoreErrors[] = [
	'message' => '#^Offset \'identifier\' might not exist on non\\-empty\\-array\\.$#',
	'identifier' => 'offsetAccess.notFound',
	'count' => 1,
	'path' => __DIR__ . '/../../src/Runner/Runner.php',
];
$ignoreErrors[] = [
	'message' => '#^Offset \'status\' might not exist on non\\-empty\\-array\\.$#',
	'identifier' => 'offsetAccess.notFound',
	'count' => 1,
	'path' => __DIR__ . '/../../src/Runner/Runner.php',
];
$ignoreErrors[] = [
	'message' => '#^Offset 0 might not exist on list\\<non\\-empty\\-string\\>\\.$#',
	'identifier' => 'offsetAccess.notFound',
	'count' => 1,
	'path' => __DIR__ . '/../../src/Runner/Runner.php',
];
$ignoreErrors[] = [
	'message' => '#^Offset \'alternative_syntax\' might not exist on non\\-empty\\-array\\<literal\\-string&non\\-falsy\\-string, mixed\\>\\.$#',
	'identifier' => 'offsetAccess.notFound',
	'count' => 2,
	'path' => __DIR__ . '/../../src/Tokenizer/Analyzer/ControlCaseStructuresAnalyzer.php',
];
$ignoreErrors[] = [
	'message' => '#^Offset \'brace_count\' might not exist on non\\-empty\\-array\\<literal\\-string&non\\-falsy\\-string, mixed\\>\\.$#',
	'identifier' => 'offsetAccess.notFound',
	'count' => 3,
	'path' => __DIR__ . '/../../src/Tokenizer/Analyzer/ControlCaseStructuresAnalyzer.php',
];
$ignoreErrors[] = [
	'message' => '#^Offset \'default\' might not exist on non\\-empty\\-array\\<literal\\-string&non\\-falsy\\-string, mixed\\>\\.$#',
	'identifier' => 'offsetAccess.notFound',
	'count' => 1,
	'path' => __DIR__ . '/../../src/Tokenizer/Analyzer/ControlCaseStructuresAnalyzer.php',
];
$ignoreErrors[] = [
	'message' => '#^Offset \'index\' might not exist on non\\-empty\\-array\\<literal\\-string&non\\-falsy\\-string, mixed\\>\\.$#',
	'identifier' => 'offsetAccess.notFound',
	'count' => 2,
	'path' => __DIR__ . '/../../src/Tokenizer/Analyzer/ControlCaseStructuresAnalyzer.php',
];
$ignoreErrors[] = [
	'message' => '#^Offset \'kind\' might not exist on non\\-empty\\-array\\<literal\\-string&non\\-falsy\\-string, mixed\\>\\.$#',
	'identifier' => 'offsetAccess.notFound',
	'count' => 3,
	'path' => __DIR__ . '/../../src/Tokenizer/Analyzer/ControlCaseStructuresAnalyzer.php',
];
$ignoreErrors[] = [
	'message' => '#^Offset int\\<\\-1, max\\> might not exist on array\\<int\\<0, max\\>, non\\-empty\\-array\\<literal\\-string&non\\-falsy\\-string, mixed\\>\\>\\.$#',
	'identifier' => 'offsetAccess.notFound',
	'count' => 2,
	'path' => __DIR__ . '/../../src/Tokenizer/Analyzer/ControlCaseStructuresAnalyzer.php',
];
$ignoreErrors[] = [
	'message' => '#^Offset int\\<0, max\\> might not exist on list\\<non\\-empty\\-array\\<literal\\-string&non\\-falsy\\-string, mixed\\>\\>\\.$#',
	'identifier' => 'offsetAccess.notFound',
	'count' => 3,
	'path' => __DIR__ . '/../../src/Tokenizer/Analyzer/ControlCaseStructuresAnalyzer.php',
];
$ignoreErrors[] = [
	'message' => '#^Offset int\\<0, max\\> might not exist on non\\-empty\\-array\\<int\\<0, max\\>, non\\-empty\\-array\\<literal\\-string&non\\-falsy\\-string, mixed\\>\\>\\.$#',
	'identifier' => 'offsetAccess.notFound',
	'count' => 6,
	'path' => __DIR__ . '/../../src/Tokenizer/Analyzer/ControlCaseStructuresAnalyzer.php',
];
$ignoreErrors[] = [
	'message' => '#^Parameter \\#1 \\$analysis of static method PhpCsFixer\\\\Tokenizer\\\\Analyzer\\\\ControlCaseStructuresAnalyzer\\:\\:buildControlCaseStructureAnalysis\\(\\) expects array\\{kind\\: int, index\\: int, open\\: int, end\\: int, cases\\: list\\<array\\{index\\: int, open\\: int\\}\\>, default\\: array\\{index\\: int, open\\: int\\}\\|null\\}, non\\-empty\\-array\\<literal\\-string&non\\-falsy\\-string, mixed\\> given\\.$#',
	'identifier' => 'argument.type',
	'count' => 2,
	'path' => __DIR__ . '/../../src/Tokenizer/Analyzer/ControlCaseStructuresAnalyzer.php',
];
$ignoreErrors[] = [
	'message' => '#^Offset non\\-falsy\\-string might not exist on array\\<string, list\\<int\\>\\>\\.$#',
	'identifier' => 'offsetAccess.notFound',
	'count' => 1,
	'path' => __DIR__ . '/../../src/Tokenizer/Analyzer/SwitchAnalyzer.php',
];
$ignoreErrors[] = [
	'message' => '#^Method PhpCsFixer\\\\Tokenizer\\\\Tokens\\:\\:findGivenKind\\(\\) should return array\\<int, array\\<int\\<0, max\\>, PhpCsFixer\\\\Tokenizer\\\\Token\\>\\|PhpCsFixer\\\\Tokenizer\\\\Token\\> but returns array\\<\'\'\\|int, array\\<int, PhpCsFixer\\\\Tokenizer\\\\Token\\>\\|PhpCsFixer\\\\Tokenizer\\\\Token\\>\\.$#',
	'identifier' => 'return.type',
	'count' => 1,
	'path' => __DIR__ . '/../../src/Tokenizer/Tokens.php',
];
$ignoreErrors[] = [
	'message' => '#^Method PhpCsFixer\\\\Tokenizer\\\\Tokens\\:\\:findOppositeBlockEdge\\(\\) should return int\\<0, max\\> but returns int\\.$#',
	'identifier' => 'return.type',
	'count' => 3,
	'path' => __DIR__ . '/../../src/Tokenizer/Tokens.php',
];
$ignoreErrors[] = [
	'message' => '#^Method PhpCsFixer\\\\Tokenizer\\\\Tokens\\:\\:findSequence\\(\\) should return non\\-empty\\-array\\<int\\<0, max\\>, PhpCsFixer\\\\Tokenizer\\\\Token\\>\\|null but returns non\\-empty\\-array\\<int, PhpCsFixer\\\\Tokenizer\\\\Token\\>\\.$#',
	'identifier' => 'return.type',
	'count' => 1,
	'path' => __DIR__ . '/../../src/Tokenizer/Tokens.php',
];
$ignoreErrors[] = [
	'message' => '#^Offset 1 might not exist on list\\<string\\>\\.$#',
	'identifier' => 'offsetAccess.notFound',
	'count' => 1,
	'path' => __DIR__ . '/../../src/Tokenizer/Tokens.php',
];
$ignoreErrors[] = [
	'message' => '#^Offset 2 might not exist on list\\<string\\>\\.$#',
	'identifier' => 'offsetAccess.notFound',
	'count' => 1,
	'path' => __DIR__ . '/../../src/Tokenizer/Tokens.php',
];
$ignoreErrors[] = [
	'message' => '#^Offset int might not exist on non\\-empty\\-array\\<\'\'\\|int, array\\<int, PhpCsFixer\\\\Tokenizer\\\\Token\\>\\>\\.$#',
	'identifier' => 'offsetAccess.notFound',
	'count' => 1,
	'path' => __DIR__ . '/../../src/Tokenizer/Tokens.php',
];
$ignoreErrors[] = [
	'message' => '#^Offset int\\|string might not exist on array\\<int\\|string, int\\>\\.$#',
	'identifier' => 'offsetAccess.notFound',
	'count' => 1,
	'path' => __DIR__ . '/../../src/Tokenizer/Tokens.php',
];
$ignoreErrors[] = [
	'message' => '#^Offset int\\|string might not exist on non\\-empty\\-array\\<int\\|string, int\\>\\.$#',
	'identifier' => 'offsetAccess.notFound',
	'count' => 1,
	'path' => __DIR__ . '/../../src/Tokenizer/Tokens.php',
];
$ignoreErrors[] = [
	'message' => '#^Offset non\\-empty\\-string might not exist on array\\<non\\-empty\\-string, PhpCsFixer\\\\Tokenizer\\\\Tokens\\>\\.$#',
	'identifier' => 'offsetAccess.notFound',
	'count' => 1,
	'path' => __DIR__ . '/../../src/Tokenizer/Tokens.php',
];
$ignoreErrors[] = [
	'message' => '#^Parameter \\#1 \\$others of method PhpCsFixer\\\\Tokenizer\\\\Token\\:\\:equalsAny\\(\\) expects list\\<array\\{0\\: int, 1\\?\\: string\\}\\|PhpCsFixer\\\\Tokenizer\\\\Token\\|string\\>, non\\-empty\\-array\\<int\\<0, max\\>, array\\{int\\}\\|PhpCsFixer\\\\Tokenizer\\\\Token\\|string\\> given\\.$#',
	'identifier' => 'argument.type',
	'count' => 1,
	'path' => __DIR__ . '/../../src/Tokenizer/Tokens.php',
];
$ignoreErrors[] = [
	'message' => '#^Parameter \\#1 \\$possibleKind of method PhpCsFixer\\\\Tokenizer\\\\Token\\:\\:isGivenKind\\(\\) expects int\\|list\\<int\\>, non\\-empty\\-array\\<int\\<0, max\\>, int\\> given\\.$#',
	'identifier' => 'argument.type',
	'count' => 1,
	'path' => __DIR__ . '/../../src/Tokenizer/Tokens.php',
];
$ignoreErrors[] = [
	'message' => '#^Parameter \\#1 \\$value of function count expects array\\|Countable, iterable\\<int, PhpCsFixer\\\\Tokenizer\\\\Token\\>\\|PhpCsFixer\\\\Tokenizer\\\\Tokens given\\.$#',
	'identifier' => 'argument.type',
	'count' => 1,
	'path' => __DIR__ . '/../../src/Tokenizer/Tokens.php',
];
$ignoreErrors[] = [
	'message' => '#^Parameter \\#1 \\$name of static method PhpCsFixer\\\\Tokenizer\\\\Processor\\\\ImportProcessor\\:\\:tokenizeName\\(\\) expects class\\-string, string given\\.$#',
	'identifier' => 'argument.type',
	'count' => 2,
	'path' => __DIR__ . '/../../src/Tokenizer/Transformer/NameQualifiedTransformer.php',
];
$ignoreErrors[] = [
	'message' => '#^Generator expects value type PhpCsFixer\\\\Tokenizer\\\\TransformerInterface, object given\\.$#',
	'identifier' => 'generator.valueType',
	'count' => 1,
	'path' => __DIR__ . '/../../src/Tokenizer/Transformers.php',
];
$ignoreErrors[] = [
	'message' => '#^Parameter \\#1 \\$json of function json_decode expects string, string\\|false given\\.$#',
	'identifier' => 'argument.type',
	'count' => 1,
	'path' => __DIR__ . '/../../src/ToolInfo.php',
];
$ignoreErrors[] = [
	'message' => '#^Offset 0 does not exist on array&T of mixed\\.$#',
	'identifier' => 'offsetAccess.notFound',
	'count' => 1,
	'path' => __DIR__ . '/../../src/Utils.php',
];
$ignoreErrors[] = [
	'message' => '#^Method PhpCsFixer\\\\Tests\\\\AutoReview\\\\CiConfigurationTest\\:\\:getPhpVersionsUsedForBuildingLocalImages\\(\\) should return list\\<numeric\\-string\\> but returns array\\<mixed\\>\\.$#',
	'identifier' => 'return.type',
	'count' => 1,
	'path' => __DIR__ . '/../../tests/AutoReview/CiConfigurationTest.php',
];
$ignoreErrors[] = [
	'message' => '#^Method PhpCsFixer\\\\Tests\\\\AutoReview\\\\CiConfigurationTest\\:\\:getPhpVersionsUsedForBuildingOfficialImages\\(\\) should return list\\<numeric\\-string\\> but returns array\\<mixed\\>\\.$#',
	'identifier' => 'return.type',
	'count' => 1,
	'path' => __DIR__ . '/../../tests/AutoReview/CiConfigurationTest.php',
];
$ignoreErrors[] = [
	'message' => '#^Parameter \\#1 \\$code of static method PhpCsFixer\\\\Tokenizer\\\\Tokens\\:\\:fromCode\\(\\) expects string, string\\|false given\\.$#',
	'identifier' => 'argument.type',
	'count' => 2,
	'path' => __DIR__ . '/../../tests/AutoReview/CiConfigurationTest.php',
];
$ignoreErrors[] = [
	'message' => '#^Parameter \\#1 \\$input of static method Symfony\\\\Component\\\\Yaml\\\\Yaml\\:\\:parse\\(\\) expects string, string\\|false given\\.$#',
	'identifier' => 'argument.type',
	'count' => 5,
	'path' => __DIR__ . '/../../tests/AutoReview/CiConfigurationTest.php',
];
$ignoreErrors[] = [
	'message' => '#^Offset string might not exist on array\\<Symfony\\\\Component\\\\Console\\\\Command\\\\Command\\>\\.$#',
	'identifier' => 'offsetAccess.notFound',
	'count' => 3,
	'path' => __DIR__ . '/../../tests/AutoReview/CommandTest.php',
];
$ignoreErrors[] = [
	'message' => '#^Offset \'scripts\' might not exist on array\\<string, mixed\\>\\.$#',
	'identifier' => 'offsetAccess.notFound',
	'count' => 3,
	'path' => __DIR__ . '/../../tests/AutoReview/ComposerFileTest.php',
];
$ignoreErrors[] = [
	'message' => '#^Offset \'scripts\\-descriptions\' might not exist on array\\<string, mixed\\>\\.$#',
	'identifier' => 'offsetAccess.notFound',
	'count' => 2,
	'path' => __DIR__ . '/../../tests/AutoReview/ComposerFileTest.php',
];
$ignoreErrors[] = [
	'message' => '#^Parameter \\#1 \\$json of function json_decode expects string, string\\|false given\\.$#',
	'identifier' => 'argument.type',
	'count' => 1,
	'path' => __DIR__ . '/../../tests/AutoReview/ComposerFileTest.php',
];
$ignoreErrors[] = [
	'message' => '#^Parameter \\#2 \\$callback of function array_reduce expects callable\\(array, int\\|string\\)\\: array, Closure\\(array, string\\)\\: array given\\.$#',
	'identifier' => 'argument.type',
	'count' => 1,
	'path' => __DIR__ . '/../../tests/AutoReview/ComposerFileTest.php',
];
$ignoreErrors[] = [
	'message' => '#^Offset 1 might not exist on array\\<string\\>\\.$#',
	'identifier' => 'offsetAccess.notFound',
	'count' => 1,
	'path' => __DIR__ . '/../../tests/AutoReview/DocumentationTest.php',
];
$ignoreErrors[] = [
	'message' => '#^Parameter \\#1 \\$filename of function file_get_contents expects string, string\\|false given\\.$#',
	'identifier' => 'argument.type',
	'count' => 1,
	'path' => __DIR__ . '/../../tests/AutoReview/DocumentationTest.php',
];
$ignoreErrors[] = [
	'message' => '#^Parameter \\#1 \\$json of function json_decode expects string, string\\|false given\\.$#',
	'identifier' => 'argument.type',
	'count' => 1,
	'path' => __DIR__ . '/../../tests/AutoReview/DocumentationTest.php',
];
$ignoreErrors[] = [
	'message' => '#^Parameter \\#2 \\$haystack of static method PHPUnit\\\\Framework\\\\Assert\\:\\:assertStringContainsString\\(\\) expects string, string\\|false given\\.$#',
	'identifier' => 'argument.type',
	'count' => 1,
	'path' => __DIR__ . '/../../tests/AutoReview/DocumentationTest.php',
];
$ignoreErrors[] = [
	'message' => '#^Parameter \\#2 \\$subject of function preg_match expects string, string\\|false given\\.$#',
	'identifier' => 'argument.type',
	'count' => 1,
	'path' => __DIR__ . '/../../tests/AutoReview/DocumentationTest.php',
];
$ignoreErrors[] = [
	'message' => '#^Parameter \\#3 \\$length of function substr expects int\\|null, int\\<0, max\\>\\|false given\\.$#',
	'identifier' => 'argument.type',
	'count' => 1,
	'path' => __DIR__ . '/../../tests/AutoReview/DocumentationTest.php',
];
$ignoreErrors[] = [
	'message' => '#^Cannot access offset \'reflection\' on array\\{reflection\\: ReflectionObject, short_classname\\: string\\}\\|PhpCsFixer\\\\Fixer\\\\FixerInterface\\.$#',
	'identifier' => 'offsetAccess.nonOffsetAccessible',
	'count' => 1,
	'path' => __DIR__ . '/../../tests/AutoReview/FixerFactoryTest.php',
];
$ignoreErrors[] = [
	'message' => '#^Cannot access offset \'short_classname\' on array\\{reflection\\: ReflectionObject, short_classname\\: string\\}\\|PhpCsFixer\\\\Fixer\\\\FixerInterface\\.$#',
	'identifier' => 'offsetAccess.nonOffsetAccessible',
	'count' => 3,
	'path' => __DIR__ . '/../../tests/AutoReview/FixerFactoryTest.php',
];
$ignoreErrors[] = [
	'message' => '#^Offset \\(int\\|string\\) might not exist on array\\<string, array\\{reflection\\: ReflectionObject, short_classname\\: string\\}\\|PhpCsFixer\\\\Fixer\\\\FixerInterface\\>\\.$#',
	'identifier' => 'offsetAccess.notFound',
	'count' => 4,
	'path' => __DIR__ . '/../../tests/AutoReview/FixerFactoryTest.php',
];
$ignoreErrors[] = [
	'message' => '#^Offset int might not exist on list\\<PhpCsFixer\\\\Fixer\\\\FixerInterface\\>\\.$#',
	'identifier' => 'offsetAccess.notFound',
	'count' => 1,
	'path' => __DIR__ . '/../../tests/AutoReview/FixerFactoryTest.php',
];
$ignoreErrors[] = [
	'message' => '#^Offset int\\<0, max\\> might not exist on list\\<PhpCsFixer\\\\Fixer\\\\FixerInterface\\>\\.$#',
	'identifier' => 'offsetAccess.notFound',
	'count' => 1,
	'path' => __DIR__ . '/../../tests/AutoReview/FixerFactoryTest.php',
];
$ignoreErrors[] = [
	'message' => '#^Offset string might not exist on array\\<string, PhpCsFixer\\\\Fixer\\\\FixerInterface\\>\\.$#',
	'identifier' => 'offsetAccess.notFound',
	'count' => 2,
	'path' => __DIR__ . '/../../tests/AutoReview/FixerFactoryTest.php',
];
$ignoreErrors[] = [
	'message' => '#^Parameter \\#1 \\$file of class Symfony\\\\Component\\\\Finder\\\\SplFileInfo constructor expects string, string\\|false given\\.$#',
	'identifier' => 'argument.type',
	'count' => 1,
	'path' => __DIR__ . '/../../tests/AutoReview/FixerFactoryTest.php',
];
$ignoreErrors[] = [
	'message' => '#^Cannot access property \\$file on SimpleXMLElement\\|false\\.$#',
	'identifier' => 'property.nonObject',
	'count' => 1,
	'path' => __DIR__ . '/../../tests/AutoReview/ProjectCodeTest.php',
];
$ignoreErrors[] = [
	'message' => '#^Cannot call method xpath\\(\\) on SimpleXMLElement\\|false\\.$#',
	'identifier' => 'method.nonObject',
	'count' => 1,
	'path' => __DIR__ . '/../../tests/AutoReview/ProjectCodeTest.php',
];
$ignoreErrors[] = [
	'message' => '#^Method PhpCsFixer\\\\Tests\\\\AutoReview\\\\ProjectCodeTest\\:\\:extractFunctionNamesCalledInClass\\(\\) should return list\\<string\\> but returns array\\<int, string\\>\\.$#',
	'identifier' => 'return.type',
	'count' => 1,
	'path' => __DIR__ . '/../../tests/AutoReview/ProjectCodeTest.php',
];
$ignoreErrors[] = [
	'message' => '#^Method PhpCsFixer\\\\Tests\\\\AutoReview\\\\ProjectCodeTest\\:\\:getFileContentForClass\\(\\) should return string but returns string\\|false\\.$#',
	'identifier' => 'return.type',
	'count' => 1,
	'path' => __DIR__ . '/../../tests/AutoReview/ProjectCodeTest.php',
];
$ignoreErrors[] = [
	'message' => '#^Offset 0 might not exist on array\\<SimpleXMLElement\\|false\\>\\.$#',
	'identifier' => 'offsetAccess.notFound',
	'count' => 1,
	'path' => __DIR__ . '/../../tests/AutoReview/ProjectCodeTest.php',
];
$ignoreErrors[] = [
	'message' => '#^Offset class\\-string might not exist on array\\<class\\-string, PhpCsFixer\\\\Tokenizer\\\\Tokens\\>\\.$#',
	'identifier' => 'offsetAccess.notFound',
	'count' => 1,
	'path' => __DIR__ . '/../../tests/AutoReview/ProjectCodeTest.php',
];
$ignoreErrors[] = [
	'message' => '#^Offset int\\<0, max\\> might not exist on non\\-empty\\-list\\<ReflectionParameter\\>\\.$#',
	'identifier' => 'offsetAccess.notFound',
	'count' => 1,
	'path' => __DIR__ . '/../../tests/AutoReview/ProjectCodeTest.php',
];
$ignoreErrors[] = [
	'message' => '#^Only booleans are allowed in &&, int\\<0, max\\>\\|false given on the right side\\.$#',
	'identifier' => 'booleanAnd.rightNotBoolean',
	'count' => 1,
	'path' => __DIR__ . '/../../tests/AutoReview/ProjectCodeTest.php',
];
$ignoreErrors[] = [
	'message' => '#^Parameter \\#1 \\$callback of function array_map expects \\(callable\\(PhpCsFixer\\\\Tokenizer\\\\Token\\|null\\)\\: mixed\\)\\|null, Closure\\(PhpCsFixer\\\\Tokenizer\\\\Token\\)\\: string given\\.$#',
	'identifier' => 'argument.type',
	'count' => 1,
	'path' => __DIR__ . '/../../tests/AutoReview/ProjectCodeTest.php',
];
$ignoreErrors[] = [
	'message' => '#^Parameter \\#1 \\$content of class PhpCsFixer\\\\DocBlock\\\\DocBlock constructor expects string, string\\|false given\\.$#',
	'identifier' => 'argument.type',
	'count' => 1,
	'path' => __DIR__ . '/../../tests/AutoReview/ProjectCodeTest.php',
];
$ignoreErrors[] = [
	'message' => '#^Parameter \\#1 \\$data of function simplexml_load_string expects string, string\\|false given\\.$#',
	'identifier' => 'argument.type',
	'count' => 1,
	'path' => __DIR__ . '/../../tests/AutoReview/ProjectCodeTest.php',
];
$ignoreErrors[] = [
	'message' => '#^Parameter \\#2 \\$callback of function array_filter expects \\(callable\\(PhpCsFixer\\\\Tokenizer\\\\Token\\|null\\)\\: bool\\)\\|null, Closure\\(PhpCsFixer\\\\Tokenizer\\\\Token\\)\\: bool given\\.$#',
	'identifier' => 'argument.type',
	'count' => 1,
	'path' => __DIR__ . '/../../tests/AutoReview/ProjectCodeTest.php',
];
$ignoreErrors[] = [
	'message' => '#^Offset \'array_typehint\' might not exist on array\\<string, PhpCsFixer\\\\Tokenizer\\\\TransformerInterface\\>\\.$#',
	'identifier' => 'offsetAccess.notFound',
	'count' => 2,
	'path' => __DIR__ . '/../../tests/AutoReview/TransformerTest.php',
];
$ignoreErrors[] = [
	'message' => '#^Offset \'attribute\' might not exist on array\\<string, PhpCsFixer\\\\Tokenizer\\\\TransformerInterface\\>\\.$#',
	'identifier' => 'offsetAccess.notFound',
	'count' => 2,
	'path' => __DIR__ . '/../../tests/AutoReview/TransformerTest.php',
];
$ignoreErrors[] = [
	'message' => '#^Offset \'brace\' might not exist on array\\<string, PhpCsFixer\\\\Tokenizer\\\\TransformerInterface\\>\\.$#',
	'identifier' => 'offsetAccess.notFound',
	'count' => 4,
	'path' => __DIR__ . '/../../tests/AutoReview/TransformerTest.php',
];
$ignoreErrors[] = [
	'message' => '#^Offset \'brace_class_instantiation\' might not exist on array\\<string, PhpCsFixer\\\\Tokenizer\\\\TransformerInterface\\>\\.$#',
	'identifier' => 'offsetAccess.notFound',
	'count' => 2,
	'path' => __DIR__ . '/../../tests/AutoReview/TransformerTest.php',
];
$ignoreErrors[] = [
	'message' => '#^Offset \'disjunctive_normal_form_type_parenthesis\' might not exist on array\\<string, PhpCsFixer\\\\Tokenizer\\\\TransformerInterface\\>\\.$#',
	'identifier' => 'offsetAccess.notFound',
	'count' => 1,
	'path' => __DIR__ . '/../../tests/AutoReview/TransformerTest.php',
];
$ignoreErrors[] = [
	'message' => '#^Offset \'import\' might not exist on array\\<string, PhpCsFixer\\\\Tokenizer\\\\TransformerInterface\\>\\.$#',
	'identifier' => 'offsetAccess.notFound',
	'count' => 2,
	'path' => __DIR__ . '/../../tests/AutoReview/TransformerTest.php',
];
$ignoreErrors[] = [
	'message' => '#^Offset \'name_qualified\' might not exist on array\\<string, PhpCsFixer\\\\Tokenizer\\\\TransformerInterface\\>\\.$#',
	'identifier' => 'offsetAccess.notFound',
	'count' => 1,
	'path' => __DIR__ . '/../../tests/AutoReview/TransformerTest.php',
];
$ignoreErrors[] = [
	'message' => '#^Offset \'named_argument\' might not exist on array\\<string, PhpCsFixer\\\\Tokenizer\\\\TransformerInterface\\>\\.$#',
	'identifier' => 'offsetAccess.notFound',
	'count' => 1,
	'path' => __DIR__ . '/../../tests/AutoReview/TransformerTest.php',
];
$ignoreErrors[] = [
	'message' => '#^Offset \'namespace_operator\' might not exist on array\\<string, PhpCsFixer\\\\Tokenizer\\\\TransformerInterface\\>\\.$#',
	'identifier' => 'offsetAccess.notFound',
	'count' => 1,
	'path' => __DIR__ . '/../../tests/AutoReview/TransformerTest.php',
];
$ignoreErrors[] = [
	'message' => '#^Offset \'nullable_type\' might not exist on array\\<string, PhpCsFixer\\\\Tokenizer\\\\TransformerInterface\\>\\.$#',
	'identifier' => 'offsetAccess.notFound',
	'count' => 1,
	'path' => __DIR__ . '/../../tests/AutoReview/TransformerTest.php',
];
$ignoreErrors[] = [
	'message' => '#^Offset \'return_ref\' might not exist on array\\<string, PhpCsFixer\\\\Tokenizer\\\\TransformerInterface\\>\\.$#',
	'identifier' => 'offsetAccess.notFound',
	'count' => 2,
	'path' => __DIR__ . '/../../tests/AutoReview/TransformerTest.php',
];
$ignoreErrors[] = [
	'message' => '#^Offset \'square_brace\' might not exist on array\\<string, PhpCsFixer\\\\Tokenizer\\\\TransformerInterface\\>\\.$#',
	'identifier' => 'offsetAccess.notFound',
	'count' => 2,
	'path' => __DIR__ . '/../../tests/AutoReview/TransformerTest.php',
];
$ignoreErrors[] = [
	'message' => '#^Offset \'type_alternation\' might not exist on array\\<string, PhpCsFixer\\\\Tokenizer\\\\TransformerInterface\\>\\.$#',
	'identifier' => 'offsetAccess.notFound',
	'count' => 3,
	'path' => __DIR__ . '/../../tests/AutoReview/TransformerTest.php',
];
$ignoreErrors[] = [
	'message' => '#^Offset \'type_colon\' might not exist on array\\<string, PhpCsFixer\\\\Tokenizer\\\\TransformerInterface\\>\\.$#',
	'identifier' => 'offsetAccess.notFound',
	'count' => 6,
	'path' => __DIR__ . '/../../tests/AutoReview/TransformerTest.php',
];
$ignoreErrors[] = [
	'message' => '#^Offset \'type_intersection\' might not exist on array\\<string, PhpCsFixer\\\\Tokenizer\\\\TransformerInterface\\>\\.$#',
	'identifier' => 'offsetAccess.notFound',
	'count' => 2,
	'path' => __DIR__ . '/../../tests/AutoReview/TransformerTest.php',
];
$ignoreErrors[] = [
	'message' => '#^Offset \'use\' might not exist on array\\<string, PhpCsFixer\\\\Tokenizer\\\\TransformerInterface\\>\\.$#',
	'identifier' => 'offsetAccess.notFound',
	'count' => 2,
	'path' => __DIR__ . '/../../tests/AutoReview/TransformerTest.php',
];
$ignoreErrors[] = [
	'message' => '#^Offset string might not exist on array\\<string, string\\>\\.$#',
	'identifier' => 'offsetAccess.notFound',
	'count' => 1,
	'path' => __DIR__ . '/../../tests/Cache/FileCacheManagerTest.php',
];
$ignoreErrors[] = [
	'message' => '#^Parameter \\#3 \\$cwd of class PhpCsFixer\\\\Console\\\\ConfigurationResolver constructor expects string, string\\|false given\\.$#',
	'identifier' => 'argument.type',
	'count' => 3,
	'path' => __DIR__ . '/../../tests/ConfigTest.php',
];
$ignoreErrors[] = [
	'message' => '#^Parameter \\#1 \\$filename of static method PHPUnit\\\\Framework\\\\Assert\\:\\:assertFileExists\\(\\) expects string, string\\|false given\\.$#',
	'identifier' => 'argument.type',
	'count' => 1,
	'path' => __DIR__ . '/../../tests/Console/Command/ListFilesCommandTest.php',
];
$ignoreErrors[] = [
	'message' => '#^Parameter \\#1 \\$path of static method Symfony\\\\Component\\\\Filesystem\\\\Path\\:\\:makeRelative\\(\\) expects string, string\\|false given\\.$#',
	'identifier' => 'argument.type',
	'count' => 1,
	'path' => __DIR__ . '/../../tests/Console/Command/ListFilesCommandTest.php',
];
$ignoreErrors[] = [
	'message' => '#^Parameter \\#1 \\$string of function ltrim expects string, string\\|false given\\.$#',
	'identifier' => 'argument.type',
	'count' => 1,
	'path' => __DIR__ . '/../../tests/Console/Command/ListFilesCommandTest.php',
];
$ignoreErrors[] = [
	'message' => '#^Parameter \\#2 \\$basePath of static method Symfony\\\\Component\\\\Filesystem\\\\Path\\:\\:makeRelative\\(\\) expects string, string\\|false given\\.$#',
	'identifier' => 'argument.type',
	'count' => 1,
	'path' => __DIR__ . '/../../tests/Console/Command/ListFilesCommandTest.php',
];
$ignoreErrors[] = [
	'message' => '#^Offset \'argv\' might not exist on array\\<mixed\\>\\.$#',
	'identifier' => 'offsetAccess.notFound',
	'count' => 1,
	'path' => __DIR__ . '/../../tests/Console/Command/SelfUpdateCommandTest.php',
];
$ignoreErrors[] = [
	'message' => '#^Offset \'action\' might not exist on array\\.$#',
	'identifier' => 'offsetAccess.notFound',
	'count' => 1,
	'path' => __DIR__ . '/../../tests/Console/Command/WorkerCommandTest.php',
];
$ignoreErrors[] = [
	'message' => '#^Offset \'action\' might not exist on array\\<int\\|string, mixed\\>\\.$#',
	'identifier' => 'offsetAccess.notFound',
	'count' => 3,
	'path' => __DIR__ . '/../../tests/Console/Command/WorkerCommandTest.php',
];
$ignoreErrors[] = [
	'message' => '#^Offset \'status\' might not exist on non\\-empty\\-array\\.$#',
	'identifier' => 'offsetAccess.notFound',
	'count' => 1,
	'path' => __DIR__ . '/../../tests/Console/Command/WorkerCommandTest.php',
];
$ignoreErrors[] = [
	'message' => '#^Anonymous function should return non\\-empty\\-string but returns non\\-empty\\-string\\|false\\.$#',
	'identifier' => 'return.type',
	'count' => 1,
	'path' => __DIR__ . '/../../tests/Console/ConfigurationResolverTest.php',
];
$ignoreErrors[] = [
	'message' => '#^Parameter \\#1 \\$array of function sort expects TArray of array\\<string\\>, Exception\\|list\\<string\\> given\\.$#',
	'identifier' => 'argument.type',
	'count' => 1,
	'path' => __DIR__ . '/../../tests/Console/ConfigurationResolverTest.php',
];
$ignoreErrors[] = [
	'message' => '#^Parameter \\#1 \\$stream of class Symfony\\\\Component\\\\Console\\\\Output\\\\StreamOutput constructor expects resource, resource\\|false given\\.$#',
	'identifier' => 'argument.type',
	'count' => 1,
	'path' => __DIR__ . '/../../tests/Console/Output/ErrorOutputTest.php',
];
$ignoreErrors[] = [
	'message' => '#^Parameter \\#3 \\$subject of function str_replace expects array\\<string\\>\\|string, string\\|false given\\.$#',
	'identifier' => 'argument.type',
	'count' => 1,
	'path' => __DIR__ . '/../../tests/Console/Output/ErrorOutputTest.php',
];
$ignoreErrors[] = [
	'message' => '#^Offset \'message\' might not exist on array\\.$#',
	'identifier' => 'offsetAccess.notFound',
	'count' => 1,
	'path' => __DIR__ . '/../../tests/Console/Report/FixReport/GitlabReporterTest.php',
];
$ignoreErrors[] = [
	'message' => '#^Offset \'property\' might not exist on array\\.$#',
	'identifier' => 'offsetAccess.notFound',
	'count' => 1,
	'path' => __DIR__ . '/../../tests/Console/Report/FixReport/GitlabReporterTest.php',
];
$ignoreErrors[] = [
	'message' => '#^Offset \'message\' might not exist on array\\.$#',
	'identifier' => 'offsetAccess.notFound',
	'count' => 1,
	'path' => __DIR__ . '/../../tests/Console/Report/FixReport/JsonReporterTest.php',
];
$ignoreErrors[] = [
	'message' => '#^Offset \'property\' might not exist on array\\.$#',
	'identifier' => 'offsetAccess.notFound',
	'count' => 1,
	'path' => __DIR__ . '/../../tests/Console/Report/FixReport/JsonReporterTest.php',
];
$ignoreErrors[] = [
	'message' => '#^Offset \'message\' might not exist on array\\.$#',
	'identifier' => 'offsetAccess.notFound',
	'count' => 1,
	'path' => __DIR__ . '/../../tests/Console/Report/ListSetsReport/JsonReporterTest.php',
];
$ignoreErrors[] = [
	'message' => '#^Offset \'property\' might not exist on array\\.$#',
	'identifier' => 'offsetAccess.notFound',
	'count' => 1,
	'path' => __DIR__ . '/../../tests/Console/Report/ListSetsReport/JsonReporterTest.php',
];
$ignoreErrors[] = [
	'message' => '#^Offset int\\<0, max\\> might not exist on list\\<int\\>\\.$#',
	'identifier' => 'offsetAccess.notFound',
	'count' => 1,
	'path' => __DIR__ . '/../../tests/DocBlock/AnnotationTest.php',
];
$ignoreErrors[] = [
	'message' => '#^Offset string might not exist on array\\<string, array\\<string, string\\>\\>\\.$#',
	'identifier' => 'offsetAccess.notFound',
	'count' => 1,
	'path' => __DIR__ . '/../../tests/Fixer/Alias/NoAliasFunctionsFixerTest.php',
];
$ignoreErrors[] = [
	'message' => '#^Method PhpCsFixer\\\\Tests\\\\Fixer\\\\Basic\\\\EncodingFixerTest\\:\\:prepareTestCase\\(\\) should return array\\{string, string\\|null, SplFileInfo\\} but returns array\\{string\\|false, string\\|false\\|null, SplFileInfo\\}\\.$#',
	'identifier' => 'return.type',
	'count' => 1,
	'path' => __DIR__ . '/../../tests/Fixer/Basic/EncodingFixerTest.php',
];
$ignoreErrors[] = [
	'message' => '#^Offset \'classy\' might not exist on array\\<string, mixed\\>\\.$#',
	'identifier' => 'offsetAccess.notFound',
	'count' => 1,
	'path' => __DIR__ . '/../../tests/Fixer/ClassNotation/ClassDefinitionFixerTest.php',
];
$ignoreErrors[] = [
	'message' => '#^Offset \'start\' might not exist on array\\<string, mixed\\>\\.$#',
	'identifier' => 'offsetAccess.notFound',
	'count' => 3,
	'path' => __DIR__ . '/../../tests/Fixer/ClassNotation/ClassDefinitionFixerTest.php',
];
$ignoreErrors[] = [
	'message' => '#^Only booleans are allowed in an elseif condition, int\\|false given\\.$#',
	'identifier' => 'elseif.condNotBoolean',
	'count' => 1,
	'path' => __DIR__ . '/../../tests/Fixer/FunctionNotation/MethodArgumentSpaceFixerTest.php',
];
$ignoreErrors[] = [
	'message' => '#^Generator expects value type array\\{0\\: string, 1\\: string\\|null, 2\\?\\: array\\<string, bool\\>\\}, array\\{0\\: string, 1\\?\\: string\\} given\\.$#',
	'identifier' => 'generator.valueType',
	'count' => 1,
	'path' => __DIR__ . '/../../tests/Fixer/FunctionNotation/NullableTypeDeclarationForDefaultNullValueFixerTest.php',
];
$ignoreErrors[] = [
	'message' => '#^Offset \'operators\' might not exist on array\\<string, mixed\\>\\.$#',
	'identifier' => 'offsetAccess.notFound',
	'count' => 1,
	'path' => __DIR__ . '/../../tests/Fixer/Operator/LongToShorthandOperatorFixerTest.php',
];
$ignoreErrors[] = [
	'message' => '#^Only booleans are allowed in a negated boolean, string\\|false given\\.$#',
	'identifier' => 'booleanNot.exprNotBoolean',
	'count' => 1,
	'path' => __DIR__ . '/../../tests/Fixer/PhpTag/NoClosingTagFixerTest.php',
];
$ignoreErrors[] = [
	'message' => '#^Generator expects value type array\\{0\\: string, 1\\?\\: string\\}, list\\<string\\> given\\.$#',
	'identifier' => 'generator.valueType',
	'count' => 5,
	'path' => __DIR__ . '/../../tests/Fixer/PhpUnit/PhpUnitDataProviderReturnTypeFixerTest.php',
];
$ignoreErrors[] = [
	'message' => '#^Generator expects value type array\\{string, string\\}, list\\<string\\> given\\.$#',
	'identifier' => 'generator.valueType',
	'count' => 2,
	'path' => __DIR__ . '/../../tests/Fixer/PhpUnit/PhpUnitDataProviderReturnTypeFixerTest.php',
];
$ignoreErrors[] = [
	'message' => '#^Method PhpCsFixer\\\\Tests\\\\Fixer\\\\PhpUnit\\\\PhpUnitDataProviderReturnTypeFixerTest\\:\\:mapToTemplate\\(\\) should return list\\<string\\> but returns array\\<int\\|string, string\\>\\.$#',
	'identifier' => 'return.type',
	'count' => 1,
	'path' => __DIR__ . '/../../tests/Fixer/PhpUnit/PhpUnitDataProviderReturnTypeFixerTest.php',
];
$ignoreErrors[] = [
	'message' => '#^Only booleans are allowed in a negated boolean, string\\|false given\\.$#',
	'identifier' => 'booleanNot.exprNotBoolean',
	'count' => 1,
	'path' => __DIR__ . '/../../tests/Fixer/Semicolon/NoEmptyStatementFixerTest.php',
];
$ignoreErrors[] = [
	'message' => '#^Only booleans are allowed in a negated boolean, string\\|false given\\.$#',
	'identifier' => 'booleanNot.exprNotBoolean',
	'count' => 1,
	'path' => __DIR__ . '/../../tests/Fixer/Semicolon/SemicolonAfterInstructionFixerTest.php',
];
$ignoreErrors[] = [
	'message' => '#^Call to new PhpCsFixer\\\\FixerConfiguration\\\\AliasedFixerOption\\(\\) on a separate line has no effect\\.$#',
	'identifier' => 'new.resultUnused',
	'count' => 1,
	'path' => __DIR__ . '/../../tests/FixerConfiguration/AliasedFixerOptionTest.php',
];
$ignoreErrors[] = [
	'message' => '#^Parameter \\#1 \\$code of class PhpCsFixer\\\\FixerDefinition\\\\FileSpecificCodeSample constructor expects string, string\\|false given\\.$#',
	'identifier' => 'argument.type',
	'count' => 2,
	'path' => __DIR__ . '/../../tests/FixerDefinition/FileSpecificCodeSampleTest.php',
];
$ignoreErrors[] = [
	'message' => '#^Parameter \\#1 \\$minimum of class PhpCsFixer\\\\FixerDefinition\\\\VersionSpecification constructor expects int\\<1, max\\>\\|null, int\\|null given\\.$#',
	'identifier' => 'argument.type',
	'count' => 3,
	'path' => __DIR__ . '/../../tests/FixerDefinition/VersionSpecificationTest.php',
];
$ignoreErrors[] = [
	'message' => '#^Parameter \\#2 \\$maximum of class PhpCsFixer\\\\FixerDefinition\\\\VersionSpecification constructor expects int\\<1, max\\>\\|null, int\\|null given\\.$#',
	'identifier' => 'argument.type',
	'count' => 3,
	'path' => __DIR__ . '/../../tests/FixerDefinition/VersionSpecificationTest.php',
];
$ignoreErrors[] = [
	'message' => '#^Offset string might not exist on array\\<string, array\\<string, mixed\\>\\|true\\>\\.$#',
	'identifier' => 'offsetAccess.notFound',
	'count' => 1,
	'path' => __DIR__ . '/../../tests/FixerFactoryTest.php',
];
$ignoreErrors[] = [
	'message' => '#^Parameter \\#1 \\$pattern of static method PhpCsFixer\\\\Preg\\:\\:replace\\(\\) expects string, list\\<string\\>\\|string given\\.$#',
	'identifier' => 'argument.type',
	'count' => 1,
	'path' => __DIR__ . '/../../tests/PregTest.php',
];
$ignoreErrors[] = [
	'message' => '#^Parameter \\#1 \\$pattern of static method PhpCsFixer\\\\Preg\\:\\:replaceCallback\\(\\) expects string, list\\<string\\>\\|string given\\.$#',
	'identifier' => 'argument.type',
	'count' => 1,
	'path' => __DIR__ . '/../../tests/PregTest.php',
];
$ignoreErrors[] = [
	'message' => '#^Parameter \\#3 \\$subject of static method PhpCsFixer\\\\Preg\\:\\:replaceCallback\\(\\) expects string, list\\<string\\>\\|string given\\.$#',
	'identifier' => 'argument.type',
	'count' => 1,
	'path' => __DIR__ . '/../../tests/PregTest.php',
];
$ignoreErrors[] = [
	'message' => '#^Offset string might not exist on array\\<string, PhpCsFixer\\\\Fixer\\\\FixerInterface\\>\\.$#',
	'identifier' => 'offsetAccess.notFound',
	'count' => 1,
	'path' => __DIR__ . '/../../tests/RuleSet/RuleSetTest.php',
];
$ignoreErrors[] = [
	'message' => '#^Offset string might not exist on array\\<string, PhpCsFixer\\\\RuleSet\\\\RuleSetDescriptionInterface\\>\\.$#',
	'identifier' => 'offsetAccess.notFound',
	'count' => 1,
	'path' => __DIR__ . '/../../tests/RuleSet/RuleSetsTest.php',
];
$ignoreErrors[] = [
	'message' => '#^Parameter \\#2 \\$string of static method PHPUnit\\\\Framework\\\\Assert\\:\\:assertStringStartsWith\\(\\) expects string, string\\|false given\\.$#',
	'identifier' => 'argument.type',
	'count' => 1,
	'path' => __DIR__ . '/../../tests/RuleSet/RuleSetsTest.php',
];
$ignoreErrors[] = [
	'message' => '#^Offset mixed might not exist on array\\<int\\|string, SplFileInfo\\>\\.$#',
	'identifier' => 'offsetAccess.notFound',
	'count' => 1,
	'path' => __DIR__ . '/../../tests/Runner/FileCachingLintingFileIteratorTest.php',
];
$ignoreErrors[] = [
	'message' => '#^Offset 3 might not exist on non\\-empty\\-list\\<string\\>\\.$#',
	'identifier' => 'offsetAccess.notFound',
	'count' => 1,
	'path' => __DIR__ . '/../../tests/Smoke/CiIntegrationTest.php',
];
$ignoreErrors[] = [
	'message' => '#^Offset 4 might not exist on non\\-empty\\-list\\<string\\>\\.$#',
	'identifier' => 'offsetAccess.notFound',
	'count' => 1,
	'path' => __DIR__ . '/../../tests/Smoke/CiIntegrationTest.php',
];
$ignoreErrors[] = [
	'message' => '#^Offset 5 might not exist on non\\-empty\\-list\\<string\\>\\.$#',
	'identifier' => 'offsetAccess.notFound',
	'count' => 1,
	'path' => __DIR__ . '/../../tests/Smoke/CiIntegrationTest.php',
];
$ignoreErrors[] = [
	'message' => '#^Offset 6 might not exist on non\\-empty\\-list\\<string\\>\\.$#',
	'identifier' => 'offsetAccess.notFound',
	'count' => 1,
	'path' => __DIR__ . '/../../tests/Smoke/CiIntegrationTest.php',
];
$ignoreErrors[] = [
	'message' => '#^Offset 7 might not exist on non\\-empty\\-list\\<string\\>\\.$#',
	'identifier' => 'offsetAccess.notFound',
	'count' => 1,
	'path' => __DIR__ . '/../../tests/Smoke/CiIntegrationTest.php',
];
$ignoreErrors[] = [
	'message' => '#^Parameter \\#2 \\$offset of function substr expects int, int\\<0, max\\>\\|false given\\.$#',
	'identifier' => 'argument.type',
	'count' => 1,
	'path' => __DIR__ . '/../../tests/Smoke/CiIntegrationTest.php',
];
$ignoreErrors[] = [
	'message' => '#^Parameter \\#3 \\$length of function substr expects int\\|null, int\\<0, max\\>\\|false given\\.$#',
	'identifier' => 'argument.type',
	'count' => 1,
	'path' => __DIR__ . '/../../tests/Smoke/CiIntegrationTest.php',
];
$ignoreErrors[] = [
	'message' => '#^Parameter \\#3 \\$subject of function str_replace expects array\\<string\\>\\|string, string\\|false given\\.$#',
	'identifier' => 'argument.type',
	'count' => 1,
	'path' => __DIR__ . '/../../tests/Smoke/CiIntegrationTest.php',
];
$ignoreErrors[] = [
	'message' => '#^Offset 2 might not exist on non\\-empty\\-list\\<int\\<0, max\\>\\>\\.$#',
	'identifier' => 'offsetAccess.notFound',
	'count' => 1,
	'path' => __DIR__ . '/../../tests/Test/AbstractFixerTestCase.php',
];
$ignoreErrors[] = [
	'message' => '#^Only booleans are allowed in a ternary operator condition, string\\|false given\\.$#',
	'identifier' => 'ternary.condNotBoolean',
	'count' => 1,
	'path' => __DIR__ . '/../../tests/Test/AbstractFixerTestCase.php',
];
$ignoreErrors[] = [
	'message' => '#^Parameter \\#1 \\$callback of function array_map expects \\(callable\\(PhpCsFixer\\\\Tokenizer\\\\Token\\|null\\)\\: mixed\\)\\|null, Closure\\(PhpCsFixer\\\\Tokenizer\\\\Token\\)\\: string given\\.$#',
	'identifier' => 'argument.type',
	'count' => 1,
	'path' => __DIR__ . '/../../tests/Test/AbstractFixerTestCase.php',
];
$ignoreErrors[] = [
	'message' => '#^Parameter \\#1 \\$code of static method PhpCsFixer\\\\Tokenizer\\\\Tokens\\:\\:fromCode\\(\\) expects string, string\\|false given\\.$#',
	'identifier' => 'argument.type',
	'count' => 1,
	'path' => __DIR__ . '/../../tests/Test/AbstractFixerTestCase.php',
];
$ignoreErrors[] = [
	'message' => '#^Parameter \\#1 \\$sequence of method PhpCsFixer\\\\Tokenizer\\\\Tokens\\:\\:findSequence\\(\\) expects non\\-empty\\-list\\<array\\{0\\: int, 1\\?\\: string\\}\\|PhpCsFixer\\\\Tokenizer\\\\Token\\|string\\>, list\\<array\\{0\\: int, 1\\?\\: string\\}\\> given\\.$#',
	'identifier' => 'argument.type',
	'count' => 1,
	'path' => __DIR__ . '/../../tests/Test/AbstractFixerTestCase.php',
];
$ignoreErrors[] = [
	'message' => '#^Method PhpCsFixer\\\\Tests\\\\Test\\\\AbstractIntegrationCaseFactory\\:\\:determineRequirements\\(\\) should return array\\{php\\: int, php\\<\\: int, os\\: list\\<string\\>\\} but returns non\\-empty\\-array\\<string, mixed\\>\\.$#',
	'identifier' => 'return.type',
	'count' => 1,
	'path' => __DIR__ . '/../../tests/Test/AbstractIntegrationCaseFactory.php',
];
$ignoreErrors[] = [
	'message' => '#^Method PhpCsFixer\\\\Tests\\\\Test\\\\AbstractIntegrationCaseFactory\\:\\:determineSettings\\(\\) should return array\\{checkPriority\\: bool, deprecations\\: list\\<string\\>\\} but returns non\\-empty\\-array\\<string, mixed\\>\\.$#',
	'identifier' => 'return.type',
	'count' => 1,
	'path' => __DIR__ . '/../../tests/Test/AbstractIntegrationCaseFactory.php',
];
$ignoreErrors[] = [
	'message' => '#^Offset \'checkPriority\' might not exist on array\\<string, mixed\\>\\.$#',
	'identifier' => 'offsetAccess.notFound',
	'count' => 1,
	'path' => __DIR__ . '/../../tests/Test/AbstractIntegrationCaseFactory.php',
];
$ignoreErrors[] = [
	'message' => '#^Offset \'deprecations\' might not exist on non\\-empty\\-array\\<string, mixed\\>\\.$#',
	'identifier' => 'offsetAccess.notFound',
	'count' => 1,
	'path' => __DIR__ . '/../../tests/Test/AbstractIntegrationCaseFactory.php',
];
$ignoreErrors[] = [
	'message' => '#^Offset \'indent\' might not exist on array\\<string, mixed\\>\\.$#',
	'identifier' => 'offsetAccess.notFound',
	'count' => 1,
	'path' => __DIR__ . '/../../tests/Test/AbstractIntegrationCaseFactory.php',
];
$ignoreErrors[] = [
	'message' => '#^Offset \'lineEnding\' might not exist on non\\-empty\\-array\\<string, mixed\\>\\.$#',
	'identifier' => 'offsetAccess.notFound',
	'count' => 1,
	'path' => __DIR__ . '/../../tests/Test/AbstractIntegrationCaseFactory.php',
];
$ignoreErrors[] = [
	'message' => '#^Offset \'os\' might not exist on non\\-empty\\-array\\<string, mixed\\>\\.$#',
	'identifier' => 'offsetAccess.notFound',
	'count' => 1,
	'path' => __DIR__ . '/../../tests/Test/AbstractIntegrationCaseFactory.php',
];
$ignoreErrors[] = [
	'message' => '#^Offset \'php\' might not exist on array\\<string, mixed\\>\\.$#',
	'identifier' => 'offsetAccess.notFound',
	'count' => 1,
	'path' => __DIR__ . '/../../tests/Test/AbstractIntegrationCaseFactory.php',
];
$ignoreErrors[] = [
	'message' => '#^Offset \'php\\<\' might not exist on non\\-empty\\-array\\<string, mixed\\>\\.$#',
	'identifier' => 'offsetAccess.notFound',
	'count' => 1,
	'path' => __DIR__ . '/../../tests/Test/AbstractIntegrationCaseFactory.php',
];
$ignoreErrors[] = [
	'message' => '#^Only booleans are allowed in a negated boolean, int\\|false given\\.$#',
	'identifier' => 'booleanNot.exprNotBoolean',
	'count' => 1,
	'path' => __DIR__ . '/../../tests/Test/AbstractIntegrationCaseFactory.php',
];
$ignoreErrors[] = [
	'message' => '#^Only booleans are allowed in a ternary operator condition, string\\|false given\\.$#',
	'identifier' => 'ternary.condNotBoolean',
	'count' => 1,
	'path' => __DIR__ . '/../../tests/Test/AbstractIntegrationTestCase.php',
];
$ignoreErrors[] = [
	'message' => '#^Parameter \\#1 \\$dirs of method Symfony\\\\Component\\\\Finder\\\\Finder\\:\\:in\\(\\) expects array\\<string\\>\\|string, string\\|false given\\.$#',
	'identifier' => 'argument.type',
	'count' => 1,
	'path' => __DIR__ . '/../../tests/Test/AbstractIntegrationTestCase.php',
];
$ignoreErrors[] = [
	'message' => '#^Parameter \\#1 \\$filename of function is_dir expects string, string\\|false given\\.$#',
	'identifier' => 'argument.type',
	'count' => 1,
	'path' => __DIR__ . '/../../tests/Test/AbstractIntegrationTestCase.php',
];
$ignoreErrors[] = [
	'message' => '#^Parameter \\#1 \\$string of function strlen expects string, string\\|false given\\.$#',
	'identifier' => 'argument.type',
	'count' => 1,
	'path' => __DIR__ . '/../../tests/Test/AbstractIntegrationTestCase.php',
];
$ignoreErrors[] = [
	'message' => '#^Parameter \\#2 \\$fixedInputCode of static method PhpCsFixer\\\\Tests\\\\Test\\\\AbstractIntegrationTestCase\\:\\:assertRevertedOrderFixing\\(\\) expects string, string\\|false given\\.$#',
	'identifier' => 'argument.type',
	'count' => 1,
	'path' => __DIR__ . '/../../tests/Test/AbstractIntegrationTestCase.php',
];
$ignoreErrors[] = [
	'message' => '#^Parameter \\#3 \\$fixedInputCodeWithReversedFixers of static method PhpCsFixer\\\\Tests\\\\Test\\\\AbstractIntegrationTestCase\\:\\:assertRevertedOrderFixing\\(\\) expects string, string\\|false given\\.$#',
	'identifier' => 'argument.type',
	'count' => 1,
	'path' => __DIR__ . '/../../tests/Test/AbstractIntegrationTestCase.php',
];
$ignoreErrors[] = [
	'message' => '#^Parameter \\#1 \\$id of static method PhpCsFixer\\\\Tokenizer\\\\Token\\:\\:getNameForId\\(\\) expects int, int\\|string given\\.$#',
	'identifier' => 'argument.type',
	'count' => 1,
	'path' => __DIR__ . '/../../tests/Test/AbstractTransformerTestCase.php',
];
$ignoreErrors[] = [
	'message' => '#^Parameter \\#2 \\$prototypes of method PhpCsFixer\\\\Tests\\\\Test\\\\AbstractTransformerTestCase\\:\\:countTokenPrototypes\\(\\) expects list\\<array\\{0\\: int, 1\\?\\: string\\}\\>, array\\<int\\<0, max\\>, array\\{int\\}\\|string\\> given\\.$#',
	'identifier' => 'argument.type',
	'count' => 1,
	'path' => __DIR__ . '/../../tests/Test/AbstractTransformerTestCase.php',
];
$ignoreErrors[] = [
	'message' => '#^Offset 1 might not exist on array\\{0\\: string, 1\\?\\: string\\}\\.$#',
	'identifier' => 'offsetAccess.notFound',
	'count' => 1,
	'path' => __DIR__ . '/../../tests/Test/TestCaseUtils.php',
];
$ignoreErrors[] = [
	'message' => '#^Property PhpCsFixer\\\\Tests\\\\Test\\\\TokensWithObservedTransformers\\:\\:\\$observedModificationsPerTransformer \\(array\\<string, list\\<int\\|string\\>\\>\\) does not accept non\\-empty\\-array\\<int\\|string, list\\<int\\|string\\>\\>\\.$#',
	'identifier' => 'assign.propertyType',
	'count' => 1,
	'path' => __DIR__ . '/../../tests/Test/TokensWithObservedTransformers.php',
];
$ignoreErrors[] = [
	'message' => '#^Property PhpCsFixer\\\\Tests\\\\TestCase\\:\\:\\$actualDeprecations \\(list\\<string\\>\\) does not accept array\\<int\\<0, max\\>, string\\>\\.$#',
	'identifier' => 'assign.propertyType',
	'count' => 1,
	'path' => __DIR__ . '/../../tests/TestCase.php',
];
$ignoreErrors[] = [
	'message' => '#^Property PhpCsFixer\\\\Tests\\\\TestCase\\:\\:\\$expectedDeprecations \\(list\\<string\\>\\) does not accept array\\<int\\<0, max\\>, string\\>\\.$#',
	'identifier' => 'assign.propertyType',
	'count' => 1,
	'path' => __DIR__ . '/../../tests/TestCase.php',
];
$ignoreErrors[] = [
	'message' => '#^Offset int might not exist on array\\<int, PhpCsFixer\\\\Tokenizer\\\\Analyzer\\\\Analysis\\\\AbstractControlCaseStructuresAnalysis\\>\\.$#',
	'identifier' => 'offsetAccess.notFound',
	'count' => 2,
	'path' => __DIR__ . '/../../tests/Tokenizer/Analyzer/ControlCaseStructuresAnalyzerTest.php',
];
$ignoreErrors[] = [
	'message' => '#^Offset int might not exist on array\\<int, bool\\>\\.$#',
	'identifier' => 'offsetAccess.notFound',
	'count' => 1,
	'path' => __DIR__ . '/../../tests/Tokenizer/TokensAnalyzerTest.php',
];
$ignoreErrors[] = [
	'message' => '#^Offset 0 might not exist on list\\<int\\<0, max\\>\\>\\.$#',
	'identifier' => 'offsetAccess.notFound',
	'count' => 1,
	'path' => __DIR__ . '/../../tests/Tokenizer/TokensTest.php',
];
$ignoreErrors[] = [
	'message' => '#^Offset 0 might not exist on non\\-empty\\-array\\<int\\<0, 3\\>, array\\{tokens\\: non\\-empty\\-list\\<PhpCsFixer\\\\Tokenizer\\\\Token\\>, content\\: literal\\-string&non\\-falsy\\-string\\}\\>\\.$#',
	'identifier' => 'offsetAccess.notFound',
	'count' => 2,
	'path' => __DIR__ . '/../../tests/Tokenizer/TokensTest.php',
];
$ignoreErrors[] = [
	'message' => '#^Offset 1 might not exist on list\\<int\\<0, max\\>\\>\\.$#',
	'identifier' => 'offsetAccess.notFound',
	'count' => 1,
	'path' => __DIR__ . '/../../tests/Tokenizer/TokensTest.php',
];
$ignoreErrors[] = [
	'message' => '#^Offset 1 might not exist on non\\-empty\\-array\\<int\\<0, 3\\>, array\\{tokens\\: non\\-empty\\-list\\<PhpCsFixer\\\\Tokenizer\\\\Token\\>, content\\: literal\\-string&non\\-falsy\\-string\\}\\>\\.$#',
	'identifier' => 'offsetAccess.notFound',
	'count' => 2,
	'path' => __DIR__ . '/../../tests/Tokenizer/TokensTest.php',
];
$ignoreErrors[] = [
	'message' => '#^Offset 2 might not exist on non\\-empty\\-array\\<int\\<0, 3\\>, array\\{tokens\\: non\\-empty\\-list\\<PhpCsFixer\\\\Tokenizer\\\\Token\\>, content\\: literal\\-string&non\\-falsy\\-string\\}\\>\\.$#',
	'identifier' => 'offsetAccess.notFound',
	'count' => 2,
	'path' => __DIR__ . '/../../tests/Tokenizer/TokensTest.php',
];
$ignoreErrors[] = [
	'message' => '#^Offset 3 might not exist on non\\-empty\\-array\\<int\\<0, 3\\>, array\\{tokens\\: non\\-empty\\-list\\<PhpCsFixer\\\\Tokenizer\\\\Token\\>, content\\: literal\\-string&non\\-falsy\\-string\\}\\>\\.$#',
	'identifier' => 'offsetAccess.notFound',
	'count' => 2,
	'path' => __DIR__ . '/../../tests/Tokenizer/TokensTest.php',
];
$ignoreErrors[] = [
	'message' => '#^Offset int might not exist on array\\<int, PhpCsFixer\\\\Tokenizer\\\\Token\\>\\.$#',
	'identifier' => 'offsetAccess.notFound',
	'count' => 2,
	'path' => __DIR__ . '/../../tests/Tokenizer/TokensTest.php',
];
$ignoreErrors[] = [
	'message' => '#^Parameter \\#1 \\$sequence of method PhpCsFixer\\\\Tokenizer\\\\Tokens\\:\\:findSequence\\(\\) expects non\\-empty\\-list\\<array\\{0\\: int, 1\\?\\: string\\}\\|PhpCsFixer\\\\Tokenizer\\\\Token\\|string\\>, list\\<array\\{0\\: int, 1\\?\\: string\\}\\|PhpCsFixer\\\\Tokenizer\\\\Token\\|string\\> given\\.$#',
	'identifier' => 'argument.type',
	'count' => 1,
	'path' => __DIR__ . '/../../tests/Tokenizer/TokensTest.php',
];
$ignoreErrors[] = [
	'message' => '#^Parameter \\#1 \\$sequence of method PhpCsFixer\\\\Tokenizer\\\\Tokens\\:\\:findSequence\\(\\) expects non\\-empty\\-list\\<array\\{0\\: int, 1\\?\\: string\\}\\|PhpCsFixer\\\\Tokenizer\\\\Token\\|string\\>, list\\<mixed\\> given\\.$#',
	'identifier' => 'argument.type',
	'count' => 1,
	'path' => __DIR__ . '/../../tests/Tokenizer/TokensTest.php',
];
$ignoreErrors[] = [
	'message' => '#^Parameter \\#1 \\$slices of method PhpCsFixer\\\\Tokenizer\\\\Tokens\\:\\:insertSlices\\(\\) expects array\\<int, list\\<PhpCsFixer\\\\Tokenizer\\\\Token\\>\\|PhpCsFixer\\\\Tokenizer\\\\Token\\|PhpCsFixer\\\\Tokenizer\\\\Tokens\\>, array\\{16\\: array\\<int, PhpCsFixer\\\\Tokenizer\\\\Token\\>, 6\\: array\\<int, PhpCsFixer\\\\Tokenizer\\\\Token\\>\\} given\\.$#',
	'identifier' => 'argument.type',
	'count' => 1,
	'path' => __DIR__ . '/../../tests/Tokenizer/TokensTest.php',
];

return ['parameters' => ['ignoreErrors' => $ignoreErrors]];<|MERGE_RESOLUTION|>--- conflicted
+++ resolved
@@ -68,22 +68,18 @@
 	'path' => __DIR__ . '/../../src/Console/Command/CheckCommand.php',
 ];
 $ignoreErrors[] = [
-<<<<<<< HEAD
-=======
-	// identifier: missingType.property
 	'message' => '#^Property PhpCsFixer\\\\Console\\\\Command\\\\CheckCommand\\:\\:\\$defaultDescription has no type specified\\.$#',
+	'identifier' => 'missingType.property',
 	'count' => 1,
 	'path' => __DIR__ . '/../../src/Console/Command/CheckCommand.php',
 ];
 $ignoreErrors[] = [
-	// identifier: missingType.property
 	'message' => '#^Property PhpCsFixer\\\\Console\\\\Command\\\\CheckCommand\\:\\:\\$defaultName has no type specified\\.$#',
+	'identifier' => 'missingType.property',
 	'count' => 1,
 	'path' => __DIR__ . '/../../src/Console/Command/CheckCommand.php',
 ];
 $ignoreErrors[] = [
-	// identifier: offsetAccess.notFound
->>>>>>> 52dc0621
 	'message' => '#^Offset 1 might not exist on array\\.$#',
 	'identifier' => 'offsetAccess.notFound',
 	'count' => 2,
@@ -126,22 +122,18 @@
 	'path' => __DIR__ . '/../../src/Console/Command/DescribeCommand.php',
 ];
 $ignoreErrors[] = [
-<<<<<<< HEAD
-=======
-	// identifier: missingType.property
 	'message' => '#^Property PhpCsFixer\\\\Console\\\\Command\\\\DescribeCommand\\:\\:\\$defaultName has no type specified\\.$#',
+	'identifier' => 'missingType.property',
 	'count' => 1,
 	'path' => __DIR__ . '/../../src/Console/Command/DescribeCommand.php',
 ];
 $ignoreErrors[] = [
-	// identifier: missingType.property
 	'message' => '#^Property PhpCsFixer\\\\Console\\\\Command\\\\DocumentationCommand\\:\\:\\$defaultName has no type specified\\.$#',
+	'identifier' => 'missingType.property',
 	'count' => 1,
 	'path' => __DIR__ . '/../../src/Console/Command/DocumentationCommand.php',
 ];
 $ignoreErrors[] = [
-	// identifier: argument.type
->>>>>>> 52dc0621
 	'message' => '#^Parameter \\#3 \\$cwd of class PhpCsFixer\\\\Console\\\\ConfigurationResolver constructor expects string, string\\|false given\\.$#',
 	'identifier' => 'argument.type',
 	'count' => 1,
@@ -154,28 +146,24 @@
 	'path' => __DIR__ . '/../../src/Console/Command/FixCommand.php',
 ];
 $ignoreErrors[] = [
-<<<<<<< HEAD
-=======
-	// identifier: missingType.property
 	'message' => '#^Property PhpCsFixer\\\\Console\\\\Command\\\\FixCommand\\:\\:\\$defaultDescription has no type specified\\.$#',
+	'identifier' => 'missingType.property',
 	'count' => 1,
 	'path' => __DIR__ . '/../../src/Console/Command/FixCommand.php',
 ];
 $ignoreErrors[] = [
-	// identifier: missingType.property
 	'message' => '#^Property PhpCsFixer\\\\Console\\\\Command\\\\FixCommand\\:\\:\\$defaultName has no type specified\\.$#',
+	'identifier' => 'missingType.property',
 	'count' => 1,
 	'path' => __DIR__ . '/../../src/Console/Command/FixCommand.php',
 ];
 $ignoreErrors[] = [
-	// identifier: missingType.property
 	'message' => '#^Property PhpCsFixer\\\\Console\\\\Command\\\\HelpCommand\\:\\:\\$defaultName has no type specified\\.$#',
+	'identifier' => 'missingType.property',
 	'count' => 1,
 	'path' => __DIR__ . '/../../src/Console/Command/HelpCommand.php',
 ];
 $ignoreErrors[] = [
-	// identifier: argument.type
->>>>>>> 52dc0621
 	'message' => '#^Parameter \\#2 \\$basePath of static method Symfony\\\\Component\\\\Filesystem\\\\Path\\:\\:makeRelative\\(\\) expects string, string\\|false given\\.$#',
 	'identifier' => 'argument.type',
 	'count' => 1,
@@ -188,25 +176,20 @@
 	'path' => __DIR__ . '/../../src/Console/Command/ListFilesCommand.php',
 ];
 $ignoreErrors[] = [
-<<<<<<< HEAD
+	'message' => '#^Property PhpCsFixer\\\\Console\\\\Command\\\\ListFilesCommand\\:\\:\\$defaultName has no type specified\\.$#',
+	'identifier' => 'missingType.property',
+	'count' => 1,
+	'path' => __DIR__ . '/../../src/Console/Command/ListFilesCommand.php',
+];
+$ignoreErrors[] = [
+	'message' => '#^Property PhpCsFixer\\\\Console\\\\Command\\\\ListSetsCommand\\:\\:\\$defaultName has no type specified\\.$#',
+	'identifier' => 'missingType.property',
+	'count' => 1,
+	'path' => __DIR__ . '/../../src/Console/Command/ListSetsCommand.php',
+];
+$ignoreErrors[] = [
 	'message' => '#^Offset \'argv\' might not exist on array\\<mixed\\>\\.$#',
 	'identifier' => 'offsetAccess.notFound',
-=======
-	// identifier: missingType.property
-	'message' => '#^Property PhpCsFixer\\\\Console\\\\Command\\\\ListFilesCommand\\:\\:\\$defaultName has no type specified\\.$#',
-	'count' => 1,
-	'path' => __DIR__ . '/../../src/Console/Command/ListFilesCommand.php',
-];
-$ignoreErrors[] = [
-	// identifier: missingType.property
-	'message' => '#^Property PhpCsFixer\\\\Console\\\\Command\\\\ListSetsCommand\\:\\:\\$defaultName has no type specified\\.$#',
-	'count' => 1,
-	'path' => __DIR__ . '/../../src/Console/Command/ListSetsCommand.php',
-];
-$ignoreErrors[] = [
-	// identifier: offsetAccess.notFound
-	'message' => '#^Offset \'argv\' might not exist on array\\.$#',
->>>>>>> 52dc0621
 	'count' => 1,
 	'path' => __DIR__ . '/../../src/Console/Command/SelfUpdateCommand.php',
 ];
@@ -217,38 +200,30 @@
 	'path' => __DIR__ . '/../../src/Console/Command/SelfUpdateCommand.php',
 ];
 $ignoreErrors[] = [
-<<<<<<< HEAD
-=======
-	// identifier: missingType.property
 	'message' => '#^Property PhpCsFixer\\\\Console\\\\Command\\\\SelfUpdateCommand\\:\\:\\$defaultName has no type specified\\.$#',
+	'identifier' => 'missingType.property',
 	'count' => 1,
 	'path' => __DIR__ . '/../../src/Console/Command/SelfUpdateCommand.php',
 ];
 $ignoreErrors[] = [
-	// identifier: offsetAccess.notFound
->>>>>>> 52dc0621
 	'message' => '#^Offset \'files\' might not exist on array\\.$#',
 	'identifier' => 'offsetAccess.notFound',
 	'count' => 1,
 	'path' => __DIR__ . '/../../src/Console/Command/WorkerCommand.php',
 ];
 $ignoreErrors[] = [
-<<<<<<< HEAD
-=======
-	// identifier: missingType.property
 	'message' => '#^Property PhpCsFixer\\\\Console\\\\Command\\\\WorkerCommand\\:\\:\\$defaultDescription has no type specified\\.$#',
+	'identifier' => 'missingType.property',
 	'count' => 1,
 	'path' => __DIR__ . '/../../src/Console/Command/WorkerCommand.php',
 ];
 $ignoreErrors[] = [
-	// identifier: missingType.property
 	'message' => '#^Property PhpCsFixer\\\\Console\\\\Command\\\\WorkerCommand\\:\\:\\$defaultName has no type specified\\.$#',
+	'identifier' => 'missingType.property',
 	'count' => 1,
 	'path' => __DIR__ . '/../../src/Console/Command/WorkerCommand.php',
 ];
 $ignoreErrors[] = [
-	// identifier: offsetAccess.notFound
->>>>>>> 52dc0621
 	'message' => '#^Offset \'allow\\-risky\' might not exist on array\\<string, mixed\\>\\.$#',
 	'identifier' => 'offsetAccess.notFound',
 	'count' => 1,
@@ -2301,30 +2276,6 @@
 	'path' => __DIR__ . '/../../src/RuleSet/RuleSet.php',
 ];
 $ignoreErrors[] = [
-	'message' => '#^Call to an undefined method object\\:\\:getName\\(\\)\\.$#',
-	'identifier' => 'method.notFound',
-	'count' => 1,
-	'path' => __DIR__ . '/../../src/RuleSet/RuleSets.php',
-];
-$ignoreErrors[] = [
-	'message' => '#^Method PhpCsFixer\\\\RuleSet\\\\RuleSets\\:\\:getSetDefinitions\\(\\) should return array\\<string, PhpCsFixer\\\\RuleSet\\\\RuleSetDescriptionInterface\\> but returns array\\<int\\|string, object\\>\\.$#',
-	'identifier' => 'return.type',
-	'count' => 1,
-	'path' => __DIR__ . '/../../src/RuleSet/RuleSets.php',
-];
-$ignoreErrors[] = [
-	'message' => '#^Parameter \\#2 \\$callback of function uksort expects callable\\(int\\|string, int\\|string\\)\\: int, Closure\\(string, string\\)\\: int\\<\\-1, 1\\> given\\.$#',
-	'identifier' => 'argument.type',
-	'count' => 1,
-	'path' => __DIR__ . '/../../src/RuleSet/RuleSets.php',
-];
-$ignoreErrors[] = [
-	'message' => '#^Static property PhpCsFixer\\\\RuleSet\\\\RuleSets\\:\\:\\$setDefinitions \\(array\\<string, PhpCsFixer\\\\RuleSet\\\\RuleSetDescriptionInterface\\>\\) does not accept array\\<int\\|string, object\\>\\.$#',
-	'identifier' => 'assign.propertyType',
-	'count' => 1,
-	'path' => __DIR__ . '/../../src/RuleSet/RuleSets.php',
-];
-$ignoreErrors[] = [
 	'message' => '#^Offset \'action\' might not exist on array\\.$#',
 	'identifier' => 'offsetAccess.notFound',
 	'count' => 2,
