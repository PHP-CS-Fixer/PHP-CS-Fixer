--- conflicted
+++ resolved
@@ -6,21 +6,5 @@
     'count' => 1,
     'path' => __DIR__ . '/../../../src/AbstractProxyFixer.php',
 ];
-$ignoreErrors[] = [
-<<<<<<< HEAD
-    'message' => '#^Cannot call method isGivenKind\\(\\) on PhpCsFixer\\\\Tokenizer\\\\Token\\|false\\.$#',
-    'count' => 1,
-    'path' => __DIR__ . '/../../../src/Fixer/PhpUnit/PhpUnitDedicateAssertFixer.php',
-=======
-    'message' => '#^Cannot call method getEnd\\(\\) on PhpCsFixer\\\\DocBlock\\\\Annotation\\|false\\.$#',
-    'count' => 1,
-    'path' => __DIR__ . '/../../../src/Fixer/Phpdoc/PhpdocParamOrderFixer.php',
-];
-$ignoreErrors[] = [
-    'message' => '#^Cannot call method getStart\\(\\) on PhpCsFixer\\\\DocBlock\\\\Annotation\\|false\\.$#',
-    'count' => 1,
-    'path' => __DIR__ . '/../../../src/Fixer/Phpdoc/PhpdocParamOrderFixer.php',
->>>>>>> 9b5f3642
-];
 
 return ['parameters' => ['ignoreErrors' => $ignoreErrors]];