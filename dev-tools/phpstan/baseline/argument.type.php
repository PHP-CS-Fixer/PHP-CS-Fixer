--- conflicted
+++ resolved
@@ -1,10 +1,5 @@
 <?php declare(strict_types = 1);
 
-<<<<<<< HEAD
-// total 63 errors
-
-=======
->>>>>>> e41bca32
 $ignoreErrors = [];
 $ignoreErrors[] = [
     'message' => '#^Parameter \\#2 \\$offset of function substr expects int, int\\<0, max\\>\\|false given\\.$#',
