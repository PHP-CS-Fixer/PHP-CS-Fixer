<?php declare(strict_types = 1);

$ignoreErrors = [];
$ignoreErrors[] = [
    'rawMessage' => 'Parameter #3 $cwd of class PhpCsFixer\\Console\\ConfigurationResolver constructor expects string, string|false given.',
    'count' => 1,
    'path' => __DIR__ . '/../../../src/Console/Command/DescribeCommand.php',
];
$ignoreErrors[] = [
    'rawMessage' => 'Parameter #3 $cwd of class PhpCsFixer\\Console\\ConfigurationResolver constructor expects string, string|false given.',
    'count' => 1,
    'path' => __DIR__ . '/../../../src/Console/Command/FixCommand.php',
];
$ignoreErrors[] = [
    'rawMessage' => 'Parameter #2 $basePath of static method Symfony\\Component\\Filesystem\\Path::makeRelative() expects string, string|false given.',
    'count' => 1,
    'path' => __DIR__ . '/../../../src/Console/Command/ListFilesCommand.php',
];
$ignoreErrors[] = [
    'rawMessage' => 'Parameter #3 $cwd of class PhpCsFixer\\Console\\ConfigurationResolver constructor expects string, string|false given.',
    'count' => 1,
    'path' => __DIR__ . '/../../../src/Console/Command/ListFilesCommand.php',
];
$ignoreErrors[] = [
    'rawMessage' => 'Parameter #1 $diffs of static method PhpCsFixer\\Console\\Report\\FixReport\\GitlabReporter::getLines() expects list<SebastianBergmann\\Diff\\Diff>, array<SebastianBergmann\\Diff\\Diff> given.',
    'count' => 1,
    'path' => __DIR__ . '/../../../src/Console/Report/FixReport/GitlabReporter.php',
];
$ignoreErrors[] = [
    'rawMessage' => 'Parameter #2 $offset of function substr expects int, int|false given.',
    'count' => 1,
    'path' => __DIR__ . '/../../../src/Documentation/FixerDocumentGenerator.php',
];
$ignoreErrors[] = [
    'rawMessage' => 'Parameter #3 $subject of function str_replace expects array<string>|string, string|false given.',
    'count' => 1,
    'path' => __DIR__ . '/../../../src/Documentation/FixerDocumentGenerator.php',
];
$ignoreErrors[] = [
    'rawMessage' => 'Parameter #2 $offset of function substr expects int, int|false given.',
    'count' => 2,
    'path' => __DIR__ . '/../../../src/Documentation/RuleSetDocumentationGenerator.php',
];
$ignoreErrors[] = [
    'rawMessage' => 'Parameter #1 $index of method PhpCsFixer\\Tokenizer\\Tokens::getNextTokenOfKind() expects int, int|false given.',
    'count' => 1,
    'path' => __DIR__ . '/../../../src/Fixer/Alias/PowToExponentiationFixer.php',
];
$ignoreErrors[] = [
    'rawMessage' => 'Parameter #1 $slices of method PhpCsFixer\\Tokenizer\\Tokens::insertSlices() expects array<int, list<PhpCsFixer\\Tokenizer\\Token>|PhpCsFixer\\Tokenizer\\Token|PhpCsFixer\\Tokenizer\\Tokens>, array<\'\'|int, array{PhpCsFixer\\Tokenizer\\Token, PhpCsFixer\\Tokenizer\\Token}|PhpCsFixer\\Tokenizer\\Token> given.',
    'count' => 1,
    'path' => __DIR__ . '/../../../src/Fixer/ArrayNotation/YieldFromArrayToYieldsFixer.php',
];
$ignoreErrors[] = [
    'rawMessage' => 'Parameter #1 $string of function strlen expects string, string|false given.',
    'count' => 3,
    'path' => __DIR__ . '/../../../src/Fixer/Basic/PsrAutoloadingFixer.php',
];
$ignoreErrors[] = [
    'rawMessage' => 'Parameter #1 $a of method PhpCsFixer\\Fixer\\ClassNotation\\OrderedClassElementsFixer::sortGroupElements() expects array{start: int, visibility: string, abstract: bool, static: bool, readonly: bool, type: string, name: string, end: int}, array&T given.',
    'count' => 1,
    'path' => __DIR__ . '/../../../src/Fixer/ClassNotation/OrderedClassElementsFixer.php',
];
$ignoreErrors[] = [
    'rawMessage' => 'Parameter #2 $b of method PhpCsFixer\\Fixer\\ClassNotation\\OrderedClassElementsFixer::sortGroupElements() expects array{start: int, visibility: string, abstract: bool, static: bool, readonly: bool, type: string, name: string, end: int}, array&T given.',
    'count' => 1,
    'path' => __DIR__ . '/../../../src/Fixer/ClassNotation/OrderedClassElementsFixer.php',
];
$ignoreErrors[] = [
    'rawMessage' => 'Parameter #1 $possibleKind of method PhpCsFixer\\Tokenizer\\Token::isGivenKind() expects int|list<int>, list<int|string> given.',
    'count' => 1,
    'path' => __DIR__ . '/../../../src/Fixer/ControlStructure/YodaStyleFixer.php',
];
$ignoreErrors[] = [
    'rawMessage' => 'Parameter #3 $length of function substr expects int|null, int|false given.',
    'count' => 2,
    'path' => __DIR__ . '/../../../src/Fixer/Import/FullyQualifiedStrictTypesFixer.php',
];
$ignoreErrors[] = [
    'rawMessage' => 'Parameter #2 $offset of function substr expects int, int|false given.',
    'count' => 1,
    'path' => __DIR__ . '/../../../src/Fixer/Import/NoUnusedImportsFixer.php',
];
$ignoreErrors[] = [
    'rawMessage' => 'Parameter #1 $indices of method PhpCsFixer\\Fixer\\Import\\OrderedImportsFixer::sortByAlgorithm() expects array<int, array{namespace: non-empty-string, startIndex: int, endIndex: int, importType: \'class\'|\'const\'|\'function\', group: bool}>, array<\'\'|int, array{namespace: string, startIndex: int|null, endIndex: int, importType: \'class\'|\'const\'|\'function\', group: bool}> given.',
    'count' => 1,
    'path' => __DIR__ . '/../../../src/Fixer/Import/OrderedImportsFixer.php',
];
$ignoreErrors[] = [
    'rawMessage' => 'Parameter #1 $indices of method PhpCsFixer\\Fixer\\Import\\OrderedImportsFixer::sortByAlgorithm() expects array<int, array{namespace: non-empty-string, startIndex: int, endIndex: int, importType: \'class\'|\'const\'|\'function\', group: bool}>, non-empty-array<\'\'|int, array{namespace: string, startIndex: int|null, endIndex: int, importType: \'class\'|\'const\'|\'function\', group: bool}> given.',
    'count' => 1,
    'path' => __DIR__ . '/../../../src/Fixer/Import/OrderedImportsFixer.php',
];
$ignoreErrors[] = [
    'rawMessage' => 'Parameter #2 $offset of function substr expects int, int<0, max>|false given.',
    'count' => 1,
    'path' => __DIR__ . '/../../../src/Fixer/Operator/BinaryOperatorSpacesFixer.php',
];
$ignoreErrors[] = [
    'rawMessage' => 'Parameter #3 $length of function substr expects int|null, int<0, max>|false given.',
    'count' => 1,
    'path' => __DIR__ . '/../../../src/Fixer/Operator/BinaryOperatorSpacesFixer.php',
];
$ignoreErrors[] = [
    'rawMessage' => 'Parameter #1 $name of static method PhpCsFixer\\Fixer\\PhpUnit\\PhpUnitAttributesFixer::toClassConstant() expects non-empty-string, string given.',
    'count' => 5,
    'path' => __DIR__ . '/../../../src/Fixer/PhpUnit/PhpUnitAttributesFixer.php',
];
$ignoreErrors[] = [
    'rawMessage' => 'Parameter #3 $length of function substr expects int|null, int<0, max>|false given.',
    'count' => 1,
    'path' => __DIR__ . '/../../../src/Fixer/PhpUnit/PhpUnitNoExpectationAnnotationFixer.php',
];
$ignoreErrors[] = [
    'rawMessage' => 'Parameter #1 $lines of method PhpCsFixer\\Fixer\\PhpUnit\\PhpUnitTestAnnotationFixer::splitUpDocBlock() expects non-empty-list<PhpCsFixer\\DocBlock\\Line>, list<PhpCsFixer\\DocBlock\\Line> given.',
    'count' => 1,
    'path' => __DIR__ . '/../../../src/Fixer/PhpUnit/PhpUnitTestAnnotationFixer.php',
];
$ignoreErrors[] = [
    'rawMessage' => 'Parameter #2 $offset of function substr expects int, int|false given.',
    'count' => 1,
    'path' => __DIR__ . '/../../../src/Fixer/Phpdoc/NoBlankLinesAfterPhpdocFixer.php',
];
$ignoreErrors[] = [
    'rawMessage' => 'Parameter #1 $str of function preg_quote expects string, int|string given.',
    'count' => 1,
    'path' => __DIR__ . '/../../../src/Fixer/Whitespace/ArrayIndentationFixer.php',
];
$ignoreErrors[] = [
    'rawMessage' => 'Parameter #3 $parentScopeEndIndex of method PhpCsFixer\\Fixer\\Whitespace\\ArrayIndentationFixer::findExpressionEndIndex() expects int, int|string given.',
    'count' => 1,
    'path' => __DIR__ . '/../../../src/Fixer/Whitespace/ArrayIndentationFixer.php',
];
$ignoreErrors[] = [
    'rawMessage' => 'Parameter #1 $code of static method PhpCsFixer\\Hasher::calculate() expects string, string|false given.',
    'count' => 1,
    'path' => __DIR__ . '/../../../src/Linter/CachingLinter.php',
];
$ignoreErrors[] = [
    'rawMessage' => 'Parameter #2 ...$values of function sprintf expects bool|float|int|string|null, array<string, mixed>|bool given.',
    'count' => 1,
    'path' => __DIR__ . '/../../../src/RuleSet/RuleSet.php',
];
$ignoreErrors[] = [
    'rawMessage' => 'Parameter #1 $analysis of static method PhpCsFixer\\Tokenizer\\Analyzer\\ControlCaseStructuresAnalyzer::buildControlCaseStructureAnalysis() expects array{kind: int, index: int, open: int, end: int, cases: list<array{index: int, open: int}>, default: array{index: int, open: int}|null}, non-empty-array<literal-string&non-falsy-string, mixed> given.',
    'count' => 2,
    'path' => __DIR__ . '/../../../src/Tokenizer/Analyzer/ControlCaseStructuresAnalyzer.php',
];
$ignoreErrors[] = [
<<<<<<< HEAD
    'rawMessage' => 'Parameter #1 $name of static method PhpCsFixer\\Tokenizer\\Processor\\ImportProcessor::tokenizeName() expects class-string, string given.',
=======
    'rawMessage' => 'Parameter #1 $possibleKind of method PhpCsFixer\\Tokenizer\\Token::isGivenKind() expects int|list<int>, non-empty-array<int<0, max>, int> given.',
    'count' => 1,
    'path' => __DIR__ . '/../../../src/Tokenizer/Tokens.php',
];
$ignoreErrors[] = [
    'rawMessage' => 'Parameter #1 $name of static method PhpCsFixer\\Tokenizer\\Processor\\ImportProcessor::tokenizeName() expects non-empty-string, string given.',
>>>>>>> 995d9783
    'count' => 2,
    'path' => __DIR__ . '/../../../src/Tokenizer/Transformer/NameQualifiedTransformer.php',
];
$ignoreErrors[] = [
    'rawMessage' => 'Parameter #1 $json of function json_decode expects string, string|false given.',
    'count' => 1,
    'path' => __DIR__ . '/../../../src/ToolInfo.php',
];

return ['parameters' => ['ignoreErrors' => $ignoreErrors]];<|MERGE_RESOLUTION|>--- conflicted
+++ resolved
@@ -147,16 +147,7 @@
     'path' => __DIR__ . '/../../../src/Tokenizer/Analyzer/ControlCaseStructuresAnalyzer.php',
 ];
 $ignoreErrors[] = [
-<<<<<<< HEAD
-    'rawMessage' => 'Parameter #1 $name of static method PhpCsFixer\\Tokenizer\\Processor\\ImportProcessor::tokenizeName() expects class-string, string given.',
-=======
-    'rawMessage' => 'Parameter #1 $possibleKind of method PhpCsFixer\\Tokenizer\\Token::isGivenKind() expects int|list<int>, non-empty-array<int<0, max>, int> given.',
-    'count' => 1,
-    'path' => __DIR__ . '/../../../src/Tokenizer/Tokens.php',
-];
-$ignoreErrors[] = [
     'rawMessage' => 'Parameter #1 $name of static method PhpCsFixer\\Tokenizer\\Processor\\ImportProcessor::tokenizeName() expects non-empty-string, string given.',
->>>>>>> 995d9783
     'count' => 2,
     'path' => __DIR__ . '/../../../src/Tokenizer/Transformer/NameQualifiedTransformer.php',
 ];
