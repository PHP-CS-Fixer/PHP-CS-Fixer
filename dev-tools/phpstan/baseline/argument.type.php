--- conflicted
+++ resolved
@@ -1,32 +1,6 @@
 <?php declare(strict_types = 1);
 
 $ignoreErrors = [];
-$ignoreErrors[] = [
-<<<<<<< HEAD
-    'rawMessage' => 'Parameter #1 $names of static method PhpCsFixer\\Utils::naturalLanguageJoin() expects list<string>, non-empty-array<int<0, max>, string> given.',
-    'count' => 1,
-    'path' => __DIR__ . '/../../../src/Console/ConfigurationResolver.php',
-=======
-    'rawMessage' => 'Parameter #3 $cwd of class PhpCsFixer\\Console\\ConfigurationResolver constructor expects string, string|false given.',
-    'count' => 1,
-    'path' => __DIR__ . '/../../../src/Console/Command/DescribeCommand.php',
-];
-$ignoreErrors[] = [
-    'rawMessage' => 'Parameter #3 $cwd of class PhpCsFixer\\Console\\ConfigurationResolver constructor expects string, string|false given.',
-    'count' => 1,
-    'path' => __DIR__ . '/../../../src/Console/Command/FixCommand.php',
-];
-$ignoreErrors[] = [
-    'rawMessage' => 'Parameter #2 $basePath of static method Symfony\\Component\\Filesystem\\Path::makeRelative() expects string, string|false given.',
-    'count' => 1,
-    'path' => __DIR__ . '/../../../src/Console/Command/ListFilesCommand.php',
-];
-$ignoreErrors[] = [
-    'rawMessage' => 'Parameter #3 $cwd of class PhpCsFixer\\Console\\ConfigurationResolver constructor expects string, string|false given.',
-    'count' => 1,
-    'path' => __DIR__ . '/../../../src/Console/Command/ListFilesCommand.php',
->>>>>>> 2fe0fccf
-];
 $ignoreErrors[] = [
     'rawMessage' => 'Parameter #1 $diffs of static method PhpCsFixer\\Console\\Report\\FixReport\\GitlabReporter::getLines() expects list<SebastianBergmann\\Diff\\Diff>, array<SebastianBergmann\\Diff\\Diff> given.',
     'count' => 1,
