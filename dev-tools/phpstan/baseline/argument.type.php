<?php declare(strict_types = 1);

$ignoreErrors = [];
$ignoreErrors[] = [
    'rawMessage' => 'Parameter #3 $cwd of class PhpCsFixer\\Console\\ConfigurationResolver constructor expects string, string|false given.',
    'count' => 1,
    'path' => __DIR__ . '/../../../src/Console/Command/DescribeCommand.php',
];
$ignoreErrors[] = [
    'rawMessage' => 'Parameter #3 $cwd of class PhpCsFixer\\Console\\ConfigurationResolver constructor expects string, string|false given.',
    'count' => 1,
    'path' => __DIR__ . '/../../../src/Console/Command/FixCommand.php',
];
$ignoreErrors[] = [
    'rawMessage' => 'Parameter #2 $basePath of static method Symfony\\Component\\Filesystem\\Path::makeRelative() expects string, string|false given.',
    'count' => 1,
    'path' => __DIR__ . '/../../../src/Console/Command/ListFilesCommand.php',
];
$ignoreErrors[] = [
    'rawMessage' => 'Parameter #3 $cwd of class PhpCsFixer\\Console\\ConfigurationResolver constructor expects string, string|false given.',
    'count' => 1,
    'path' => __DIR__ . '/../../../src/Console/Command/ListFilesCommand.php',
];
$ignoreErrors[] = [
    'rawMessage' => 'Parameter #1 $names of static method PhpCsFixer\\Utils::naturalLanguageJoin() expects list<string>, non-empty-array<int<0, max>, string> given.',
    'count' => 1,
    'path' => __DIR__ . '/../../../src/Console/ConfigurationResolver.php',
];
$ignoreErrors[] = [
    'rawMessage' => 'Parameter #1 $diffs of static method PhpCsFixer\\Console\\Report\\FixReport\\GitlabReporter::getLines() expects list<SebastianBergmann\\Diff\\Diff>, array<SebastianBergmann\\Diff\\Diff> given.',
    'count' => 1,
    'path' => __DIR__ . '/../../../src/Console/Report/FixReport/GitlabReporter.php',
];
$ignoreErrors[] = [
    'rawMessage' => 'Parameter #2 $offset of function substr expects int, int|false given.',
    'count' => 1,
    'path' => __DIR__ . '/../../../src/Documentation/FixerDocumentGenerator.php',
];
$ignoreErrors[] = [
    'rawMessage' => 'Parameter #3 $subject of function str_replace expects array<string>|string, string|false given.',
    'count' => 1,
    'path' => __DIR__ . '/../../../src/Documentation/FixerDocumentGenerator.php',
];
$ignoreErrors[] = [
    'rawMessage' => 'Parameter #2 $offset of function substr expects int, int|false given.',
    'count' => 2,
    'path' => __DIR__ . '/../../../src/Documentation/RuleSetDocumentationGenerator.php',
];
$ignoreErrors[] = [
    'rawMessage' => 'Parameter #1 $index of method PhpCsFixer\\Tokenizer\\Tokens::getNextTokenOfKind() expects int, int|false given.',
    'count' => 1,
    'path' => __DIR__ . '/../../../src/Fixer/Alias/PowToExponentiationFixer.php',
];
$ignoreErrors[] = [
    'rawMessage' => 'Parameter #1 $slices of method PhpCsFixer\\Tokenizer\\Tokens::insertSlices() expects array<int, list<PhpCsFixer\\Tokenizer\\Token>|PhpCsFixer\\Tokenizer\\Token|PhpCsFixer\\Tokenizer\\Tokens>, array<\'\'|int, array{PhpCsFixer\\Tokenizer\\Token, PhpCsFixer\\Tokenizer\\Token}|PhpCsFixer\\Tokenizer\\Token> given.',
    'count' => 1,
    'path' => __DIR__ . '/../../../src/Fixer/ArrayNotation/YieldFromArrayToYieldsFixer.php',
];
$ignoreErrors[] = [
    'rawMessage' => 'Parameter #1 $string of function strlen expects string, string|false given.',
    'count' => 3,
    'path' => __DIR__ . '/../../../src/Fixer/Basic/PsrAutoloadingFixer.php',
];
$ignoreErrors[] = [
    'rawMessage' => 'Parameter #1 $a of method PhpCsFixer\\Fixer\\ClassNotation\\OrderedClassElementsFixer::sortGroupElements() expects array{start: int, visibility: string, abstract: bool, static: bool, readonly: bool, type: string, name: string, end: int}, array&T given.',
    'count' => 1,
    'path' => __DIR__ . '/../../../src/Fixer/ClassNotation/OrderedClassElementsFixer.php',
];
$ignoreErrors[] = [
    'rawMessage' => 'Parameter #2 $b of method PhpCsFixer\\Fixer\\ClassNotation\\OrderedClassElementsFixer::sortGroupElements() expects array{start: int, visibility: string, abstract: bool, static: bool, readonly: bool, type: string, name: string, end: int}, array&T given.',
    'count' => 1,
    'path' => __DIR__ . '/../../../src/Fixer/ClassNotation/OrderedClassElementsFixer.php',
];
$ignoreErrors[] = [
    'rawMessage' => 'Parameter #1 $possibleKind of method PhpCsFixer\\Tokenizer\\Token::isGivenKind() expects int|list<int>, list<int|string> given.',
    'count' => 1,
    'path' => __DIR__ . '/../../../src/Fixer/ControlStructure/YodaStyleFixer.php',
];
$ignoreErrors[] = [
    'rawMessage' => 'Parameter #3 $length of function substr expects int|null, int|false given.',
    'count' => 2,
    'path' => __DIR__ . '/../../../src/Fixer/Import/FullyQualifiedStrictTypesFixer.php',
];
$ignoreErrors[] = [
    'rawMessage' => 'Parameter #2 $offset of function substr expects int, int|false given.',
    'count' => 1,
    'path' => __DIR__ . '/../../../src/Fixer/Import/NoUnusedImportsFixer.php',
];
$ignoreErrors[] = [
    'rawMessage' => 'Parameter #1 $indices of method PhpCsFixer\\Fixer\\Import\\OrderedImportsFixer::sortByAlgorithm() expects array<int, array{namespace: non-empty-string, startIndex: int, endIndex: int, importType: \'class\'|\'const\'|\'function\', group: bool}>, array<\'\'|int, array{namespace: string, startIndex: int|null, endIndex: int, importType: \'class\'|\'const\'|\'function\', group: bool}> given.',
    'count' => 1,
    'path' => __DIR__ . '/../../../src/Fixer/Import/OrderedImportsFixer.php',
];
$ignoreErrors[] = [
    'rawMessage' => 'Parameter #1 $indices of method PhpCsFixer\\Fixer\\Import\\OrderedImportsFixer::sortByAlgorithm() expects array<int, array{namespace: non-empty-string, startIndex: int, endIndex: int, importType: \'class\'|\'const\'|\'function\', group: bool}>, non-empty-array<\'\'|int, array{namespace: string, startIndex: int|null, endIndex: int, importType: \'class\'|\'const\'|\'function\', group: bool}> given.',
    'count' => 1,
    'path' => __DIR__ . '/../../../src/Fixer/Import/OrderedImportsFixer.php',
];
$ignoreErrors[] = [
    'rawMessage' => 'Parameter #1 $names of static method PhpCsFixer\\Utils::naturalLanguageJoin() expects list<string>, non-empty-array given.',
    'count' => 1,
    'path' => __DIR__ . '/../../../src/Fixer/Import/OrderedImportsFixer.php',
];
$ignoreErrors[] = [
    'rawMessage' => 'Parameter #1 $names of static method PhpCsFixer\\Utils::naturalLanguageJoin() expects list<string>, non-empty-array<0|1|2, \'class\'|\'const\'|\'function\'> given.',
    'count' => 1,
    'path' => __DIR__ . '/../../../src/Fixer/Import/OrderedImportsFixer.php',
];
$ignoreErrors[] = [
    'rawMessage' => 'Parameter #2 $offset of function substr expects int, int<0, max>|false given.',
    'count' => 1,
    'path' => __DIR__ . '/../../../src/Fixer/Operator/BinaryOperatorSpacesFixer.php',
];
$ignoreErrors[] = [
    'rawMessage' => 'Parameter #3 $length of function substr expects int|null, int<0, max>|false given.',
    'count' => 1,
    'path' => __DIR__ . '/../../../src/Fixer/Operator/BinaryOperatorSpacesFixer.php',
];
$ignoreErrors[] = [
<<<<<<< HEAD
    'message' => '#^Parameter \\#1 \\$name of static method PhpCsFixer\\\\Fixer\\\\PhpUnit\\\\PhpUnitAttributesFixer\\:\\:toClassConstant\\(\\) expects non\\-empty\\-string, string given\\.$#',
=======
    'rawMessage' => 'Parameter #1 $name of static method PhpCsFixer\\Fixer\\PhpUnit\\PhpUnitAttributesFixer::toClassConstant() expects class-string, string given.',
>>>>>>> cf3a75e3
    'count' => 5,
    'path' => __DIR__ . '/../../../src/Fixer/PhpUnit/PhpUnitAttributesFixer.php',
];
$ignoreErrors[] = [
    'rawMessage' => 'Parameter #3 $length of function substr expects int|null, int<0, max>|false given.',
    'count' => 1,
    'path' => __DIR__ . '/../../../src/Fixer/PhpUnit/PhpUnitNoExpectationAnnotationFixer.php',
];
$ignoreErrors[] = [
    'rawMessage' => 'Parameter #1 $lines of method PhpCsFixer\\Fixer\\PhpUnit\\PhpUnitTestAnnotationFixer::splitUpDocBlock() expects non-empty-list<PhpCsFixer\\DocBlock\\Line>, list<PhpCsFixer\\DocBlock\\Line> given.',
    'count' => 1,
    'path' => __DIR__ . '/../../../src/Fixer/PhpUnit/PhpUnitTestAnnotationFixer.php',
];
$ignoreErrors[] = [
    'rawMessage' => 'Parameter #2 $offset of function substr expects int, int|false given.',
    'count' => 1,
    'path' => __DIR__ . '/../../../src/Fixer/Phpdoc/NoBlankLinesAfterPhpdocFixer.php',
];
$ignoreErrors[] = [
    'rawMessage' => 'Parameter #1 $str of function preg_quote expects string, int|string given.',
    'count' => 1,
    'path' => __DIR__ . '/../../../src/Fixer/Whitespace/ArrayIndentationFixer.php',
];
$ignoreErrors[] = [
    'rawMessage' => 'Parameter #3 $parentScopeEndIndex of method PhpCsFixer\\Fixer\\Whitespace\\ArrayIndentationFixer::findExpressionEndIndex() expects int, int|string given.',
    'count' => 1,
    'path' => __DIR__ . '/../../../src/Fixer/Whitespace/ArrayIndentationFixer.php',
];
$ignoreErrors[] = [
    'rawMessage' => 'Parameter #1 $fixerConflicts of method PhpCsFixer\\FixerFactory::generateConflictMessage() expects array<string, list<string>>, non-empty-array<string, non-empty-array<int<0, max>, string>> given.',
    'count' => 1,
    'path' => __DIR__ . '/../../../src/FixerFactory.php',
];
$ignoreErrors[] = [
    'rawMessage' => 'Parameter #1 $names of static method PhpCsFixer\\Utils::naturalLanguageJoin() expects list<string>, non-empty-array<int<0, max>, string> given.',
    'count' => 1,
    'path' => __DIR__ . '/../../../src/FixerFactory.php',
];
$ignoreErrors[] = [
    'rawMessage' => 'Parameter #1 $code of static method PhpCsFixer\\Hasher::calculate() expects string, string|false given.',
    'count' => 1,
    'path' => __DIR__ . '/../../../src/Linter/CachingLinter.php',
];
$ignoreErrors[] = [
    'rawMessage' => 'Parameter #2 ...$values of function sprintf expects bool|float|int|string|null, array<string, mixed>|bool given.',
    'count' => 1,
    'path' => __DIR__ . '/../../../src/RuleSet/RuleSet.php',
];
$ignoreErrors[] = [
    'rawMessage' => 'Parameter #1 $analysis of static method PhpCsFixer\\Tokenizer\\Analyzer\\ControlCaseStructuresAnalyzer::buildControlCaseStructureAnalysis() expects array{kind: int, index: int, open: int, end: int, cases: list<array{index: int, open: int}>, default: array{index: int, open: int}|null}, non-empty-array<literal-string&non-falsy-string, mixed> given.',
    'count' => 2,
    'path' => __DIR__ . '/../../../src/Tokenizer/Analyzer/ControlCaseStructuresAnalyzer.php',
];
$ignoreErrors[] = [
    'rawMessage' => 'Parameter #1 $possibleKind of method PhpCsFixer\\Tokenizer\\Token::isGivenKind() expects int|list<int>, non-empty-array<int<0, max>, int> given.',
    'count' => 1,
    'path' => __DIR__ . '/../../../src/Tokenizer/Tokens.php',
];
$ignoreErrors[] = [
<<<<<<< HEAD
    'message' => '#^Parameter \\#1 \\$name of static method PhpCsFixer\\\\Tokenizer\\\\Processor\\\\ImportProcessor\\:\\:tokenizeName\\(\\) expects non\\-empty\\-string, string given\\.$#',
=======
    'rawMessage' => 'Parameter #1 $name of static method PhpCsFixer\\Tokenizer\\Processor\\ImportProcessor::tokenizeName() expects class-string, string given.',
>>>>>>> cf3a75e3
    'count' => 2,
    'path' => __DIR__ . '/../../../src/Tokenizer/Transformer/NameQualifiedTransformer.php',
];
$ignoreErrors[] = [
    'rawMessage' => 'Parameter #1 $json of function json_decode expects string, string|false given.',
    'count' => 1,
    'path' => __DIR__ . '/../../../src/ToolInfo.php',
];

return ['parameters' => ['ignoreErrors' => $ignoreErrors]];<|MERGE_RESOLUTION|>--- conflicted
+++ resolved
@@ -117,11 +117,7 @@
     'path' => __DIR__ . '/../../../src/Fixer/Operator/BinaryOperatorSpacesFixer.php',
 ];
 $ignoreErrors[] = [
-<<<<<<< HEAD
-    'message' => '#^Parameter \\#1 \\$name of static method PhpCsFixer\\\\Fixer\\\\PhpUnit\\\\PhpUnitAttributesFixer\\:\\:toClassConstant\\(\\) expects non\\-empty\\-string, string given\\.$#',
-=======
-    'rawMessage' => 'Parameter #1 $name of static method PhpCsFixer\\Fixer\\PhpUnit\\PhpUnitAttributesFixer::toClassConstant() expects class-string, string given.',
->>>>>>> cf3a75e3
+    'rawMessage' => 'Parameter #1 $name of static method PhpCsFixer\\Fixer\\PhpUnit\\PhpUnitAttributesFixer::toClassConstant() expects non-empty-string, string given.',
     'count' => 5,
     'path' => __DIR__ . '/../../../src/Fixer/PhpUnit/PhpUnitAttributesFixer.php',
 ];
@@ -181,11 +177,7 @@
     'path' => __DIR__ . '/../../../src/Tokenizer/Tokens.php',
 ];
 $ignoreErrors[] = [
-<<<<<<< HEAD
-    'message' => '#^Parameter \\#1 \\$name of static method PhpCsFixer\\\\Tokenizer\\\\Processor\\\\ImportProcessor\\:\\:tokenizeName\\(\\) expects non\\-empty\\-string, string given\\.$#',
-=======
-    'rawMessage' => 'Parameter #1 $name of static method PhpCsFixer\\Tokenizer\\Processor\\ImportProcessor::tokenizeName() expects class-string, string given.',
->>>>>>> cf3a75e3
+    'rawMessage' => 'Parameter #1 $name of static method PhpCsFixer\\Tokenizer\\Processor\\ImportProcessor::tokenizeName() expects non-empty-string, string given.',
     'count' => 2,
     'path' => __DIR__ . '/../../../src/Tokenizer/Transformer/NameQualifiedTransformer.php',
 ];
