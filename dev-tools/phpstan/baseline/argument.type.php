--- conflicted
+++ resolved
@@ -1,36 +1,6 @@
 <?php declare(strict_types = 1);
 
 $ignoreErrors = [];
-$ignoreErrors[] = [
-<<<<<<< HEAD
-    'rawMessage' => 'Parameter #3 $time of class PhpCsFixer\\Console\\Report\\FixReport\\ReportSummary constructor expects int, float|int given.',
-=======
-    'rawMessage' => 'Parameter #3 $cwd of class PhpCsFixer\\Console\\ConfigurationResolver constructor expects string, string|false given.',
-    'count' => 1,
-    'path' => __DIR__ . '/../../../src/Console/Command/DescribeCommand.php',
-];
-$ignoreErrors[] = [
-    'rawMessage' => 'Parameter #3 $cwd of class PhpCsFixer\\Console\\ConfigurationResolver constructor expects string, string|false given.',
->>>>>>> cf3a75e3
-    'count' => 1,
-    'path' => __DIR__ . '/../../../src/Console/Command/FixCommand.php',
-];
-$ignoreErrors[] = [
-<<<<<<< HEAD
-    'rawMessage' => 'Parameter #1 $filename of function is_file expects string, string|false given.',
-    'count' => 1,
-    'path' => __DIR__ . '/../../../src/Console/ConfigurationResolver.php',
-=======
-    'rawMessage' => 'Parameter #2 $basePath of static method Symfony\\Component\\Filesystem\\Path::makeRelative() expects string, string|false given.',
-    'count' => 1,
-    'path' => __DIR__ . '/../../../src/Console/Command/ListFilesCommand.php',
-];
-$ignoreErrors[] = [
-    'rawMessage' => 'Parameter #3 $cwd of class PhpCsFixer\\Console\\ConfigurationResolver constructor expects string, string|false given.',
-    'count' => 1,
-    'path' => __DIR__ . '/../../../src/Console/Command/ListFilesCommand.php',
->>>>>>> cf3a75e3
-];
 $ignoreErrors[] = [
     'rawMessage' => 'Parameter #1 $names of static method PhpCsFixer\\Utils::naturalLanguageJoin() expects list<string>, non-empty-array<int<0, max>, string> given.',
     'count' => 1,
