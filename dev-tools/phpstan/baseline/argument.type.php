--- conflicted
+++ resolved
@@ -40,32 +40,6 @@
     'rawMessage' => 'Parameter #1 $diffs of static method PhpCsFixer\\Console\\Report\\FixReport\\GitlabReporter::getLines() expects list<SebastianBergmann\\Diff\\Diff>, array<SebastianBergmann\\Diff\\Diff> given.',
     'count' => 1,
     'path' => __DIR__ . '/../../../src/Console/Report/FixReport/GitlabReporter.php',
-];
-$ignoreErrors[] = [
-<<<<<<< HEAD
-    'rawMessage' => 'Parameter #1 $reporter of method PhpCsFixer\\Console\\Report\\FixReport\\ReporterFactory::registerReporter() expects PhpCsFixer\\Console\\Report\\FixReport\\ReporterInterface, object given.',
-    'count' => 1,
-    'path' => __DIR__ . '/../../../src/Console/Report/FixReport/ReporterFactory.php',
-];
-$ignoreErrors[] = [
-    'rawMessage' => 'Parameter #1 $reporter of method PhpCsFixer\\Console\\Report\\ListSetsReport\\ReporterFactory::registerReporter() expects PhpCsFixer\\Console\\Report\\ListSetsReport\\ReporterInterface, object given.',
-    'count' => 1,
-    'path' => __DIR__ . '/../../../src/Console/Report/ListSetsReport/ReporterFactory.php',
-=======
-    'rawMessage' => 'Parameter #2 $offset of function substr expects int, int|false given.',
-    'count' => 1,
-    'path' => __DIR__ . '/../../../src/Documentation/FixerDocumentGenerator.php',
-];
-$ignoreErrors[] = [
-    'rawMessage' => 'Parameter #3 $subject of function str_replace expects array<string>|string, string|false given.',
-    'count' => 1,
-    'path' => __DIR__ . '/../../../src/Documentation/FixerDocumentGenerator.php',
-];
-$ignoreErrors[] = [
-    'rawMessage' => 'Parameter #2 $offset of function substr expects int, int|false given.',
-    'count' => 2,
-    'path' => __DIR__ . '/../../../src/Documentation/RuleSetDocumentationGenerator.php',
->>>>>>> 16cd9dfd
 ];
 $ignoreErrors[] = [
     'rawMessage' => 'Parameter #1 $index of method PhpCsFixer\\Tokenizer\\Tokens::getNextTokenOfKind() expects int, int|false given.',
