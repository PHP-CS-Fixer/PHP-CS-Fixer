--- conflicted
+++ resolved
@@ -432,16 +432,7 @@
     'path' => __DIR__ . '/../../../src/Fixer/ControlStructure/NoBreakCommentFixer.php',
 ];
 $ignoreErrors[] = [
-<<<<<<< HEAD
-    'message' => '#^Offset int\\|string might not exist on array\\<int\\|string, bool\\|null\\>\\.$#',
-=======
-    'rawMessage' => 'Offset int might not exist on array<int|string, bool|null>.',
-    'count' => 1,
-    'path' => __DIR__ . '/../../../src/Fixer/ControlStructure/YodaStyleFixer.php',
-];
-$ignoreErrors[] = [
-    'rawMessage' => 'Offset string might not exist on array<int|string, bool|null>.',
->>>>>>> c5f1709f
+    'rawMessage' => 'Offset int|string might not exist on array<int|string, bool|null>.',
     'count' => 1,
     'path' => __DIR__ . '/../../../src/Fixer/ControlStructure/YodaStyleFixer.php',
 ];
@@ -976,16 +967,7 @@
     'path' => __DIR__ . '/../../../src/Tokenizer/Tokens.php',
 ];
 $ignoreErrors[] = [
-<<<<<<< HEAD
-    'message' => '#^Offset non\\-empty\\-string might not exist on array\\<non\\-empty\\-string, PhpCsFixer\\\\Tokenizer\\\\Tokens\\>\\.$#',
-=======
-    'rawMessage' => 'Offset int might not exist on non-empty-array<int, array<int, PhpCsFixer\\Tokenizer\\Token>>.',
-    'count' => 1,
-    'path' => __DIR__ . '/../../../src/Tokenizer/Tokens.php',
-];
-$ignoreErrors[] = [
     'rawMessage' => 'Offset non-empty-string might not exist on array<non-empty-string, PhpCsFixer\\Tokenizer\\Tokens>.',
->>>>>>> c5f1709f
     'count' => 1,
     'path' => __DIR__ . '/../../../src/Tokenizer/Tokens.php',
 ];
