--- conflicted
+++ resolved
@@ -62,16 +62,7 @@
     'path' => __DIR__ . '/../../../src/Console/Command/WorkerCommand.php',
 ];
 $ignoreErrors[] = [
-<<<<<<< HEAD
-    'rawMessage' => 'Offset \'line\' might not exist on array{function?: string, line?: int, file: string, class?: class-string, type?: \'->\'|\'::\', args?: array<mixed>, object?: object}.',
-    'count' => 1,
-    'path' => __DIR__ . '/../../../src/Console/Output/ErrorOutput.php',
-];
-$ignoreErrors[] = [
     'rawMessage' => 'Offset 0 might not exist on list<string>.',
-=======
-    'message' => '#^Offset 0 might not exist on list\\<string\\>\\.$#',
->>>>>>> e6e44238
     'count' => 1,
     'path' => __DIR__ . '/../../../src/Console/SelfUpdate/NewVersionChecker.php',
 ];
