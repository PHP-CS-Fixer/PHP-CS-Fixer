{
    "_readme": [
        "This file locks the dependencies of your project to a known state",
        "Read more about it at https://getcomposer.org/doc/01-basic-usage.md#installing-dependencies",
        "This file is @generated automatically"
    ],
<<<<<<< HEAD
    "content-hash": "102758473cd4db8abf37e09dde2c76b8",
=======
    "content-hash": "e8204e162615078956505ade7b0a9884",
>>>>>>> bcf975b1
    "packages": [
        {
            "name": "composer/pcre",
            "version": "3.3.2",
            "source": {
                "type": "git",
                "url": "https://github.com/composer/pcre.git",
                "reference": "b2bed4734f0cc156ee1fe9c0da2550420d99a21e"
            },
            "dist": {
                "type": "zip",
                "url": "https://api.github.com/repos/composer/pcre/zipball/b2bed4734f0cc156ee1fe9c0da2550420d99a21e",
                "reference": "b2bed4734f0cc156ee1fe9c0da2550420d99a21e"
            },
            "require": {
                "php": "^7.4 || ^8.0"
            },
            "type": "library",
            "extra": {
                "phpstan": {
                    "includes": [
                        "extension.neon"
                    ]
                },
                "branch-alias": {
                    "dev-main": "3.x-dev"
                }
            },
            "autoload": {
                "psr-4": {
                    "Composer\\Pcre\\": "src"
                }
            },
            "license": [
                "MIT"
            ],
            "description": "PCRE wrapping library that offers type-safe preg_* replacements."
        },
        {
            "name": "composer/xdebug-handler",
            "version": "3.0.5",
            "source": {
                "type": "git",
                "url": "https://github.com/composer/xdebug-handler.git",
                "reference": "6c1925561632e83d60a44492e0b344cf48ab85ef"
            },
            "dist": {
                "type": "zip",
                "url": "https://api.github.com/repos/composer/xdebug-handler/zipball/6c1925561632e83d60a44492e0b344cf48ab85ef",
                "reference": "6c1925561632e83d60a44492e0b344cf48ab85ef"
            },
            "require": {
                "composer/pcre": "^1 || ^2 || ^3",
                "php": "^7.2.5 || ^8.0",
                "psr/log": "^1 || ^2 || ^3"
            },
            "type": "library",
            "autoload": {
                "psr-4": {
                    "Composer\\XdebugHandler\\": "src"
                }
            },
            "license": [
                "MIT"
            ],
            "description": "Restarts a process without Xdebug."
        },
        {
            "name": "dealerdirect/phpcodesniffer-composer-installer",
            "version": "v1.1.2",
            "source": {
                "type": "git",
                "url": "https://github.com/PHPCSStandards/composer-installer.git",
                "reference": "e9cf5e4bbf7eeaf9ef5db34938942602838fc2b1"
            },
            "dist": {
                "type": "zip",
                "url": "https://api.github.com/repos/PHPCSStandards/composer-installer/zipball/e9cf5e4bbf7eeaf9ef5db34938942602838fc2b1",
                "reference": "e9cf5e4bbf7eeaf9ef5db34938942602838fc2b1"
            },
            "require": {
                "composer-plugin-api": "^2.2",
                "php": ">=5.4",
                "squizlabs/php_codesniffer": "^2.0 || ^3.1.0 || ^4.0"
            },
            "type": "composer-plugin",
            "extra": {
                "class": "PHPCSStandards\\Composer\\Plugin\\Installers\\PHPCodeSniffer\\Plugin"
            },
            "autoload": {
                "psr-4": {
                    "PHPCSStandards\\Composer\\Plugin\\Installers\\PHPCodeSniffer\\": "src/"
                }
            },
            "license": [
                "MIT"
            ],
            "description": "PHP_CodeSniffer Standards Composer Installer Plugin"
        },
        {
            "name": "ergebnis/composer-normalize",
            "version": "2.48.2",
            "source": {
                "type": "git",
                "url": "https://github.com/ergebnis/composer-normalize.git",
                "reference": "86dc9731b8320f49e9be9ad6d8e4de9b8b0e9b8b"
            },
            "dist": {
                "type": "zip",
                "url": "https://api.github.com/repos/ergebnis/composer-normalize/zipball/86dc9731b8320f49e9be9ad6d8e4de9b8b0e9b8b",
                "reference": "86dc9731b8320f49e9be9ad6d8e4de9b8b0e9b8b"
            },
            "require": {
                "composer-plugin-api": "^2.0.0",
                "ergebnis/json": "^1.4.0",
                "ergebnis/json-normalizer": "^4.9.0",
                "ergebnis/json-printer": "^3.7.0",
                "ext-json": "*",
                "justinrainbow/json-schema": "^5.2.12 || ^6.0.0",
                "localheinz/diff": "^1.3.0",
                "php": "~7.4.0 || ~8.0.0 || ~8.1.0 || ~8.2.0 || ~8.3.0 || ~8.4.0 || ~8.5.0"
            },
            "type": "composer-plugin",
            "extra": {
                "class": "Ergebnis\\Composer\\Normalize\\NormalizePlugin",
                "branch-alias": {
                    "dev-main": "2.49-dev"
                },
                "plugin-optional": true,
                "composer-normalize": {
                    "indent-size": 2,
                    "indent-style": "space"
                }
            },
            "autoload": {
                "psr-4": {
                    "Ergebnis\\Composer\\Normalize\\": "src/"
                }
            },
            "license": [
                "MIT"
            ],
            "description": "Provides a composer plugin for normalizing composer.json."
        },
        {
            "name": "ergebnis/json",
            "version": "1.6.0",
            "source": {
                "type": "git",
                "url": "https://github.com/ergebnis/json.git",
                "reference": "7b56d2b5d9e897e75b43e2e753075a0904c921b1"
            },
            "dist": {
                "type": "zip",
                "url": "https://api.github.com/repos/ergebnis/json/zipball/7b56d2b5d9e897e75b43e2e753075a0904c921b1",
                "reference": "7b56d2b5d9e897e75b43e2e753075a0904c921b1"
            },
            "require": {
                "ext-json": "*",
                "php": "~7.4.0 || ~8.0.0 || ~8.1.0 || ~8.2.0 || ~8.3.0 || ~8.4.0 || ~8.5.0"
            },
            "type": "library",
            "extra": {
                "branch-alias": {
                    "dev-main": "1.7-dev"
                },
                "composer-normalize": {
                    "indent-size": 2,
                    "indent-style": "space"
                }
            },
            "autoload": {
                "psr-4": {
                    "Ergebnis\\Json\\": "src/"
                }
            },
            "license": [
                "MIT"
            ],
            "description": "Provides a Json value object for representing a valid JSON string."
        },
        {
            "name": "ergebnis/json-normalizer",
            "version": "4.10.1",
            "source": {
                "type": "git",
                "url": "https://github.com/ergebnis/json-normalizer.git",
                "reference": "77961faf2c651c3f05977b53c6c68e8434febf62"
            },
            "dist": {
                "type": "zip",
                "url": "https://api.github.com/repos/ergebnis/json-normalizer/zipball/77961faf2c651c3f05977b53c6c68e8434febf62",
                "reference": "77961faf2c651c3f05977b53c6c68e8434febf62"
            },
            "require": {
                "ergebnis/json": "^1.2.0",
                "ergebnis/json-pointer": "^3.4.0",
                "ergebnis/json-printer": "^3.5.0",
                "ergebnis/json-schema-validator": "^4.2.0",
                "ext-json": "*",
                "justinrainbow/json-schema": "^5.2.12 || ^6.0.0",
                "php": "~7.4.0 || ~8.0.0 || ~8.1.0 || ~8.2.0 || ~8.3.0 || ~8.4.0 || ~8.5.0"
            },
            "type": "library",
            "extra": {
                "branch-alias": {
                    "dev-main": "4.11-dev"
                },
                "composer-normalize": {
                    "indent-size": 2,
                    "indent-style": "space"
                }
            },
            "autoload": {
                "psr-4": {
                    "Ergebnis\\Json\\Normalizer\\": "src/"
                }
            },
            "license": [
                "MIT"
            ],
            "description": "Provides generic and vendor-specific normalizers for normalizing JSON documents."
        },
        {
            "name": "ergebnis/json-pointer",
            "version": "3.7.1",
            "source": {
                "type": "git",
                "url": "https://github.com/ergebnis/json-pointer.git",
                "reference": "43bef355184e9542635e35dd2705910a3df4c236"
            },
            "dist": {
                "type": "zip",
                "url": "https://api.github.com/repos/ergebnis/json-pointer/zipball/43bef355184e9542635e35dd2705910a3df4c236",
                "reference": "43bef355184e9542635e35dd2705910a3df4c236"
            },
            "require": {
                "php": "~7.4.0 || ~8.0.0 || ~8.1.0 || ~8.2.0 || ~8.3.0 || ~8.4.0 || ~8.5.0"
            },
            "type": "library",
            "extra": {
                "branch-alias": {
                    "dev-main": "3.8-dev"
                },
                "composer-normalize": {
                    "indent-size": 2,
                    "indent-style": "space"
                }
            },
            "autoload": {
                "psr-4": {
                    "Ergebnis\\Json\\Pointer\\": "src/"
                }
            },
            "license": [
                "MIT"
            ],
            "description": "Provides an abstraction of a JSON pointer."
        },
        {
            "name": "ergebnis/json-printer",
            "version": "3.8.1",
            "source": {
                "type": "git",
                "url": "https://github.com/ergebnis/json-printer.git",
                "reference": "211d73fc7ec6daf98568ee6ed6e6d133dee8503e"
            },
            "dist": {
                "type": "zip",
                "url": "https://api.github.com/repos/ergebnis/json-printer/zipball/211d73fc7ec6daf98568ee6ed6e6d133dee8503e",
                "reference": "211d73fc7ec6daf98568ee6ed6e6d133dee8503e"
            },
            "require": {
                "ext-json": "*",
                "ext-mbstring": "*",
                "php": "~7.4.0 || ~8.0.0 || ~8.1.0 || ~8.2.0 || ~8.3.0 || ~8.4.0 || ~8.5.0"
            },
            "type": "library",
            "extra": {
                "branch-alias": {
                    "dev-main": "3.9-dev"
                },
                "composer-normalize": {
                    "indent-size": 2,
                    "indent-style": "space"
                }
            },
            "autoload": {
                "psr-4": {
                    "Ergebnis\\Json\\Printer\\": "src/"
                }
            },
            "license": [
                "MIT"
            ],
            "description": "Provides a JSON printer, allowing for flexible indentation."
        },
        {
            "name": "ergebnis/json-schema-validator",
            "version": "4.5.1",
            "source": {
                "type": "git",
                "url": "https://github.com/ergebnis/json-schema-validator.git",
                "reference": "b739527a480a9e3651360ad351ea77e7e9019df2"
            },
            "dist": {
                "type": "zip",
                "url": "https://api.github.com/repos/ergebnis/json-schema-validator/zipball/b739527a480a9e3651360ad351ea77e7e9019df2",
                "reference": "b739527a480a9e3651360ad351ea77e7e9019df2"
            },
            "require": {
                "ergebnis/json": "^1.2.0",
                "ergebnis/json-pointer": "^3.4.0",
                "ext-json": "*",
                "justinrainbow/json-schema": "^5.2.12 || ^6.0.0",
                "php": "~7.4.0 || ~8.0.0 || ~8.1.0 || ~8.2.0 || ~8.3.0 || ~8.4.0 || ~8.5.0"
            },
            "type": "library",
            "extra": {
                "branch-alias": {
                    "dev-main": "4.6-dev"
                },
                "composer-normalize": {
                    "indent-size": 2,
                    "indent-style": "space"
                }
            },
            "autoload": {
                "psr-4": {
                    "Ergebnis\\Json\\SchemaValidator\\": "src/"
                }
            },
            "license": [
                "MIT"
            ],
            "description": "Provides a JSON schema validator, building on top of justinrainbow/json-schema."
        },
        {
            "name": "justinrainbow/json-schema",
            "version": "6.5.2",
            "source": {
                "type": "git",
                "url": "https://github.com/jsonrainbow/json-schema.git",
                "reference": "ac0d369c09653cf7af561f6d91a705bc617a87b8"
            },
            "dist": {
                "type": "zip",
                "url": "https://api.github.com/repos/jsonrainbow/json-schema/zipball/ac0d369c09653cf7af561f6d91a705bc617a87b8",
                "reference": "ac0d369c09653cf7af561f6d91a705bc617a87b8"
            },
            "require": {
                "ext-json": "*",
                "marc-mabe/php-enum": "^4.0",
                "php": "^7.2 || ^8.0"
            },
            "bin": [
                "bin/validate-json"
            ],
            "type": "library",
            "extra": {
                "branch-alias": {
                    "dev-master": "6.x-dev"
                }
            },
            "autoload": {
                "psr-4": {
                    "JsonSchema\\": "src/JsonSchema/"
                }
            },
            "license": [
                "MIT"
            ],
            "description": "A library to validate a json schema."
        },
        {
            "name": "kubawerlos/composer-smaller-lock",
            "version": "1.1.0",
            "source": {
                "type": "git",
                "url": "https://github.com/kubawerlos/composer-smaller-lock.git",
                "reference": "a985cb7b56d7473a44e4ec37c07d4deb39871ac2"
            },
            "dist": {
                "type": "zip",
                "url": "https://api.github.com/repos/kubawerlos/composer-smaller-lock/zipball/a985cb7b56d7473a44e4ec37c07d4deb39871ac2",
                "reference": "a985cb7b56d7473a44e4ec37c07d4deb39871ac2"
            },
            "require": {
                "composer-plugin-api": "^2.0.12",
                "ext-json": "*",
                "php": "^7.4 || ^8.0"
            },
            "type": "composer-plugin",
            "extra": {
                "class": "ComposerSmallerLock\\Plugin"
            },
            "autoload": {
                "psr-4": {
                    "ComposerSmallerLock\\": "./src"
                }
            },
            "license": [
                "MIT"
            ],
            "description": "Plugin to keep composer.lock smaller and readable"
        },
        {
            "name": "localheinz/diff",
            "version": "1.3.0",
            "source": {
                "type": "git",
                "url": "https://github.com/localheinz/diff.git",
                "reference": "33bd840935970cda6691c23fc7d94ae764c0734c"
            },
            "dist": {
                "type": "zip",
                "url": "https://api.github.com/repos/localheinz/diff/zipball/33bd840935970cda6691c23fc7d94ae764c0734c",
                "reference": "33bd840935970cda6691c23fc7d94ae764c0734c"
            },
            "require": {
                "php": "~7.1.0 || ~7.2.0 || ~7.3.0 || ~7.4.0 || ~8.0.0 || ~8.1.0 || ~8.2.0 || ~8.3.0 || ~8.4.0 || ~8.5.0"
            },
            "type": "library",
            "autoload": {
                "classmap": [
                    "src/"
                ]
            },
            "license": [
                "BSD-3-Clause"
            ],
            "description": "Fork of sebastian/diff for use with ergebnis/composer-normalize"
        },
        {
            "name": "marc-mabe/php-enum",
            "version": "v4.7.2",
            "source": {
                "type": "git",
                "url": "https://github.com/marc-mabe/php-enum.git",
                "reference": "bb426fcdd65c60fb3638ef741e8782508fda7eef"
            },
            "dist": {
                "type": "zip",
                "url": "https://api.github.com/repos/marc-mabe/php-enum/zipball/bb426fcdd65c60fb3638ef741e8782508fda7eef",
                "reference": "bb426fcdd65c60fb3638ef741e8782508fda7eef"
            },
            "require": {
                "ext-reflection": "*",
                "php": "^7.1 | ^8.0"
            },
            "type": "library",
            "extra": {
                "branch-alias": {
                    "dev-3.x": "3.2-dev",
                    "dev-master": "4.7-dev"
                }
            },
            "autoload": {
                "psr-4": {
                    "MabeEnum\\": "src/"
                },
                "classmap": [
                    "stubs/Stringable.php"
                ]
            },
            "license": [
                "BSD-3-Clause"
            ],
            "description": "Simple and fast implementation of enumerations with native PHP"
        },
        {
            "name": "mi-schi/phpmd-extension",
            "version": "4.3.0",
            "source": {
                "type": "git",
                "url": "https://github.com/mi-schi/phpmd-extension.git",
                "reference": "52e3eeaf6aaefaca16dbe296372158eb00430e93"
            },
            "dist": {
                "type": "zip",
                "url": "https://api.github.com/repos/mi-schi/phpmd-extension/zipball/52e3eeaf6aaefaca16dbe296372158eb00430e93",
                "reference": "52e3eeaf6aaefaca16dbe296372158eb00430e93"
            },
            "require": {
                "phpmd/phpmd": "^2.3"
            },
            "type": "library",
            "autoload": {
                "psr-4": {
                    "MS\\PHPMD\\": "src/"
                }
            },
            "license": [
                "MIT"
            ],
            "description": "Contains extra phpmd rules from clean code book and the best practices of my experiences."
        },
        {
            "name": "nette/neon",
            "version": "v3.4.4",
            "source": {
                "type": "git",
                "url": "https://github.com/nette/neon.git",
                "reference": "3411aa86b104e2d5b7e760da4600865ead963c3c"
            },
            "dist": {
                "type": "zip",
                "url": "https://api.github.com/repos/nette/neon/zipball/3411aa86b104e2d5b7e760da4600865ead963c3c",
                "reference": "3411aa86b104e2d5b7e760da4600865ead963c3c"
            },
            "require": {
                "ext-json": "*",
                "php": "8.0 - 8.4"
            },
            "bin": [
                "bin/neon-lint"
            ],
            "type": "library",
            "extra": {
                "branch-alias": {
                    "dev-master": "3.4-dev"
                }
            },
            "autoload": {
                "classmap": [
                    "src/"
                ]
            },
            "license": [
                "BSD-3-Clause",
                "GPL-2.0-only",
                "GPL-3.0-only"
            ],
            "description": "🍸 Nette NEON: encodes and decodes NEON file format."
        },
        {
            "name": "pdepend/pdepend",
            "version": "2.16.2",
            "source": {
                "type": "git",
                "url": "https://github.com/pdepend/pdepend.git",
                "reference": "f942b208dc2a0868454d01b29f0c75bbcfc6ed58"
            },
            "dist": {
                "type": "zip",
                "url": "https://api.github.com/repos/pdepend/pdepend/zipball/f942b208dc2a0868454d01b29f0c75bbcfc6ed58",
                "reference": "f942b208dc2a0868454d01b29f0c75bbcfc6ed58"
            },
            "require": {
                "php": ">=5.3.7",
                "symfony/config": "^2.3.0|^3|^4|^5|^6.0|^7.0",
                "symfony/dependency-injection": "^2.3.0|^3|^4|^5|^6.0|^7.0",
                "symfony/filesystem": "^2.3.0|^3|^4|^5|^6.0|^7.0",
                "symfony/polyfill-mbstring": "^1.19"
            },
            "bin": [
                "src/bin/pdepend"
            ],
            "type": "library",
            "extra": {
                "branch-alias": {
                    "dev-master": "2.x-dev"
                }
            },
            "autoload": {
                "psr-4": {
                    "PDepend\\": "src/main/php/PDepend"
                }
            },
            "license": [
                "BSD-3-Clause"
            ],
            "description": "Official version of pdepend to be handled with Composer"
        },
        {
            "name": "phpcompatibility/php-compatibility",
            "version": "dev-develop",
            "source": {
                "type": "git",
                "url": "https://github.com/PHPCompatibility/PHPCompatibility.git",
                "reference": "771535284869cd4f3ff178c292c032b804738771"
            },
            "dist": {
                "type": "zip",
                "url": "https://api.github.com/repos/PHPCompatibility/PHPCompatibility/zipball/771535284869cd4f3ff178c292c032b804738771",
                "reference": "771535284869cd4f3ff178c292c032b804738771"
            },
            "require": {
                "php": ">=5.4",
                "phpcsstandards/phpcsutils": "^1.1.2",
                "squizlabs/php_codesniffer": "^3.13.3 || ^4.0"
            },
            "replace": {
                "wimg/php-compatibility": "*"
            },
            "type": "phpcodesniffer-standard",
            "extra": {
                "branch-alias": {
                    "dev-master": "9.x-dev",
                    "dev-develop": "10.x-dev"
                }
            },
            "license": [
                "LGPL-3.0-or-later"
            ],
            "description": "A set of sniffs for PHP_CodeSniffer that checks for PHP cross-version compatibility."
        },
        {
            "name": "phpcompatibility/phpcompatibility-paragonie",
            "version": "1.3.3",
            "source": {
                "type": "git",
                "url": "https://github.com/PHPCompatibility/PHPCompatibilityParagonie.git",
                "reference": "293975b465e0e709b571cbf0c957c6c0a7b9a2ac"
            },
            "dist": {
                "type": "zip",
                "url": "https://api.github.com/repos/PHPCompatibility/PHPCompatibilityParagonie/zipball/293975b465e0e709b571cbf0c957c6c0a7b9a2ac",
                "reference": "293975b465e0e709b571cbf0c957c6c0a7b9a2ac"
            },
            "require": {
                "phpcompatibility/php-compatibility": "^9.0"
            },
            "type": "phpcodesniffer-standard",
            "license": [
                "LGPL-3.0-or-later"
            ],
            "description": "A set of rulesets for PHP_CodeSniffer to check for PHP cross-version compatibility issues in projects, while accounting for polyfills provided by the Paragonie polyfill libraries."
        },
        {
            "name": "phpcompatibility/phpcompatibility-passwordcompat",
            "version": "1.0.5",
            "source": {
                "type": "git",
                "url": "https://github.com/PHPCompatibility/PHPCompatibilityPasswordCompat.git",
                "reference": "68610ffc60484b422bc4d124a0f50f1ea41c8cff"
            },
            "dist": {
                "type": "zip",
                "url": "https://api.github.com/repos/PHPCompatibility/PHPCompatibilityPasswordCompat/zipball/68610ffc60484b422bc4d124a0f50f1ea41c8cff",
                "reference": "68610ffc60484b422bc4d124a0f50f1ea41c8cff"
            },
            "require": {
                "phpcompatibility/php-compatibility": "^9.0"
            },
            "type": "phpcodesniffer-standard",
            "license": [
                "LGPL-3.0-or-later"
            ],
            "description": "A ruleset for PHP_CodeSniffer to check for PHP cross-version compatibility issues in projects, while accounting for polyfills provided by ircmaxell's password_compat library."
        },
        {
            "name": "phpcompatibility/phpcompatibility-symfony",
            "version": "1.2.2",
            "source": {
                "type": "git",
                "url": "https://github.com/PHPCompatibility/PHPCompatibilitySymfony.git",
                "reference": "fd7aa90db93663a6eeab5f32c23ab85f58c16a08"
            },
            "dist": {
                "type": "zip",
                "url": "https://api.github.com/repos/PHPCompatibility/PHPCompatibilitySymfony/zipball/fd7aa90db93663a6eeab5f32c23ab85f58c16a08",
                "reference": "fd7aa90db93663a6eeab5f32c23ab85f58c16a08"
            },
            "require": {
                "phpcompatibility/php-compatibility": "^9.0",
                "phpcompatibility/phpcompatibility-paragonie": "^1.0",
                "phpcompatibility/phpcompatibility-passwordcompat": "^1.0"
            },
            "type": "phpcodesniffer-standard",
            "license": [
                "LGPL-3.0-or-later"
            ],
            "description": "A set of rulesets for PHP_CodeSniffer to check for PHP cross-version compatibility issues in projects, while accounting for polyfills provided by the Symfony polyfill libraries."
        },
        {
            "name": "phpcsstandards/phpcsutils",
            "version": "1.1.2",
            "source": {
                "type": "git",
                "url": "https://github.com/PHPCSStandards/PHPCSUtils.git",
                "reference": "b22b59e3d9ec8fe4953e42c7d59117c6eae70eae"
            },
            "dist": {
                "type": "zip",
                "url": "https://api.github.com/repos/PHPCSStandards/PHPCSUtils/zipball/b22b59e3d9ec8fe4953e42c7d59117c6eae70eae",
                "reference": "b22b59e3d9ec8fe4953e42c7d59117c6eae70eae"
            },
            "require": {
                "dealerdirect/phpcodesniffer-composer-installer": "^0.4.1 || ^0.5 || ^0.6.2 || ^0.7 || ^1.0",
                "php": ">=5.4",
                "squizlabs/php_codesniffer": "^3.13.3 || ^4.0"
            },
            "type": "phpcodesniffer-standard",
            "extra": {
                "branch-alias": {
                    "dev-stable": "1.x-dev",
                    "dev-develop": "1.x-dev"
                }
            },
            "autoload": {
                "classmap": [
                    "PHPCSUtils/"
                ]
            },
            "license": [
                "LGPL-3.0-or-later"
            ],
            "description": "A suite of utility functions for use with PHP_CodeSniffer"
        },
        {
            "name": "phpmd/phpmd",
            "version": "dev-master",
            "source": {
                "type": "git",
                "url": "https://github.com/phpmd/phpmd.git",
                "reference": "060224255325b81d1c7ff297f2d64d84b26b91b1"
            },
            "dist": {
                "type": "zip",
                "url": "https://api.github.com/repos/phpmd/phpmd/zipball/060224255325b81d1c7ff297f2d64d84b26b91b1",
                "reference": "060224255325b81d1c7ff297f2d64d84b26b91b1"
            },
            "require": {
                "composer/xdebug-handler": "^1.0 || ^2.0 || ^3.0",
                "ext-xml": "*",
                "pdepend/pdepend": "^2.16.1",
                "php": ">=5.3.9"
            },
            "bin": [
                "src/bin/phpmd"
            ],
            "type": "library",
            "autoload": {
                "psr-0": {
                    "PHPMD\\": "src/main/php"
                }
            },
            "license": [
                "BSD-3-Clause"
            ],
            "description": "PHPMD is a spin-off project of PHP Depend and aims to be a PHP equivalent of the well known Java tool PMD."
        },
        {
            "name": "phpstan/extension-installer",
            "version": "1.4.3",
            "source": {
                "type": "git",
                "url": "https://github.com/phpstan/extension-installer.git",
                "reference": "85e90b3942d06b2326fba0403ec24fe912372936"
            },
            "dist": {
                "type": "zip",
                "url": "https://api.github.com/repos/phpstan/extension-installer/zipball/85e90b3942d06b2326fba0403ec24fe912372936",
                "reference": "85e90b3942d06b2326fba0403ec24fe912372936"
            },
            "require": {
                "composer-plugin-api": "^2.0",
                "php": "^7.2 || ^8.0",
                "phpstan/phpstan": "^1.9.0 || ^2.0"
            },
            "type": "composer-plugin",
            "extra": {
                "class": "PHPStan\\ExtensionInstaller\\Plugin"
            },
            "autoload": {
                "psr-4": {
                    "PHPStan\\ExtensionInstaller\\": "src/"
                }
            },
            "license": [
                "MIT"
            ],
            "description": "Composer plugin for automatic installation of PHPStan extensions"
        },
        {
            "name": "phpstan/phpstan",
            "version": "2.1.29",
            "source": {
                "type": "git",
                "url": "https://github.com/phpstan/phpstan-phar-composer-source.git",
                "reference": "git"
            },
            "dist": {
                "type": "zip",
                "url": "https://api.github.com/repos/phpstan/phpstan/zipball/d618573eed4a1b6b75e37b2e0b65ac65c885d88e",
                "reference": "d618573eed4a1b6b75e37b2e0b65ac65c885d88e"
            },
            "require": {
                "php": "^7.4|^8.0"
            },
            "bin": [
                "phpstan",
                "phpstan.phar"
            ],
            "type": "library",
            "autoload": {
                "files": [
                    "bootstrap.php"
                ]
            },
            "license": [
                "MIT"
            ],
            "description": "PHPStan - PHP Static Analysis Tool"
        },
        {
            "name": "phpstan/phpstan-phpunit",
            "version": "2.0.7",
            "source": {
                "type": "git",
                "url": "https://github.com/phpstan/phpstan-phpunit.git",
                "reference": "9a9b161baee88a5f5c58d816943cff354ff233dc"
            },
            "dist": {
                "type": "zip",
                "url": "https://api.github.com/repos/phpstan/phpstan-phpunit/zipball/9a9b161baee88a5f5c58d816943cff354ff233dc",
                "reference": "9a9b161baee88a5f5c58d816943cff354ff233dc"
            },
            "require": {
                "php": "^7.4 || ^8.0",
                "phpstan/phpstan": "^2.1.18"
            },
            "type": "phpstan-extension",
            "extra": {
                "phpstan": {
                    "includes": [
                        "extension.neon",
                        "rules.neon"
                    ]
                }
            },
            "autoload": {
                "psr-4": {
                    "PHPStan\\": "src/"
                }
            },
            "license": [
                "MIT"
            ],
            "description": "PHPUnit extensions and rules for PHPStan"
        },
        {
            "name": "phpstan/phpstan-strict-rules",
            "version": "2.0.7",
            "source": {
                "type": "git",
                "url": "https://github.com/phpstan/phpstan-strict-rules.git",
                "reference": "d6211c46213d4181054b3d77b10a5c5cb0d59538"
            },
            "dist": {
                "type": "zip",
                "url": "https://api.github.com/repos/phpstan/phpstan-strict-rules/zipball/d6211c46213d4181054b3d77b10a5c5cb0d59538",
                "reference": "d6211c46213d4181054b3d77b10a5c5cb0d59538"
            },
            "require": {
                "php": "^7.4 || ^8.0",
                "phpstan/phpstan": "^2.1.29"
            },
            "type": "phpstan-extension",
            "extra": {
                "phpstan": {
                    "includes": [
                        "rules.neon"
                    ]
                }
            },
            "autoload": {
                "psr-4": {
                    "PHPStan\\": "src/"
                }
            },
            "license": [
                "MIT"
            ],
            "description": "Extra strict and opinionated rules for PHPStan"
        },
        {
            "name": "phpstan/phpstan-symfony",
            "version": "2.0.8",
            "source": {
                "type": "git",
                "url": "https://github.com/phpstan/phpstan-symfony.git",
                "reference": "8820c22d785c235f69bb48da3d41e688bc8a1796"
            },
            "dist": {
                "type": "zip",
                "url": "https://api.github.com/repos/phpstan/phpstan-symfony/zipball/8820c22d785c235f69bb48da3d41e688bc8a1796",
                "reference": "8820c22d785c235f69bb48da3d41e688bc8a1796"
            },
            "require": {
                "ext-simplexml": "*",
                "php": "^7.4 || ^8.0",
                "phpstan/phpstan": "^2.1.13"
            },
            "type": "phpstan-extension",
            "extra": {
                "phpstan": {
                    "includes": [
                        "extension.neon",
                        "rules.neon"
                    ]
                }
            },
            "autoload": {
                "psr-4": {
                    "PHPStan\\": "src/"
                }
            },
            "license": [
                "MIT"
            ],
            "description": "Symfony Framework extensions and rules for PHPStan"
        },
        {
            "name": "psr/container",
            "version": "2.0.2",
            "source": {
                "type": "git",
                "url": "https://github.com/php-fig/container.git",
                "reference": "c71ecc56dfe541dbd90c5360474fbc405f8d5963"
            },
            "dist": {
                "type": "zip",
                "url": "https://api.github.com/repos/php-fig/container/zipball/c71ecc56dfe541dbd90c5360474fbc405f8d5963",
                "reference": "c71ecc56dfe541dbd90c5360474fbc405f8d5963"
            },
            "require": {
                "php": ">=7.4.0"
            },
            "type": "library",
            "extra": {
                "branch-alias": {
                    "dev-master": "2.0.x-dev"
                }
            },
            "autoload": {
                "psr-4": {
                    "Psr\\Container\\": "src/"
                }
            },
            "license": [
                "MIT"
            ],
            "description": "Common Container Interface (PHP FIG PSR-11)"
        },
        {
            "name": "psr/log",
            "version": "3.0.2",
            "source": {
                "type": "git",
                "url": "https://github.com/php-fig/log.git",
                "reference": "f16e1d5863e37f8d8c2a01719f5b34baa2b714d3"
            },
            "dist": {
                "type": "zip",
                "url": "https://api.github.com/repos/php-fig/log/zipball/f16e1d5863e37f8d8c2a01719f5b34baa2b714d3",
                "reference": "f16e1d5863e37f8d8c2a01719f5b34baa2b714d3"
            },
            "require": {
                "php": ">=8.0.0"
            },
            "type": "library",
            "extra": {
                "branch-alias": {
                    "dev-master": "3.x-dev"
                }
            },
            "autoload": {
                "psr-4": {
                    "Psr\\Log\\": "src"
                }
            },
            "license": [
                "MIT"
            ],
            "description": "Common interface for logging libraries"
        },
        {
            "name": "shipmonk/composer-dependency-analyser",
            "version": "1.8.3",
            "source": {
                "type": "git",
                "url": "https://github.com/shipmonk-rnd/composer-dependency-analyser.git",
                "reference": "ca6b2725cd4854d97c1ce08e6954a74fbdd25372"
            },
            "dist": {
                "type": "zip",
                "url": "https://api.github.com/repos/shipmonk-rnd/composer-dependency-analyser/zipball/ca6b2725cd4854d97c1ce08e6954a74fbdd25372",
                "reference": "ca6b2725cd4854d97c1ce08e6954a74fbdd25372"
            },
            "require": {
                "ext-json": "*",
                "ext-tokenizer": "*",
                "php": "^7.2 || ^8.0"
            },
            "bin": [
                "bin/composer-dependency-analyser"
            ],
            "type": "library",
            "autoload": {
                "psr-4": {
                    "ShipMonk\\ComposerDependencyAnalyser\\": "src/"
                }
            },
            "license": [
                "MIT"
            ],
            "description": "Fast detection of composer dependency issues (dead dependencies, shadow dependencies, misplaced dependencies)"
        },
        {
            "name": "shipmonk/dead-code-detector",
            "version": "0.13.3",
            "source": {
                "type": "git",
                "url": "https://github.com/shipmonk-rnd/dead-code-detector.git",
                "reference": "40ab4426238c26aa0ddb963b41ffd438450153a1"
            },
            "dist": {
                "type": "zip",
                "url": "https://api.github.com/repos/shipmonk-rnd/dead-code-detector/zipball/40ab4426238c26aa0ddb963b41ffd438450153a1",
                "reference": "40ab4426238c26aa0ddb963b41ffd438450153a1"
            },
            "require": {
                "php": "^7.4 || ^8.0",
                "phpstan/phpstan": "^2.1.12"
            },
            "type": "phpstan-extension",
            "extra": {
                "phpstan": {
                    "includes": [
                        "rules.neon"
                    ]
                }
            },
            "autoload": {
                "psr-4": {
                    "ShipMonk\\PHPStan\\DeadCode\\": "src/"
                }
            },
            "license": [
                "MIT"
            ],
            "description": "Dead code detector to find unused PHP code via PHPStan extension. Can automatically remove dead PHP code. Supports libraries like Symfony, Doctrine, PHPUnit etc. Detects dead cycles. Can detect dead code that is tested."
        },
        {
            "name": "shipmonk/phpstan-baseline-per-identifier",
            "version": "2.2.0",
            "source": {
                "type": "git",
                "url": "https://github.com/shipmonk-rnd/phpstan-baseline-per-identifier.git",
                "reference": "a096ae650296ffaabc13b6362eaed48faae812c0"
            },
            "dist": {
                "type": "zip",
                "url": "https://api.github.com/repos/shipmonk-rnd/phpstan-baseline-per-identifier/zipball/a096ae650296ffaabc13b6362eaed48faae812c0",
                "reference": "a096ae650296ffaabc13b6362eaed48faae812c0"
            },
            "require": {
                "nette/neon": "^3.3.3 || ^4.0",
                "php": "^7.4 || ^8.0",
                "phpstan/phpstan": "^2"
            },
            "bin": [
                "bin/split-phpstan-baseline"
            ],
            "type": "phpstan-extension",
            "extra": {
                "phpstan": {
                    "includes": [
                        "extension.neon"
                    ]
                }
            },
            "autoload": {
                "psr-4": {
                    "ShipMonk\\PHPStan\\Baseline\\": "src/"
                }
            },
            "license": [
                "MIT"
            ],
            "description": "Split your PHPStan baseline into multiple files, one per error identifier. Supports both neon baseline and PHP baseline."
        },
        {
            "name": "squizlabs/php_codesniffer",
            "version": "4.0.0",
            "source": {
                "type": "git",
                "url": "https://github.com/PHPCSStandards/PHP_CodeSniffer.git",
                "reference": "06113cfdaf117fc2165f9cd040bd0f17fcd5242d"
            },
            "dist": {
                "type": "zip",
                "url": "https://api.github.com/repos/PHPCSStandards/PHP_CodeSniffer/zipball/06113cfdaf117fc2165f9cd040bd0f17fcd5242d",
                "reference": "06113cfdaf117fc2165f9cd040bd0f17fcd5242d"
            },
            "require": {
                "ext-simplexml": "*",
                "ext-tokenizer": "*",
                "ext-xmlwriter": "*",
                "php": ">=7.2.0"
            },
            "bin": [
                "bin/phpcbf",
                "bin/phpcs"
            ],
            "type": "library",
            "license": [
                "BSD-3-Clause"
            ],
            "description": "PHP_CodeSniffer tokenizes PHP files and detects violations of a defined set of coding standards."
        },
        {
            "name": "symfony/config",
            "version": "v7.3.2",
            "source": {
                "type": "git",
                "url": "https://github.com/symfony/config.git",
                "reference": "faef36e271bbeb74a9d733be4b56419b157762e2"
            },
            "dist": {
                "type": "zip",
                "url": "https://api.github.com/repos/symfony/config/zipball/faef36e271bbeb74a9d733be4b56419b157762e2",
                "reference": "faef36e271bbeb74a9d733be4b56419b157762e2"
            },
            "require": {
                "php": ">=8.2",
                "symfony/deprecation-contracts": "^2.5|^3",
                "symfony/filesystem": "^7.1",
                "symfony/polyfill-ctype": "~1.8"
            },
            "type": "library",
            "autoload": {
                "psr-4": {
                    "Symfony\\Component\\Config\\": ""
                },
                "exclude-from-classmap": [
                    "/Tests/"
                ]
            },
            "license": [
                "MIT"
            ],
            "description": "Helps you find, load, combine, autofill and validate configuration values of any kind"
        },
        {
            "name": "symfony/dependency-injection",
            "version": "v7.3.3",
            "source": {
                "type": "git",
                "url": "https://github.com/symfony/dependency-injection.git",
                "reference": "ab6c38dad5da9b15b1f7afb2f5c5814112e70261"
            },
            "dist": {
                "type": "zip",
                "url": "https://api.github.com/repos/symfony/dependency-injection/zipball/ab6c38dad5da9b15b1f7afb2f5c5814112e70261",
                "reference": "ab6c38dad5da9b15b1f7afb2f5c5814112e70261"
            },
            "require": {
                "php": ">=8.2",
                "psr/container": "^1.1|^2.0",
                "symfony/deprecation-contracts": "^2.5|^3",
                "symfony/service-contracts": "^3.5",
                "symfony/var-exporter": "^6.4.20|^7.2.5"
            },
            "provide": {
                "psr/container-implementation": "1.1|2.0",
                "symfony/service-implementation": "1.1|2.0|3.0"
            },
            "type": "library",
            "autoload": {
                "psr-4": {
                    "Symfony\\Component\\DependencyInjection\\": ""
                },
                "exclude-from-classmap": [
                    "/Tests/"
                ]
            },
            "license": [
                "MIT"
            ],
            "description": "Allows you to standardize and centralize the way objects are constructed in your application"
        },
        {
            "name": "symfony/deprecation-contracts",
            "version": "v3.6.0",
            "source": {
                "type": "git",
                "url": "https://github.com/symfony/deprecation-contracts.git",
                "reference": "63afe740e99a13ba87ec199bb07bbdee937a5b62"
            },
            "dist": {
                "type": "zip",
                "url": "https://api.github.com/repos/symfony/deprecation-contracts/zipball/63afe740e99a13ba87ec199bb07bbdee937a5b62",
                "reference": "63afe740e99a13ba87ec199bb07bbdee937a5b62"
            },
            "require": {
                "php": ">=8.1"
            },
            "type": "library",
            "extra": {
                "thanks": {
                    "url": "https://github.com/symfony/contracts",
                    "name": "symfony/contracts"
                },
                "branch-alias": {
                    "dev-main": "3.6-dev"
                }
            },
            "autoload": {
                "files": [
                    "function.php"
                ]
            },
            "license": [
                "MIT"
            ],
            "description": "A generic function and convention to trigger deprecation notices"
        },
        {
            "name": "symfony/filesystem",
            "version": "v7.3.2",
            "source": {
                "type": "git",
                "url": "https://github.com/symfony/filesystem.git",
                "reference": "edcbb768a186b5c3f25d0643159a787d3e63b7fd"
            },
            "dist": {
                "type": "zip",
                "url": "https://api.github.com/repos/symfony/filesystem/zipball/edcbb768a186b5c3f25d0643159a787d3e63b7fd",
                "reference": "edcbb768a186b5c3f25d0643159a787d3e63b7fd"
            },
            "require": {
                "php": ">=8.2",
                "symfony/polyfill-ctype": "~1.8",
                "symfony/polyfill-mbstring": "~1.8"
            },
            "type": "library",
            "autoload": {
                "psr-4": {
                    "Symfony\\Component\\Filesystem\\": ""
                },
                "exclude-from-classmap": [
                    "/Tests/"
                ]
            },
            "license": [
                "MIT"
            ],
            "description": "Provides basic utilities for the filesystem"
        },
        {
            "name": "symfony/polyfill-ctype",
            "version": "v1.33.0",
            "source": {
                "type": "git",
                "url": "https://github.com/symfony/polyfill-ctype.git",
                "reference": "a3cc8b044a6ea513310cbd48ef7333b384945638"
            },
            "dist": {
                "type": "zip",
                "url": "https://api.github.com/repos/symfony/polyfill-ctype/zipball/a3cc8b044a6ea513310cbd48ef7333b384945638",
                "reference": "a3cc8b044a6ea513310cbd48ef7333b384945638"
            },
            "require": {
                "php": ">=7.2"
            },
            "provide": {
                "ext-ctype": "*"
            },
            "type": "library",
            "extra": {
                "thanks": {
                    "url": "https://github.com/symfony/polyfill",
                    "name": "symfony/polyfill"
                }
            },
            "autoload": {
                "files": [
                    "bootstrap.php"
                ],
                "psr-4": {
                    "Symfony\\Polyfill\\Ctype\\": ""
                }
            },
            "license": [
                "MIT"
            ],
            "description": "Symfony polyfill for ctype functions"
        },
        {
            "name": "symfony/polyfill-mbstring",
            "version": "v1.33.0",
            "source": {
                "type": "git",
                "url": "https://github.com/symfony/polyfill-mbstring.git",
                "reference": "6d857f4d76bd4b343eac26d6b539585d2bc56493"
            },
            "dist": {
                "type": "zip",
                "url": "https://api.github.com/repos/symfony/polyfill-mbstring/zipball/6d857f4d76bd4b343eac26d6b539585d2bc56493",
                "reference": "6d857f4d76bd4b343eac26d6b539585d2bc56493"
            },
            "require": {
                "ext-iconv": "*",
                "php": ">=7.2"
            },
            "provide": {
                "ext-mbstring": "*"
            },
            "type": "library",
            "extra": {
                "thanks": {
                    "url": "https://github.com/symfony/polyfill",
                    "name": "symfony/polyfill"
                }
            },
            "autoload": {
                "files": [
                    "bootstrap.php"
                ],
                "psr-4": {
                    "Symfony\\Polyfill\\Mbstring\\": ""
                }
            },
            "license": [
                "MIT"
            ],
            "description": "Symfony polyfill for the Mbstring extension"
        },
        {
            "name": "symfony/service-contracts",
            "version": "v3.6.0",
            "source": {
                "type": "git",
                "url": "https://github.com/symfony/service-contracts.git",
                "reference": "f021b05a130d35510bd6b25fe9053c2a8a15d5d4"
            },
            "dist": {
                "type": "zip",
                "url": "https://api.github.com/repos/symfony/service-contracts/zipball/f021b05a130d35510bd6b25fe9053c2a8a15d5d4",
                "reference": "f021b05a130d35510bd6b25fe9053c2a8a15d5d4"
            },
            "require": {
                "php": ">=8.1",
                "psr/container": "^1.1|^2.0",
                "symfony/deprecation-contracts": "^2.5|^3"
            },
            "type": "library",
            "extra": {
                "thanks": {
                    "url": "https://github.com/symfony/contracts",
                    "name": "symfony/contracts"
                },
                "branch-alias": {
                    "dev-main": "3.6-dev"
                }
            },
            "autoload": {
                "psr-4": {
                    "Symfony\\Contracts\\Service\\": ""
                },
                "exclude-from-classmap": [
                    "/Test/"
                ]
            },
            "license": [
                "MIT"
            ],
            "description": "Generic abstractions related to writing services"
        },
        {
            "name": "symfony/var-exporter",
            "version": "v7.3.3",
            "source": {
                "type": "git",
                "url": "https://github.com/symfony/var-exporter.git",
                "reference": "d4dfcd2a822cbedd7612eb6fbd260e46f87b7137"
            },
            "dist": {
                "type": "zip",
                "url": "https://api.github.com/repos/symfony/var-exporter/zipball/d4dfcd2a822cbedd7612eb6fbd260e46f87b7137",
                "reference": "d4dfcd2a822cbedd7612eb6fbd260e46f87b7137"
            },
            "require": {
                "php": ">=8.2",
                "symfony/deprecation-contracts": "^2.5|^3"
            },
            "type": "library",
            "autoload": {
                "psr-4": {
                    "Symfony\\Component\\VarExporter\\": ""
                },
                "exclude-from-classmap": [
                    "/Tests/"
                ]
            },
            "license": [
                "MIT"
            ],
            "description": "Allows exporting any serializable PHP data structure to plain PHP code"
        }
    ],
    "packages-dev": [],
    "aliases": [
        {
            "package": "phpcompatibility/php-compatibility",
            "version": "10.9999999.9999999.9999999-dev",
            "alias": "9.99.0",
            "alias_normalized": "9.99.0.0"
        },
        {
            "package": "phpmd/phpmd",
            "version": "9999999-dev",
            "alias": "2.16.0",
            "alias_normalized": "2.16.0.0"
        }
    ],
    "minimum-stability": "stable",
    "stability-flags": {
        "phpcompatibility/php-compatibility": 20,
        "phpmd/phpmd": 20
    },
    "prefer-stable": false,
    "prefer-lowest": false,
    "platform": {
        "php": "^8.4"
    },
    "platform-dev": {},
    "platform-overrides": {
        "php": "8.4"
    },
    "plugin-api-version": "2.6.0"
}<|MERGE_RESOLUTION|>--- conflicted
+++ resolved
@@ -4,11 +4,7 @@
         "Read more about it at https://getcomposer.org/doc/01-basic-usage.md#installing-dependencies",
         "This file is @generated automatically"
     ],
-<<<<<<< HEAD
-    "content-hash": "102758473cd4db8abf37e09dde2c76b8",
-=======
-    "content-hash": "e8204e162615078956505ade7b0a9884",
->>>>>>> bcf975b1
+    "content-hash": "e28126af08c5cdef54af938a29fa6a05",
     "packages": [
         {
             "name": "composer/pcre",
