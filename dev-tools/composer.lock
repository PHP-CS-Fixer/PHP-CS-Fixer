--- conflicted
+++ resolved
@@ -4,11 +4,7 @@
         "Read more about it at https://getcomposer.org/doc/01-basic-usage.md#installing-dependencies",
         "This file is @generated automatically"
     ],
-<<<<<<< HEAD
-    "content-hash": "509fc84657d323e70475eaa1047faa38",
-=======
-    "content-hash": "efa0f0efd10918caf5a514c06d5000f6",
->>>>>>> d853dad7
+    "content-hash": "0a2e899d80ef9c4e2aecaa0ac2e1f087",
     "packages": [
         {
             "name": "composer-unused/contracts",
