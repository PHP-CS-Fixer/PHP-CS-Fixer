--- conflicted
+++ resolved
@@ -26,12 +26,9 @@
         <exclude-pattern>tests/Fixtures/**/*</exclude-pattern>
     </rule>
     <rule ref="PHPCompatibilitySymfonyPolyfillPHP80"/>
-<<<<<<< HEAD
-    <rule ref="PHPCompatibilitySymfonyPolyfillPHP85"/>
-=======
     <rule ref="PHPCompatibilitySymfonyPolyfillPHP81"/>
     <rule ref="PHPCompatibilitySymfonyPolyfillPHP84"/>
->>>>>>> 2d683d13
+    <rule ref="PHPCompatibilitySymfonyPolyfillPHP85"/>
 
     <config name="testVersion" value="7.4-8.5"/>
 
