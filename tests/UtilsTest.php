<?php

declare(strict_types=1);

/*
 * This file is part of PHP CS Fixer.
 *
 * (c) Fabien Potencier <fabien@symfony.com>
 *     Dariusz Rumiński <dariusz.ruminski@gmail.com>
 *
 * This source file is subject to the MIT license that is bundled
 * with this source code in the file LICENSE.
 */

namespace PhpCsFixer\Tests;

use PhpCsFixer\Fixer\FixerInterface;
use PhpCsFixer\FixerDefinition\FixerDefinitionInterface;
use PhpCsFixer\Tokenizer\Token;
use PhpCsFixer\Tokenizer\Tokens;
use PhpCsFixer\Utils;

/**
 * @author Dariusz Rumiński <dariusz.ruminski@gmail.com>
 * @author Graham Campbell <hello@gjcampbell.co.uk>
 * @author Odín del Río <odin.drp@gmail.com>
 *
 * @internal
 *
 * @covers \PhpCsFixer\Utils
 */
final class UtilsTest extends TestCase
{
    /**
     * @var null|false|string
     */
    private $originalValueOfFutureMode;

    protected function setUp(): void
    {
        $this->originalValueOfFutureMode = getenv('PHP_CS_FIXER_FUTURE_MODE');
    }

    protected function tearDown(): void
    {
        putenv("PHP_CS_FIXER_FUTURE_MODE={$this->originalValueOfFutureMode}");

        parent::tearDown();
    }

    /**
     * @param string $expected Camel case string
     *
     * @dataProvider provideCamelCaseToUnderscoreCases
     */
    public function testCamelCaseToUnderscore(string $expected, ?string $input = null): void
    {
        if (null !== $input) {
            self::assertSame($expected, Utils::camelCaseToUnderscore($input));
        }

        self::assertSame($expected, Utils::camelCaseToUnderscore($expected));
    }

    /**
     * @return iterable<int, array{0: string, 1?: string}>
     */
    public static function provideCamelCaseToUnderscoreCases(): iterable
    {
        yield [
            'dollar_close_curly_braces',
            'DollarCloseCurlyBraces',
        ];

        yield [
            'utf8_encoder_fixer',
            'utf8EncoderFixer',
        ];

        yield [
            'terminated_with_number10',
            'TerminatedWithNumber10',
        ];

        yield [
            'utf8_encoder_fixer',
        ];

        yield [
            'a',
            'A',
        ];

        yield [
            'aa',
            'AA',
        ];

        yield [
            'foo',
            'FOO',
        ];

        yield [
            'foo_bar_baz',
            'FooBarBAZ',
        ];

        yield [
            'foo_bar_baz',
            'FooBARBaz',
        ];

        yield [
            'foo_bar_baz',
            'FOOBarBaz',
        ];

        yield [
            'mr_t',
            'MrT',
        ];

        yield [
            'voyage_éclair',
            'VoyageÉclair',
        ];

        yield [
            'i_want_to_fully_be_a_snake',
            'i_wantTo_fully_be_A_Snake',
        ];
    }

    /**
     * @param _PhpTokenPrototype $input token prototype
     *
     * @dataProvider provideCalculateTrailingWhitespaceIndentCases
     */
    public function testCalculateTrailingWhitespaceIndent(string $spaces, $input): void
    {
        $token = new Token($input);

        self::assertSame($spaces, Utils::calculateTrailingWhitespaceIndent($token));
    }

    /**
<<<<<<< HEAD
     * @return iterable<array{string, _PhpTokenPrototype}>
=======
     * @return iterable<int, array{string, array{int, string}|string}>
>>>>>>> eb32dabf
     */
    public static function provideCalculateTrailingWhitespaceIndentCases(): iterable
    {
        yield ['    ', [T_WHITESPACE, "\n\n    "]];

        yield [' ', [T_WHITESPACE, "\r\n\r\r\r "]];

        yield ["\t", [T_WHITESPACE, "\r\n\t"]];

        yield ['', [T_WHITESPACE, "\t\n\r"]];

        yield ['', [T_WHITESPACE, "\n"]];

        yield ['', ''];
    }

    public function testCalculateTrailingWhitespaceIndentFail(): void
    {
        $this->expectException(\InvalidArgumentException::class);
        $this->expectExceptionMessage('The given token must be whitespace, got "T_STRING".');

        $token = new Token([T_STRING, 'foo']);

        Utils::calculateTrailingWhitespaceIndent($token);
    }

    /**
     * @param list<mixed> $expected
     * @param list<mixed> $elements
     *
     * @dataProvider provideStableSortCases
     */
    public function testStableSort(
        array $expected,
        array $elements,
        callable $getComparableValueCallback,
        callable $compareValuesCallback
    ): void {
        self::assertSame(
            $expected,
            Utils::stableSort($elements, $getComparableValueCallback, $compareValuesCallback)
        );
    }

    /**
     * @return iterable<int, array{list<mixed>, list<mixed>, callable, callable}>
     */
    public static function provideStableSortCases(): iterable
    {
        yield [
            ['a', 'b', 'c', 'd', 'e'],
            ['b', 'd', 'e', 'a', 'c'],
            static fn ($element) => $element,
            'strcmp',
        ];

        yield [
            ['b', 'd', 'e', 'a', 'c'],
            ['b', 'd', 'e', 'a', 'c'],
            static fn (): string => 'foo',
            'strcmp',
        ];

        yield [
            ['b', 'd', 'e', 'a', 'c'],
            ['b', 'd', 'e', 'a', 'c'],
            static fn ($element) => $element,
            static fn (): int => 0,
        ];

        yield [
            ['bar1', 'baz1', 'foo1', 'bar2', 'baz2', 'foo2'],
            ['foo1', 'foo2', 'bar1', 'bar2', 'baz1', 'baz2'],
            static fn ($element) => preg_replace('/([a-z]+)(\d+)/', '$2$1', $element),
            'strcmp',
        ];
    }

    public function testSortFixers(): void
    {
        $fixers = [
            $this->createFixerDouble('f1', 0),
            $this->createFixerDouble('f2', -10),
            $this->createFixerDouble('f3', 10),
            $this->createFixerDouble('f4', -10),
        ];

        self::assertSame(
            [
                $fixers[2],
                $fixers[0],
                $fixers[1],
                $fixers[3],
            ],
            Utils::sortFixers($fixers)
        );
    }

    public function testNaturalLanguageJoinThrowsInvalidArgumentExceptionForEmptyArray(): void
    {
        $this->expectException(\InvalidArgumentException::class);
        $this->expectExceptionMessage('Array of names cannot be empty.');

        Utils::naturalLanguageJoin([]);
    }

    public function testNaturalLanguageJoinThrowsInvalidArgumentExceptionForMoreThanOneCharWrapper(): void
    {
        $this->expectException(\InvalidArgumentException::class);
        $this->expectExceptionMessage('Wrapper should be a single-char string or empty.');

        Utils::naturalLanguageJoin(['a', 'b'], 'foo');
    }

    /**
     * @dataProvider provideNaturalLanguageJoinCases
     *
     * @param list<string> $names
     */
    public function testNaturalLanguageJoin(string $joined, array $names, string $wrapper = '"'): void
    {
        self::assertSame($joined, Utils::naturalLanguageJoin($names, $wrapper));
    }

    /**
     * @return iterable<int, array{0: string, 1: list<string>, 2?: string}>
     */
    public static function provideNaturalLanguageJoinCases(): iterable
    {
        yield [
            '"a"',
            ['a'],
        ];

        yield [
            '"a" and "b"',
            ['a', 'b'],
        ];

        yield [
            '"a", "b" and "c"',
            ['a', 'b', 'c'],
        ];

        yield [
            '\'a\'',
            ['a'],
            '\'',
        ];

        yield [
            '\'a\' and \'b\'',
            ['a', 'b'],
            '\'',
        ];

        yield [
            '\'a\', \'b\' and \'c\'',
            ['a', 'b', 'c'],
            '\'',
        ];

        yield [
            '?a?',
            ['a'],
            '?',
        ];

        yield [
            '?a? and ?b?',
            ['a', 'b'],
            '?',
        ];

        yield [
            '?a?, ?b? and ?c?',
            ['a', 'b', 'c'],
            '?',
        ];

        yield [
            'a',
            ['a'],
            '',
        ];

        yield [
            'a and b',
            ['a', 'b'],
            '',
        ];

        yield [
            'a, b and c',
            ['a', 'b', 'c'],
            '',
        ];
    }

    public function testNaturalLanguageJoinWithBackticksThrowsInvalidArgumentExceptionForEmptyArray(): void
    {
        $this->expectException(\InvalidArgumentException::class);

        Utils::naturalLanguageJoinWithBackticks([]);
    }

    /**
     * @param list<string> $names
     *
     * @dataProvider provideNaturalLanguageJoinWithBackticksCases
     */
    public function testNaturalLanguageJoinWithBackticks(string $joined, array $names): void
    {
        self::assertSame($joined, Utils::naturalLanguageJoinWithBackticks($names));
    }

    /**
     * @return iterable<int, array{string, list<string>}>
     */
    public static function provideNaturalLanguageJoinWithBackticksCases(): iterable
    {
        yield [
            '`a`',
            ['a'],
        ];

        yield [
            '`a` and `b`',
            ['a', 'b'],
        ];

        yield [
            '`a`, `b` and `c`',
            ['a', 'b', 'c'],
        ];
    }

    /**
     * @group legacy
     */
    public function testTriggerDeprecationWhenFutureModeIsOff(): void
    {
        putenv('PHP_CS_FIXER_FUTURE_MODE=0');

        $message = __METHOD__.'::The message';
        $this->expectDeprecation($message);

        Utils::triggerDeprecation(new \DomainException($message));

        $triggered = Utils::getTriggeredDeprecations();
        self::assertContains($message, $triggered);
    }

    public function testTriggerDeprecationWhenFutureModeIsOn(): void
    {
        putenv('PHP_CS_FIXER_FUTURE_MODE=1');

        $message = __METHOD__.'::The message';
        $exception = new \DomainException($message);
        $futureModeException = null;

        try {
            Utils::triggerDeprecation($exception);
        } catch (\Exception $futureModeException) {
        }

        self::assertInstanceOf(\RuntimeException::class, $futureModeException);
        self::assertSame($exception, $futureModeException->getPrevious());

        $triggered = Utils::getTriggeredDeprecations();
        self::assertNotContains($message, $triggered);
    }

    /**
     * @param mixed $input
     *
     * @dataProvider provideToStringCases
     */
    public function testToString(string $expected, $input): void
    {
        self::assertSame($expected, Utils::toString($input));
    }

    /**
     * @return iterable<int, array{string, mixed}>
     */
    public static function provideToStringCases(): iterable
    {
        yield ["['a' => 3, 'b' => 'c']", ['a' => 3, 'b' => 'c']];

        yield ['[[1], [2]]', [[1], [2]]];

        yield ['[0 => [1], \'a\' => [2]]', [[1], 'a' => [2]]];

        yield ['[1, 2, \'foo\', null]', [1, 2, 'foo', null]];

        yield ['[1, 2]', [1, 2]];

        yield ['[]', []];

        yield ['1.5', 1.5];

        yield ['false', false];

        yield ['true', true];

        yield ['1', 1];

        yield ["'foo'", 'foo'];
    }

    private function createFixerDouble(string $name, int $priority): FixerInterface
    {
        return new class($name, $priority) implements FixerInterface {
            private string $name;
            private int $priority;

            public function __construct(string $name, int $priority)
            {
                $this->name = $name;
                $this->priority = $priority;
            }

            public function isCandidate(Tokens $tokens): bool
            {
                throw new \LogicException('Not implemented.');
            }

            public function isRisky(): bool
            {
                throw new \LogicException('Not implemented.');
            }

            public function fix(\SplFileInfo $file, Tokens $tokens): void
            {
                throw new \LogicException('Not implemented.');
            }

            public function getDefinition(): FixerDefinitionInterface
            {
                throw new \LogicException('Not implemented.');
            }

            public function getName(): string
            {
                return $this->name;
            }

            public function getPriority(): int
            {
                return $this->priority;
            }

            public function supports(\SplFileInfo $file): bool
            {
                throw new \LogicException('Not implemented.');
            }
        };
    }
}<|MERGE_RESOLUTION|>--- conflicted
+++ resolved
@@ -145,11 +145,7 @@
     }
 
     /**
-<<<<<<< HEAD
-     * @return iterable<array{string, _PhpTokenPrototype}>
-=======
-     * @return iterable<int, array{string, array{int, string}|string}>
->>>>>>> eb32dabf
+     * @return iterable<int, array{string, _PhpTokenPrototype}>
      */
     public static function provideCalculateTrailingWhitespaceIndentCases(): iterable
     {
