--- conflicted
+++ resolved
@@ -117,11 +117,7 @@
 
         $cachedSignature = $this->createSignatureDouble(true);
         $signature = $this->createSignatureDouble(true);
-<<<<<<< HEAD
-        $cache = $this->createCacheDouble($cachedSignature, [$file => hash('xxh128', $fileContent)]);
-=======
         $cache = $this->createCacheDouble($cachedSignature, [$file => Hasher::calculate($fileContent)]);
->>>>>>> 28a8f761
         $handler = $this->createFileHandlerDouble($cache, $this->getFile());
 
         $manager = new FileCacheManager($handler, $signature);
@@ -167,11 +163,7 @@
         unset($manager);
 
         self::assertTrue($cache->has($file));
-<<<<<<< HEAD
-        self::assertSame(hash('xxh128', $fileContent), $cache->get($file));
-=======
         self::assertSame(Hasher::calculate($fileContent), $cache->get($file));
->>>>>>> 28a8f761
         self::assertSame(1, AccessibleObject::create($handler)->writeCallCount);
     }
 
@@ -195,11 +187,7 @@
         $manager->setFile($file, $fileContent);
 
         self::assertTrue($cache->has($file));
-<<<<<<< HEAD
-        self::assertSame(hash('xxh128', $fileContent), $cache->get($file));
-=======
         self::assertSame(Hasher::calculate($fileContent), $cache->get($file));
->>>>>>> 28a8f761
     }
 
     public function testSetFileClearsHashDuringDryRunIfCachedHashIsDifferent(): void
@@ -242,11 +230,7 @@
         $manager->setFile($file, $fileContent);
 
         self::assertTrue($cache->has($relativePathToFile));
-<<<<<<< HEAD
-        self::assertSame(hash('xxh128', $fileContent), $cache->get($relativePathToFile));
-=======
         self::assertSame(Hasher::calculate($fileContent), $cache->get($relativePathToFile));
->>>>>>> 28a8f761
     }
 
     private function getFile(): string
