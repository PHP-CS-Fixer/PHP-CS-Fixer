--- conflicted
+++ resolved
@@ -105,13 +105,6 @@
         parent::setUp();
 
         $this->linter = $this->getLinter();
-<<<<<<< HEAD
-=======
-
-        // @todo remove at 3.0 together with env var itself
-        if (getenv('PHP_CS_FIXER_TEST_USE_LEGACY_TOKENIZER')) {
-            Tokens::setLegacyMode(true);
-        }
     }
 
     protected function tearDown()
@@ -119,10 +112,6 @@
         parent::tearDown();
 
         $this->linter = null;
-
-        // @todo remove at 3.0
-        Tokens::setLegacyMode(false);
->>>>>>> ba537838
     }
 
     /**
