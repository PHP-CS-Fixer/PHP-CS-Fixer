--- conflicted
+++ resolved
@@ -260,11 +260,7 @@
         $fixedInputCode = file_get_contents($tmpFile);
         $this->assertThat(
             $fixedInputCode,
-<<<<<<< HEAD
-            self::createSameStringsConstraint($expected),
-=======
             self::createIsIdenticalStringConstraint($expected),
->>>>>>> dcf66836
             sprintf(
                 "Expected changes do not match result for \"%s\" in \"%s\".\nFixers applied:\n%s.",
                 $case->getTitle(),
@@ -406,23 +402,13 @@
      *
      * @param string $expected
      */
-<<<<<<< HEAD
-    private static function createSameStringsConstraint($expected)
+    private static function createIsIdenticalStringConstraint($expected)
     {
         $candidates = array_filter([
-            'PhpCsFixer\PhpunitGenericConstraints\Constraint\SameStringsConstraint',
+            'PhpCsFixer\PhpunitConstraintIsIdenticalString\Constraint\IsIdenticalString',
             'PHPUnit\Framework\Constraint\IsIdentical',
             'PHPUnit_Framework_Constraint_IsIdentical',
         ], function ($className) { return class_exists($className); });
-=======
-    private static function createIsIdenticalStringConstraint($expected)
-    {
-        $candidates = array_filter(array(
-            'PhpCsFixer\PhpunitConstraintIsIdenticalString\Constraint\IsIdenticalString',
-            'PHPUnit\Framework\Constraint\IsIdentical',
-            'PHPUnit_Framework_Constraint_IsIdentical',
-        ), function ($className) { return class_exists($className); });
->>>>>>> dcf66836
 
         if (empty($candidates)) {
             throw new \RuntimeException('PHPUnit not installed?!');
