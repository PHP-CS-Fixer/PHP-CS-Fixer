<?php

/*
 * This file is part of PHP CS Fixer.
 *
 * (c) Fabien Potencier <fabien@symfony.com>
 *     Dariusz Rumiński <dariusz.ruminski@gmail.com>
 *
 * This source file is subject to the MIT license that is bundled
 * with this source code in the file LICENSE.
 */

namespace PhpCsFixer\Tests\Test;

use PhpCsFixer\RuleSet;
use Symfony\Component\Finder\SplFileInfo;

/**
 * @author Dariusz Rumiński <dariusz.ruminski@gmail.com>
 *
 * @internal
 */
final class IntegrationCaseFactory
{
    /**
     * @param SplFileInfo $file
     *
     * @return IntegrationCase
     */
    public function create(SplFileInfo $file)
    {
        try {
            if (!preg_match(
                '/^
                            --TEST--           \r?\n(?<title>          .*?)
                       \s   --RULESET--        \r?\n(?<ruleset>        .*?)
                    (?:\s   --CONFIG--         \r?\n(?<config>         .*?))?
                    (?:\s   --SETTINGS--       \r?\n(?<settings>       .*?))?
                    (?:\s   --REQUIREMENTS--   \r?\n(?<requirements>   .*?))?
                    (?:\s   --EXPECT--         \r?\n(?<expect>         .*?\r?\n*))?
                    (?:\s   --INPUT--          \r?\n(?<input>          .*))?
                $/sx',
                $file->getContents(),
                $match
            )) {
                throw new \InvalidArgumentException('File format is invalid.');
            }

            $match = array_merge(
                [
                    'config' => null,
                    'settings' => null,
                    'requirements' => null,
                    'expect' => null,
                    'input' => null,
                ],
                $match
            );

            return new IntegrationCase(
                $file->getRelativePathname(),
                $match['title'],
                $this->determineSettings($match['settings']),
                $this->determineRequirements($match['requirements']),
                $this->determineConfig($match['config']),
                $this->determineRuleset($match['ruleset']),
                $this->determineExpectedCode($match['expect'], $file),
                $this->determineInputCode($match['input'], $file)
            );
        } catch (\InvalidArgumentException $e) {
            throw new \InvalidArgumentException(
                sprintf('%s Test file: "%s".', $e->getMessage(), $file->getRelativePathname()),
                $e->getCode(),
                $e
            );
        }
    }

    /**
     * Parses the '--CONFIG--' block of a '.test' file.
     *
     * @param string $config
     *
     * @return array
     */
    private function determineConfig($config)
    {
        $parsed = $this->parseJson($config, [
            'indent' => '    ',
            'lineEnding' => "\n",
        ]);

        if (!is_string($parsed['indent'])) {
            throw new \InvalidArgumentException(sprintf(
                'Expected string value for "indent", got "%s".',
                is_object($parsed['indent']) ? get_class($parsed['indent']) : gettype($parsed['indent']).'#'.$parsed['indent']
            ));
        }

        if (!is_string($parsed['lineEnding'])) {
            throw new \InvalidArgumentException(sprintf(
                'Expected string value for "lineEnding", got "%s".',
                is_object($parsed['lineEnding']) ? get_class($parsed['lineEnding']) : gettype($parsed['lineEnding']).'#'.$parsed['lineEnding']
            ));
        }

        return $parsed;
    }

    /**
     * Parses the '--REQUIREMENTS--' block of a '.test' file and determines requirements.
     *
     * @param string $config
     *
     * @return array
     */
    private function determineRequirements($config)
    {
        $parsed = $this->parseJson($config, [
            'hhvm' => true,
            'php' => PHP_VERSION_ID,
        ]);

        if (!is_int($parsed['php'])) {
            throw new \InvalidArgumentException(sprintf(
<<<<<<< HEAD
                'Expected int value like 50509 for "php", got "%s".',
                is_object($parsed['php']) ? get_class($parsed['php']) : gettype($parsed['php']).'#'.$parsed['php'])
            );
=======
                'Expected int >= 50306 value for "php", got "%s".',
                is_object($parsed['php']) ? get_class($parsed['php']) : gettype($parsed['php']).'#'.$parsed['php']
            ));
>>>>>>> f4f2e8ab
        }

        if (!is_bool($parsed['hhvm'])) {
            throw new \InvalidArgumentException(sprintf(
                'Expected bool value for "hhvm", got "%s".',
                is_object($parsed['hhvm']) ? get_class($parsed['hhvm']) : gettype($parsed['hhvm']).'#'.$parsed['hhvm']
            ));
        }

        return $parsed;
    }

    /**
     * Parses the '--RULESET--' block of a '.test' file and determines what fixers should be used.
     *
     * @param string $config
     *
     * @return RuleSet
     */
    private function determineRuleset($config)
    {
        return new RuleSet($this->parseJson($config));
    }

    /**
     * Parses the '--SETTINGS--' block of a '.test' file and determines settings.
     *
     * @param string $config
     *
     * @return array
     */
    private function determineSettings($config)
    {
        $parsed = $this->parseJson($config, [
            'checkPriority' => true,
        ]);

        if (!is_bool($parsed['checkPriority'])) {
            throw new \InvalidArgumentException(sprintf(
                'Expected bool value for "checkPriority", got "%s".',
                is_object($parsed['checkPriority']) ? get_class($parsed['checkPriority']) : gettype($parsed['checkPriority']).'#'.$parsed['checkPriority']
            ));
        }

        return $parsed;
    }

    /**
     * @param null|string $code
     * @param SplFileInfo $file
     *
     * @return string
     */
    private function determineExpectedCode($code, SplFileInfo $file)
    {
        $code = $this->determineCode($code, $file, '-out.php');

        if (null === $code) {
            throw new \InvalidArgumentException('Missing expected code.');
        }

        return $code;
    }

    /**
     * @param null|string $code
     * @param SplFileInfo $file
     *
     * @return null|string
     */
    private function determineInputCode($code, SplFileInfo $file)
    {
        return $this->determineCode($code, $file, '-in.php');
    }

    /**
     * @param null|string $code
     * @param SplFileInfo $file
     * @param string      $suffix
     *
     * @return null|string
     */
    private function determineCode($code, SplFileInfo $file, $suffix)
    {
        if (null !== $code) {
            return $code;
        }

        $candidateFile = new SplFileInfo($file->getPathname().$suffix, '', '');
        if ($candidateFile->isFile()) {
            return $candidateFile->getContents();
        }
    }

    /**
     * @param null|string $encoded
     * @param null|array  $template
     *
     * @return array
     */
    private function parseJson($encoded, array $template = null)
    {
        // content is optional if template is provided
        if (!$encoded && null !== $template) {
            $decoded = [];
        } else {
            $decoded = json_decode($encoded, true);

            if (JSON_ERROR_NONE !== json_last_error()) {
                throw new \InvalidArgumentException(sprintf('Malformed JSON: "%s", error: "%s".', $encoded, json_last_error_msg()));
            }
        }

        if (null !== $template) {
            $decoded = array_merge(
                $template,
                array_intersect_key(
                    $decoded,
                    array_flip(array_keys($template))
                )
            );
        }

        return $decoded;
    }
}<|MERGE_RESOLUTION|>--- conflicted
+++ resolved
@@ -123,15 +123,9 @@
 
         if (!is_int($parsed['php'])) {
             throw new \InvalidArgumentException(sprintf(
-<<<<<<< HEAD
                 'Expected int value like 50509 for "php", got "%s".',
-                is_object($parsed['php']) ? get_class($parsed['php']) : gettype($parsed['php']).'#'.$parsed['php'])
-            );
-=======
-                'Expected int >= 50306 value for "php", got "%s".',
                 is_object($parsed['php']) ? get_class($parsed['php']) : gettype($parsed['php']).'#'.$parsed['php']
             ));
->>>>>>> f4f2e8ab
         }
 
         if (!is_bool($parsed['hhvm'])) {
