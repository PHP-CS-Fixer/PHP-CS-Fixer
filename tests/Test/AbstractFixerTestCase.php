<?php

/*
 * This file is part of PHP CS Fixer.
 *
 * (c) Fabien Potencier <fabien@symfony.com>
 *     Dariusz Rumiński <dariusz.ruminski@gmail.com>
 *
 * This source file is subject to the MIT license that is bundled
 * with this source code in the file LICENSE.
 */

namespace PhpCsFixer\Tests\Test;

use PhpCsFixer\Fixer\ConfigurableFixerInterface;
use PhpCsFixer\Fixer\FixerInterface;
use PhpCsFixer\FixerFactory;
use PhpCsFixer\Linter\Linter;
use PhpCsFixer\Linter\LinterInterface;
use PhpCsFixer\RuleSet;
<<<<<<< HEAD
use PhpCsFixer\Tests\Test\Assert\AssertTokensTrait;
=======
>>>>>>> dcf66836
use PhpCsFixer\Tests\TestCase;
use PhpCsFixer\Tokenizer\Token;
use PhpCsFixer\Tokenizer\Tokens;
use PhpCsFixer\Utils;
use Prophecy\Argument;

/**
 * @author Dariusz Rumiński <dariusz.ruminski@gmail.com>
 *
 * @internal
 */
abstract class AbstractFixerTestCase extends TestCase
{
    use AssertTokensTrait;

    /**
     * @var LinterInterface
     */
    protected $linter;

    /**
     * @var null|ConfigurableFixerInterface|FixerInterface
     */
    protected $fixer;

    /**
     * @var null|string
     */
    private $fixerClassName;

    protected function setUp()
    {
        parent::setUp();

        $this->linter = $this->getLinter();
        $this->fixer = $this->createFixer();

        // @todo remove at 3.0 together with env var itself
        if (getenv('PHP_CS_FIXER_TEST_USE_LEGACY_TOKENIZER')) {
            Tokens::setLegacyMode(true);
        }
    }

    protected function tearDown()
    {
        parent::tearDown();

        // @todo remove at 3.0
        Tokens::setLegacyMode(false);
    }

    /**
     * @return FixerInterface
     */
    protected function createFixer()
    {
        $fixerClassName = $this->getFixerClassName();

        return new $fixerClassName();
    }

    /**
     * Create fixer factory with all needed fixers registered.
     *
     * @return FixerFactory
     */
    protected function createFixerFactory()
    {
        return FixerFactory::create()->registerBuiltInFixers();
    }

    /**
     * @return string
     */
    protected function getFixerName()
    {
        $reflection = new \ReflectionClass($this);

        $name = preg_replace('/FixerTest$/', '', $reflection->getShortName());

        return Utils::camelCaseToUnderscore($name);
    }

    /**
     * @param string $filename
     *
     * @return \SplFileInfo
     */
    protected function getTestFile($filename = __FILE__)
    {
        static $files = [];

        if (!isset($files[$filename])) {
            $files[$filename] = new \SplFileInfo($filename);
        }

        return $files[$filename];
    }

    /**
     * Tests if a fixer fixes a given string to match the expected result.
     *
     * It is used both if you want to test if something is fixed or if it is not touched by the fixer.
     * It also makes sure that the expected output does not change when run through the fixer. That means that you
     * do not need two test cases like [$expected] and [$expected, $input] (where $expected is the same in both cases)
     * as the latter covers both of them.
     * This method throws an exception if $expected and $input are equal to prevent test cases that accidentally do
     * not test anything.
     *
     * @param string            $expected The expected fixer output
     * @param null|string       $input    The fixer input, or null if it should intentionally be equal to the output
     * @param null|\SplFileInfo $file     The file to fix, or null if unneeded
     */
    protected function doTest($expected, $input = null, \SplFileInfo $file = null)
    {
        if ($expected === $input) {
            throw new \InvalidArgumentException('Input parameter must not be equal to expected parameter.');
        }

        $file = $file ?: $this->getTestFile();
        $fileIsSupported = $this->fixer->supports($file);

        if (null !== $input) {
            $this->assertNull($this->lintSource($input));

            Tokens::clearCache();
            $tokens = Tokens::fromCode($input);

            if ($fileIsSupported) {
                $this->assertTrue($this->fixer->isCandidate($tokens), 'Fixer must be a candidate for input code.');
                $this->assertFalse($tokens->isChanged(), 'Fixer must not touch Tokens on candidate check.');
                $fixResult = $this->fixer->fix($file, $tokens);
                $this->assertNull($fixResult, '->fix method must return null.');
            }

            $this->assertThat(
                $tokens->generateCode(),
<<<<<<< HEAD
                self::createSameStringsConstraint($expected),
=======
                self::createIsIdenticalStringConstraint($expected),
>>>>>>> dcf66836
                'Code build on input code must match expected code.'
            );
            $this->assertTrue($tokens->isChanged(), 'Tokens collection built on input code must be marked as changed after fixing.');

            $tokens->clearEmptyTokens();

            $this->assertSame(
                count($tokens),
                count(array_unique(array_map(static function (Token $token) {
                    return spl_object_hash($token);
                }, $tokens->toArray()))),
                'Token items inside Tokens collection must be unique.'
            );

            Tokens::clearCache();
            $expectedTokens = Tokens::fromCode($expected);
            $this->assertTokens($expectedTokens, $tokens);
        }

        $this->assertNull($this->lintSource($expected));

        Tokens::clearCache();
        $tokens = Tokens::fromCode($expected);

        if ($fileIsSupported) {
            $fixResult = $this->fixer->fix($file, $tokens);
            $this->assertNull($fixResult, '->fix method must return null.');
        }

        $this->assertThat(
            $tokens->generateCode(),
<<<<<<< HEAD
            self::createSameStringsConstraint($expected),
=======
            self::createIsIdenticalStringConstraint($expected),
>>>>>>> dcf66836
            'Code build on expected code must not change.'
        );
        $this->assertFalse($tokens->isChanged(), 'Tokens collection built on expected code must not be marked as changed after fixing.');
    }

    /**
     * @param string $source
     *
     * @return null|string
     */
    protected function lintSource($source)
    {
        try {
            $this->linter->lintSource($source)->check();
        } catch (\Exception $e) {
            return $e->getMessage()."\n\nSource:\n${source}";
        }
    }

    private function assertTokens(Tokens $expectedTokens, Tokens $inputTokens)
    {
        foreach ($expectedTokens as $index => $expectedToken) {
            $option = ['JSON_PRETTY_PRINT'];
            $inputToken = $inputTokens[$index];

            $this->assertTrue(
                $expectedToken->equals($inputToken),
                sprintf("The token at index %d must be:\n%s,\ngot:\n%s.", $index, $expectedToken->toJson($option), $inputToken->toJson($option))
            );

            $expectedTokenKind = $expectedToken->isArray() ? $expectedToken->getId() : $expectedToken->getContent();
            $this->assertTrue(
                $inputTokens->isTokenKindFound($expectedTokenKind),
                sprintf('The token kind %s must be found in fixed tokens collection.', $expectedTokenKind)
            );
        }

        $this->assertSame($expectedTokens->count(), $inputTokens->count(), 'Both collections must have the same length.');
    }

    /**
     * @return LinterInterface
     */
    private function getLinter()
    {
        static $linter = null;

        if (null === $linter) {
            if (getenv('SKIP_LINT_TEST_CASES')) {
                $linterProphecy = $this->prophesize(\PhpCsFixer\Linter\LinterInterface::class);
                $linterProphecy
                    ->lintSource(Argument::type('string'))
                    ->willReturn($this->prophesize(\PhpCsFixer\Linter\LintingResultInterface::class)->reveal());

                $linter = $linterProphecy->reveal();
            } else {
                $linter = new Linter();
            }
        }

        return $linter;
    }

    /**
     * @return string
     */
    private function getFixerClassName()
    {
        if (null !== $this->fixerClassName) {
            return $this->fixerClassName;
        }

        try {
            $fixers = $this->createFixerFactory()
                ->useRuleSet(new RuleSet([$this->getFixerName() => true]))
                ->getFixers()
            ;
        } catch (\UnexpectedValueException $e) {
            throw new \UnexpectedValueException('Cannot determine fixer class, perhaps you forget to override `getFixerName` or `createFixerFactory` method?', 0, $e);
        }

        if (1 !== count($fixers)) {
            throw new \UnexpectedValueException(sprintf('Determine fixer class should result in one fixer, got "%d". Perhaps you configured the fixer to "false" ?', count($fixers)));
        }

        $this->fixerClassName = get_class($fixers[0]);

        return $this->fixerClassName;
    }

    /**
     * @todo Remove me when this class will end up in dedicated package.
     *
     * @param string $expected
     */
<<<<<<< HEAD
    private static function createSameStringsConstraint($expected)
    {
        $candidates = array_filter([
            'PhpCsFixer\PhpunitGenericConstraints\Constraint\SameStringsConstraint',
            'PHPUnit\Framework\Constraint\IsIdentical',
            'PHPUnit_Framework_Constraint_IsIdentical',
        ], function ($className) { return class_exists($className); });
=======
    private static function createIsIdenticalStringConstraint($expected)
    {
        $candidates = array_filter(array(
            'PhpCsFixer\PhpunitConstraintIsIdenticalString\Constraint\IsIdenticalString',
            'PHPUnit\Framework\Constraint\IsIdentical',
            'PHPUnit_Framework_Constraint_IsIdentical',
        ), function ($className) { return class_exists($className); });
>>>>>>> dcf66836

        if (empty($candidates)) {
            throw new \RuntimeException('PHPUnit not installed?!');
        }

        $candidate = array_shift($candidates);

        return new $candidate($expected);
    }
}<|MERGE_RESOLUTION|>--- conflicted
+++ resolved
@@ -18,10 +18,7 @@
 use PhpCsFixer\Linter\Linter;
 use PhpCsFixer\Linter\LinterInterface;
 use PhpCsFixer\RuleSet;
-<<<<<<< HEAD
 use PhpCsFixer\Tests\Test\Assert\AssertTokensTrait;
-=======
->>>>>>> dcf66836
 use PhpCsFixer\Tests\TestCase;
 use PhpCsFixer\Tokenizer\Token;
 use PhpCsFixer\Tokenizer\Tokens;
@@ -159,11 +156,7 @@
 
             $this->assertThat(
                 $tokens->generateCode(),
-<<<<<<< HEAD
-                self::createSameStringsConstraint($expected),
-=======
                 self::createIsIdenticalStringConstraint($expected),
->>>>>>> dcf66836
                 'Code build on input code must match expected code.'
             );
             $this->assertTrue($tokens->isChanged(), 'Tokens collection built on input code must be marked as changed after fixing.');
@@ -195,11 +188,7 @@
 
         $this->assertThat(
             $tokens->generateCode(),
-<<<<<<< HEAD
-            self::createSameStringsConstraint($expected),
-=======
             self::createIsIdenticalStringConstraint($expected),
->>>>>>> dcf66836
             'Code build on expected code must not change.'
         );
         $this->assertFalse($tokens->isChanged(), 'Tokens collection built on expected code must not be marked as changed after fixing.');
@@ -295,23 +284,13 @@
      *
      * @param string $expected
      */
-<<<<<<< HEAD
-    private static function createSameStringsConstraint($expected)
+    private static function createIsIdenticalStringConstraint($expected)
     {
         $candidates = array_filter([
-            'PhpCsFixer\PhpunitGenericConstraints\Constraint\SameStringsConstraint',
+            'PhpCsFixer\PhpunitConstraintIsIdenticalString\Constraint\IsIdenticalString',
             'PHPUnit\Framework\Constraint\IsIdentical',
             'PHPUnit_Framework_Constraint_IsIdentical',
         ], function ($className) { return class_exists($className); });
-=======
-    private static function createIsIdenticalStringConstraint($expected)
-    {
-        $candidates = array_filter(array(
-            'PhpCsFixer\PhpunitConstraintIsIdenticalString\Constraint\IsIdenticalString',
-            'PHPUnit\Framework\Constraint\IsIdentical',
-            'PHPUnit_Framework_Constraint_IsIdentical',
-        ), function ($className) { return class_exists($className); });
->>>>>>> dcf66836
 
         if (empty($candidates)) {
             throw new \RuntimeException('PHPUnit not installed?!');
