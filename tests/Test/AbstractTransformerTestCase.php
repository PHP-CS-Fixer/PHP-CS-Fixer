--- conflicted
+++ resolved
@@ -25,7 +25,7 @@
  *
  * @internal
  *
- * @phpstan-type _TransformerTestExpectedTokens array<int, int|string>
+ * @phpstan-type _TransformerTestExpectedTokens array<int, int>
  * @phpstan-type _TransformerTestObservedKindsOrPrototypes list<int|string>
  */
 abstract class AbstractTransformerTestCase extends TestCase
@@ -108,13 +108,8 @@
     }
 
     /**
-<<<<<<< HEAD
-     * @param array<int, int> $expectedTokens
-     * @param list<int>       $observedKindsOrPrototypes
-=======
      * @param _TransformerTestExpectedTokens            $expectedTokens
      * @param _TransformerTestObservedKindsOrPrototypes $observedKindsOrPrototypes
->>>>>>> d4193e58
      */
     protected function doTest(string $source, array $expectedTokens, array $observedKindsOrPrototypes = []): void
     {
