<?php

/*
 * This file is part of PHP CS Fixer.
 *
 * (c) Fabien Potencier <fabien@symfony.com>
 *     Dariusz Rumiński <dariusz.ruminski@gmail.com>
 *
 * This source file is subject to the MIT license that is bundled
 * with this source code in the file LICENSE.
 */

namespace PhpCsFixer\Tests\Test;

use PhpCsFixer\Tests\TestCase;
use PhpCsFixer\Tokenizer\CT;
use PhpCsFixer\Tokenizer\Tokens;
use PhpCsFixer\Tokenizer\TransformerInterface;

/**
 * @author Dariusz Rumiński <dariusz.ruminski@gmail.com>
 *
 * @internal
 */
abstract class AbstractTransformerTestCase extends TestCase
{
<<<<<<< HEAD
=======
    /**
     * @var null|TransformerInterface
     */
    protected $transformer;

    protected function setUp()
    {
        parent::setUp();

        $this->transformer = $this->createTransformer();

        // @todo remove at 3.0 together with env var itself
        if (getenv('PHP_CS_FIXER_TEST_USE_LEGACY_TOKENIZER')) {
            Tokens::setLegacyMode(true);
        }
    }

    protected function tearDown()
    {
        parent::tearDown();

        $this->transformer = null;

        // @todo remove at 3.0
        Tokens::setLegacyMode(false);
    }

    public function testGetPriority()
    {
        static::assertInternalType('int', $this->transformer->getPriority(), $this->transformer->getName());
    }

    public function testGetName()
    {
        $name = $this->transformer->getName();

        static::assertInternalType('string', $name);
        static::assertRegExp('/^[a-z]+[a-z_]*[a-z]$/', $name);
    }

    /**
     * @group legacy
     * @expectedDeprecation PhpCsFixer\Tokenizer\TransformerInterface::getCustomTokens is deprecated and will be removed in 3.0.
     */
    public function testGetCustomTokens()
    {
        $name = $this->transformer->getName();
        $customTokens = $this->transformer->getCustomTokens();

        static::assertInternalType('array', $customTokens, $name);

        foreach ($customTokens as $customToken) {
            static::assertInternalType('int', $customToken, $name);
        }
    }

    public function testGetRequiredPhpVersionId()
    {
        $name = $this->transformer->getName();
        $requiredPhpVersionId = $this->transformer->getRequiredPhpVersionId();

        static::assertInternalType('int', $requiredPhpVersionId, $name);
        static::assertGreaterThanOrEqual(50000, $requiredPhpVersionId, $name);
    }

    public function testTransformersIsFinal()
    {
        $transformerRef = new \ReflectionClass($this->transformer);

        static::assertTrue(
            $transformerRef->isFinal(),
            sprintf('Transformer "%s" must be declared "final."', $this->transformer->getName())
        );
    }

    public function testTransformDoesNotChangeSimpleCode()
    {
        if (\PHP_VERSION_ID < $this->transformer->getRequiredPhpVersionId()) {
            $this->addToAssertionCount(1);

            return;
        }

        $tokens = Tokens::fromCode('<?php ');

        foreach ($tokens as $index => $token) {
            $this->transformer->process($tokens, $token, $index);
        }

        static::assertFalse($tokens->isChanged());
    }

>>>>>>> 6ad3fc05
    protected function doTest($source, array $expectedTokens = [], array $observedKindsOrPrototypes = [])
    {
        $tokens = Tokens::fromCode($source);

        static::assertSame(
            \count($expectedTokens),
            $this->countTokenPrototypes(
                $tokens,
                array_map(
                    static function ($kindOrPrototype) {
                        return \is_int($kindOrPrototype) ? [$kindOrPrototype] : $kindOrPrototype;
                    },
                    array_unique(array_merge($observedKindsOrPrototypes, $expectedTokens))
                )
            ),
            'Number of expected tokens does not match actual token count.'
        );

        foreach ($expectedTokens as $index => $tokenIdOrContent) {
            if (\is_string($tokenIdOrContent)) {
                static::assertTrue($tokens[$index]->equals($tokenIdOrContent));

                continue;
            }

            static::assertSame(
                CT::has($tokenIdOrContent) ? CT::getName($tokenIdOrContent) : token_name($tokenIdOrContent),
                $tokens[$index]->getName(),
                sprintf('Token name should be the same. Got token "%s" at index %d.', $tokens[$index]->toJson(), $index)
            );

            static::assertSame(
                $tokenIdOrContent,
                $tokens[$index]->getId(),
                sprintf('Token id should be the same. Got token "%s" at index %d.', $tokens[$index]->toJson(), $index)
            );
        }
    }

    /**
     * @return int
     */
    private function countTokenPrototypes(Tokens $tokens, array $prototypes)
    {
        $count = 0;

        foreach ($tokens as $token) {
            if ($token->equalsAny($prototypes)) {
                ++$count;
            }
        }

        return $count;
    }

    /**
     * @return TransformerInterface
     */
    private function createTransformer()
    {
        $transformerClassName = preg_replace('/^(PhpCsFixer)\\\\Tests(\\\\.+)Test$/', '$1$2', static::class);

        return new $transformerClassName();
    }
}<|MERGE_RESOLUTION|>--- conflicted
+++ resolved
@@ -24,8 +24,6 @@
  */
 abstract class AbstractTransformerTestCase extends TestCase
 {
-<<<<<<< HEAD
-=======
     /**
      * @var null|TransformerInterface
      */
@@ -36,11 +34,6 @@
         parent::setUp();
 
         $this->transformer = $this->createTransformer();
-
-        // @todo remove at 3.0 together with env var itself
-        if (getenv('PHP_CS_FIXER_TEST_USE_LEGACY_TOKENIZER')) {
-            Tokens::setLegacyMode(true);
-        }
     }
 
     protected function tearDown()
@@ -48,9 +41,6 @@
         parent::tearDown();
 
         $this->transformer = null;
-
-        // @todo remove at 3.0
-        Tokens::setLegacyMode(false);
     }
 
     public function testGetPriority()
@@ -118,7 +108,6 @@
         static::assertFalse($tokens->isChanged());
     }
 
->>>>>>> 6ad3fc05
     protected function doTest($source, array $expectedTokens = [], array $observedKindsOrPrototypes = [])
     {
         $tokens = Tokens::fromCode($source);
