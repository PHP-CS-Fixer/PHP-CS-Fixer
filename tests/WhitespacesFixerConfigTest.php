<?php

/*
 * This file is part of PHP CS Fixer.
 *
 * (c) Fabien Potencier <fabien@symfony.com>
 *     Dariusz Rumiński <dariusz.ruminski@gmail.com>
 *
 * This source file is subject to the MIT license that is bundled
 * with this source code in the file LICENSE.
 */

namespace PhpCsFixer\Tests;

use PhpCsFixer\WhitespacesFixerConfig;
use PHPUnit\Framework\TestCase;

/**
 * @author Dariusz Rumiński <dariusz.ruminski@gmail.com>
 *
 * @internal
 *
 * @covers \PhpCsFixer\WhitespacesFixerConfig
 */
final class WhitespacesFixerConfigTest extends TestCase
{
    /**
     * @param string      $indent
     * @param string      $lineEnding
     * @param null|string $exceptionRegExp
     *
     * @dataProvider provideTestCases
     */
    public function testCases($indent, $lineEnding, $exceptionRegExp = null)
    {
        if (null !== $exceptionRegExp) {
<<<<<<< HEAD
            $this->setExpectedExceptionRegExp(\InvalidArgumentException::class, $exceptionRegExp);
=======
            $this->setExpectedExceptionRegExp(
                'InvalidArgumentException',
                '%^'.preg_quote($exceptionRegExp, '%').'$%'
            );
>>>>>>> fcb75f4b
        }

        $config = new WhitespacesFixerConfig($indent, $lineEnding);

        $this->assertSame($indent, $config->getIndent());
        $this->assertSame($lineEnding, $config->getLineEnding());
    }

    public function provideTestCases()
    {
<<<<<<< HEAD
        return [
            ['    ', "\n"],
            ["\t", "\n"],
            ['    ', "\r\n"],
            ["\t", "\r\n"],
            ['    ', 'asd', '/lineEnding/'],
            ['    ', [], '/lineEnding/'],
            ['std', "\n", '/indent/'],
            [[], "\n", '/indent/'],
        ];
=======
        return array(
            array('    ', "\n"),
            array("\t", "\n"),
            array('    ', "\r\n"),
            array("\t", "\r\n"),
            array('    ', 'asd', 'Invalid "lineEnding" param, expected "\n" or "\r\n".'),
            array('    ', array(), 'Invalid "lineEnding" param, expected "\n" or "\r\n".'),
            array('std', "\n", 'Invalid "indent" param, expected tab or two or four spaces.'),
            array(array(), "\n", 'Invalid "indent" param, expected tab or two or four spaces.'),
        );
>>>>>>> fcb75f4b
    }
}<|MERGE_RESOLUTION|>--- conflicted
+++ resolved
@@ -34,14 +34,10 @@
     public function testCases($indent, $lineEnding, $exceptionRegExp = null)
     {
         if (null !== $exceptionRegExp) {
-<<<<<<< HEAD
-            $this->setExpectedExceptionRegExp(\InvalidArgumentException::class, $exceptionRegExp);
-=======
             $this->setExpectedExceptionRegExp(
-                'InvalidArgumentException',
+                \InvalidArgumentException::class,
                 '%^'.preg_quote($exceptionRegExp, '%').'$%'
             );
->>>>>>> fcb75f4b
         }
 
         $config = new WhitespacesFixerConfig($indent, $lineEnding);
@@ -52,28 +48,15 @@
 
     public function provideTestCases()
     {
-<<<<<<< HEAD
         return [
             ['    ', "\n"],
             ["\t", "\n"],
             ['    ', "\r\n"],
             ["\t", "\r\n"],
-            ['    ', 'asd', '/lineEnding/'],
-            ['    ', [], '/lineEnding/'],
-            ['std', "\n", '/indent/'],
-            [[], "\n", '/indent/'],
+            ['    ', 'asd', 'Invalid "lineEnding" param, expected "\n" or "\r\n".'],
+            ['    ', [], 'Invalid "lineEnding" param, expected "\n" or "\r\n".'],
+            ['std', "\n", 'Invalid "indent" param, expected tab or two or four spaces.'],
+            [[], "\n", 'Invalid "indent" param, expected tab or two or four spaces.'],
         ];
-=======
-        return array(
-            array('    ', "\n"),
-            array("\t", "\n"),
-            array('    ', "\r\n"),
-            array("\t", "\r\n"),
-            array('    ', 'asd', 'Invalid "lineEnding" param, expected "\n" or "\r\n".'),
-            array('    ', array(), 'Invalid "lineEnding" param, expected "\n" or "\r\n".'),
-            array('std', "\n", 'Invalid "indent" param, expected tab or two or four spaces.'),
-            array(array(), "\n", 'Invalid "indent" param, expected tab or two or four spaces.'),
-        );
->>>>>>> fcb75f4b
     }
 }