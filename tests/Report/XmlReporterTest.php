--- conflicted
+++ resolved
@@ -12,11 +12,7 @@
 
 namespace PhpCsFixer\Tests\Report;
 
-<<<<<<< HEAD
-use PhpCsFixer\PhpunitGenericConstraints\Constraint\XmlMatchesXsdConstraint;
-=======
 use PhpCsFixer\PhpunitConstraintXmlMatchesXsd\Constraint\XmlMatchesXsd;
->>>>>>> dcf66836
 use PhpCsFixer\Report\XmlReporter;
 use Symfony\Component\Console\Formatter\OutputFormatter;
 
@@ -37,11 +33,6 @@
 
     public static function setUpBeforeClass()
     {
-        // @TODO 2.11 remove me
-        if (!class_exists('PhpCsFixer\PhpunitConstraintXmlMatchesXsd\Constraint\XmlMatchesXsd')) {
-            self::markTestSkipped('Cannot execute test, install php-cs-fixer/phpunit-generic-constraints first.');
-        }
-
         self::$xsd = file_get_contents(__DIR__.'/../../doc/xml.xsd');
     }
 
