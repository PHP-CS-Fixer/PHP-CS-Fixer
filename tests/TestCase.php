--- conflicted
+++ resolved
@@ -84,12 +84,12 @@
         }
     }
 
-<<<<<<< HEAD
     /** @TODO find better place for me */
     final protected static function createSerializedStringOfClassName(string $className): string
     {
         return \sprintf('O:%d:"%s":0:{}', \strlen($className), $className);
-=======
+    }
+
     /**
      * @TODO v4 remove the content and make ready for v5
      */
@@ -137,6 +137,5 @@
         $this->expectDeprecation('Rule set "@PHPUnit75Migration:risky" is deprecated. Use "@PHPUnit7x5Migration:risky" instead.');
         $this->expectDeprecation('Rule set "@PHPUnit84Migration:risky" is deprecated. Use "@PHPUnit8x4Migration:risky" instead.');
         $this->expectDeprecation('Rule set "@PHPUnit91Migration:risky" is deprecated. Use "@PHPUnit9x1Migration:risky" instead.');
->>>>>>> 5bb26059
     }
 }