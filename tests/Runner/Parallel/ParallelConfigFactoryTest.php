<?php

declare(strict_types=1);

/*
 * This file is part of PHP CS Fixer.
 *
 * (c) Fabien Potencier <fabien@symfony.com>
 *     Dariusz Rumiński <dariusz.ruminski@gmail.com>
 *
 * This source file is subject to the MIT license that is bundled
 * with this source code in the file LICENSE.
 */

namespace PhpCsFixer\Tests\Runner\Parallel;

use Fidry\CpuCoreCounter\CpuCoreCounter;
use Fidry\CpuCoreCounter\Finder\DummyCpuCoreFinder;
use PhpCsFixer\Runner\Parallel\ParallelConfig;
use PhpCsFixer\Runner\Parallel\ParallelConfigFactory;
use PhpCsFixer\Tests\TestCase;

/**
 * @internal
 *
 * @covers \PhpCsFixer\Runner\Parallel\ParallelConfigFactory
 */
final class ParallelConfigFactoryTest extends TestCase
{
    protected function tearDown(): void
    {
        $parallelConfigFactoryReflection = new \ReflectionClass(ParallelConfigFactory::class);
        $cpuDetector = $parallelConfigFactoryReflection->getProperty('cpuDetector');
        $cpuDetector->setAccessible(true);
        $cpuDetector->setValue($parallelConfigFactoryReflection, null);

        parent::tearDown();
    }

    public function testSequentialConfigHasExactlyOneProcess(): void
    {
        $config = ParallelConfigFactory::sequential();

        self::assertSame(1, $config->getMaxProcesses());
    }

    /**
     * @see https://github.com/PHP-CS-Fixer/PHP-CS-Fixer/pull/7777#discussion_r1591623367
     */
    public function testDetectConfigurationWithoutParams(): void
    {
<<<<<<< HEAD
        $this->mockCpuCount(7);
=======
        \Closure::bind(static function (): void {
            ParallelConfigFactory::$cpuDetector = new CpuCoreCounter([
                new DummyCpuCoreFinder(7),
            ]);
        }, null, ParallelConfigFactory::class)();
>>>>>>> 0adec432

        $config = ParallelConfigFactory::detect();

        self::assertSame(7, $config->getMaxProcesses());
        self::assertSame(ParallelConfig::DEFAULT_FILES_PER_PROCESS, $config->getFilesPerProcess());
        self::assertSame(ParallelConfig::DEFAULT_PROCESS_TIMEOUT, $config->getProcessTimeout());
<<<<<<< HEAD
=======

        \Closure::bind(static function (): void {
            ParallelConfigFactory::$cpuDetector = null;
        }, null, ParallelConfigFactory::class)();
>>>>>>> 0adec432
    }

    public function testDetectConfigurationWithParams(): void
    {
        $this->mockCpuCount(7);

        $config1 = ParallelConfigFactory::detect(22, 2_200, 5);

        self::assertSame(5, $config1->getMaxProcesses());
        self::assertSame(22, $config1->getFilesPerProcess());
        self::assertSame(2_200, $config1->getProcessTimeout());

        $config2 = ParallelConfigFactory::detect(22, 2_200, 10);

        self::assertSame(7, $config2->getMaxProcesses());
    }

    public function testDetectConfigurationWithDefaultValue(): void
    {
        $config = ParallelConfigFactory::detect(null, 60);

        self::assertSame(ParallelConfig::DEFAULT_FILES_PER_PROCESS, $config->getFilesPerProcess());
        self::assertSame(60, $config->getProcessTimeout());
    }

    /**
     * @requires PHP 8.0
     */
    public function testDetectConfigurationWithNamedArgs(): void
    {
        $this->mockCpuCount(7);

        // First argument omitted, second one provided via named argument
        $config1 = \call_user_func_array([ParallelConfigFactory::class, 'detect'], ['processTimeout' => 300]);

        self::assertSame(ParallelConfig::DEFAULT_FILES_PER_PROCESS, $config1->getFilesPerProcess());
        self::assertSame(300, $config1->getProcessTimeout());

        // Flipped order of arguments using named arguments syntax
        $config2 = \call_user_func_array([ParallelConfigFactory::class, 'detect'], [
            'maxProcesses' => 1,
            'processTimeout' => 300,
            'filesPerProcess' => 5,
        ]);

        self::assertSame(1, $config2->getMaxProcesses());
        self::assertSame(5, $config2->getFilesPerProcess());
        self::assertSame(300, $config2->getProcessTimeout());

        // Only first argument provided, but via named argument
        $config3 = \call_user_func_array([ParallelConfigFactory::class, 'detect'], ['filesPerProcess' => 7]);

        self::assertSame(7, $config3->getFilesPerProcess());
        self::assertSame(ParallelConfig::DEFAULT_PROCESS_TIMEOUT, $config3->getProcessTimeout());

        // Only third argument provided, but via named argument
        $config3 = \call_user_func_array([ParallelConfigFactory::class, 'detect'], ['maxProcesses' => 1]);

        self::assertSame(1, $config3->getMaxProcesses());
        self::assertSame(ParallelConfig::DEFAULT_FILES_PER_PROCESS, $config3->getFilesPerProcess());
        self::assertSame(ParallelConfig::DEFAULT_PROCESS_TIMEOUT, $config3->getProcessTimeout());
    }

    /**
     * @param positive-int $count
     */
    private function mockCpuCount(int $count): void
    {
        $parallelConfigFactoryReflection = new \ReflectionClass(ParallelConfigFactory::class);
        $cpuDetector = $parallelConfigFactoryReflection->getProperty('cpuDetector');
        $cpuDetector->setAccessible(true);
        $cpuDetector->setValue($parallelConfigFactoryReflection, new CpuCoreCounter([
            new DummyCpuCoreFinder($count),
        ]));
    }
}<|MERGE_RESOLUTION|>--- conflicted
+++ resolved
@@ -29,10 +29,9 @@
 {
     protected function tearDown(): void
     {
-        $parallelConfigFactoryReflection = new \ReflectionClass(ParallelConfigFactory::class);
-        $cpuDetector = $parallelConfigFactoryReflection->getProperty('cpuDetector');
-        $cpuDetector->setAccessible(true);
-        $cpuDetector->setValue($parallelConfigFactoryReflection, null);
+        \Closure::bind(static function (): void {
+            ParallelConfigFactory::$cpuDetector = null;
+        }, null, ParallelConfigFactory::class)();
 
         parent::tearDown();
     }
@@ -49,28 +48,13 @@
      */
     public function testDetectConfigurationWithoutParams(): void
     {
-<<<<<<< HEAD
         $this->mockCpuCount(7);
-=======
-        \Closure::bind(static function (): void {
-            ParallelConfigFactory::$cpuDetector = new CpuCoreCounter([
-                new DummyCpuCoreFinder(7),
-            ]);
-        }, null, ParallelConfigFactory::class)();
->>>>>>> 0adec432
 
         $config = ParallelConfigFactory::detect();
 
         self::assertSame(7, $config->getMaxProcesses());
         self::assertSame(ParallelConfig::DEFAULT_FILES_PER_PROCESS, $config->getFilesPerProcess());
         self::assertSame(ParallelConfig::DEFAULT_PROCESS_TIMEOUT, $config->getProcessTimeout());
-<<<<<<< HEAD
-=======
-
-        \Closure::bind(static function (): void {
-            ParallelConfigFactory::$cpuDetector = null;
-        }, null, ParallelConfigFactory::class)();
->>>>>>> 0adec432
     }
 
     public function testDetectConfigurationWithParams(): void
@@ -139,11 +123,10 @@
      */
     private function mockCpuCount(int $count): void
     {
-        $parallelConfigFactoryReflection = new \ReflectionClass(ParallelConfigFactory::class);
-        $cpuDetector = $parallelConfigFactoryReflection->getProperty('cpuDetector');
-        $cpuDetector->setAccessible(true);
-        $cpuDetector->setValue($parallelConfigFactoryReflection, new CpuCoreCounter([
-            new DummyCpuCoreFinder($count),
-        ]));
+        \Closure::bind(static function () use ($count): void {
+            ParallelConfigFactory::$cpuDetector = new CpuCoreCounter([
+                new DummyCpuCoreFinder($count),
+            ]);
+        }, null, ParallelConfigFactory::class)();
     }
 }