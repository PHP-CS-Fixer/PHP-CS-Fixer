<?php

/*
 * This file is part of PHP CS Fixer.
 *
 * (c) Fabien Potencier <fabien@symfony.com>
 *     Dariusz Rumiński <dariusz.ruminski@gmail.com>
 *
 * This source file is subject to the MIT license that is bundled
 * with this source code in the file LICENSE.
 */

namespace PhpCsFixer\Tests;

use PhpCsFixer\FileRemoval;
use PHPUnit\Framework\TestCase;
use Symfony\Component\Process\Process;

/**
 * @author Dariusz Rumiński <dariusz.ruminski@gmail.com>
 *
 * @internal
 *
 * @requires OS Linux|Darwin
 * @coversNothing
 */
final class CiIntegrationTest extends TestCase
{
    public static $fixtureDir;

    /**
     * @var FileRemoval
     */
    private static $fileRemoval;

    private static $tmpFilePath;
    private static $tmpFileName;

    public static function setUpBeforeClass()
    {
        parent::setUpBeforeClass();

        static::$fixtureDir = __DIR__.'/Fixtures/ci-integration';

        static::$tmpFileName = 'tmp.sh';
        static::$tmpFilePath = static::$fixtureDir.'/'.static::$tmpFileName;
        file_put_contents(static::$tmpFilePath, '');
        chmod(static::$tmpFilePath, 0777);
        self::$fileRemoval = new FileRemoval();
        self::$fileRemoval->observe(static::$tmpFilePath);

        static::executeCommand(implode(' && ', [
            'rm -rf .git',
            'git init -q',
            'git config user.name test',
            'git config user.email test',
            'git add .',
            'git commit -m "init" -q',
        ]));
    }

    public static function tearDownAfterClass()
    {
        parent::tearDownAfterClass();

        static::executeCommand('rm -rf .git');

        self::$fileRemoval->delete(static::$tmpFilePath);
    }

    public function tearDown()
    {
        parent::tearDown();

        static::executeCommand(implode(' && ', [
            'git reset . -q',
            'git checkout . -q',
            'git clean -fdq',
            'git checkout master -q',
        ]));
    }

<<<<<<< HEAD
    public function testIntegration()
    {
        static::executeCommand(implode(' && ', [
            'git checkout -b case1 -q',
            'touch dir\ a/file.php',
            'rm -r dir\ c',
            'echo "" >> dir\ b/file\ b.php',
            'echo "echo 1;" >> dir\ b/file\ b.php',
            'git add .',
            'git commit -m "case1" -q',
        ]));

        $integrationScript = explode("\n", str_replace('vendor/bin/', './../../../', file_get_contents(__DIR__.'/../dev-tools/ci-integration.sh')));
        $steps = [
            'COMMIT_RANGE="master..case1"',
=======
    /**
     * @param string   $branchName
     * @param string[] $caseCommands
     * @param string[] $expectedResult1Lines
     * @param string[] $expectedResult2Lines
     * @param string   $expectedResult3Files
     *
     * @dataProvider getIntegrationCases
     */
    public function testIntegration(
        $branchName,
        array $caseCommands,
        array $expectedResult1Lines,
        array $expectedResult2Lines,
        $expectedResult3Files
    ) {
        static::executeCommand(implode(' && ', array_merge(
            array(
                "git checkout -b $branchName -q",
            ),
            $caseCommands
        )));

        $integrationScript = explode("\n", str_replace('vendor/bin/', './../../../', file_get_contents(__DIR__.'/../dev-tools/ci-integration.sh')));
        $steps = array(
            "COMMIT_RANGE=\"master..$branchName\"",
>>>>>>> 2f31d25f
            $integrationScript[3],
            $integrationScript[4],
            $integrationScript[5],
        ];

        $result1 = static::executeScript([
            $steps[0],
            $steps[1],
<<<<<<< HEAD
            'echo "${#CHANGED_FILES[@]}"',
            'echo "${CHANGED_FILES[@]}"',
            'echo "${CHANGED_FILES[0]}"',
            'echo "${CHANGED_FILES[1]}"',
        ]);

        $this->assertSame(
            [
                '2',
                'dir a/file.php dir b/file b.php',
                'dir a/file.php',
                'dir b/file b.php',
            ],
            explode("\n", rtrim($result1['output']))
        );
=======
            'echo "$CHANGED_FILES"',
        ));

        $this->assertSame($expectedResult1Lines, explode("\n", rtrim($result1['output'])));
>>>>>>> 2f31d25f

        $result2 = static::executeScript([
            $steps[0],
            $steps[1],
            $steps[2],
            'echo "${#EXTRA_ARGS[@]}"',
            'echo "${EXTRA_ARGS[@]}"',
            'echo "${EXTRA_ARGS[0]}"',
            'echo "${EXTRA_ARGS[1]}"',
            'echo "${EXTRA_ARGS[2]}"',
            'echo "${EXTRA_ARGS[3]}"',
        ]);

<<<<<<< HEAD
        $this->assertSame(
            [
                '4',
                '--path-mode=intersection -- dir a/file.php dir b/file b.php',
                '--path-mode=intersection',
                '--',
                'dir a/file.php',
                'dir b/file b.php',
            ],
            explode("\n", rtrim($result2['output']))
        );
=======
        $this->assertSame($expectedResult2Lines, explode("\n", rtrim($result2['output'])));
>>>>>>> 2f31d25f

        $result3 = static::executeScript([
            $steps[0],
            $steps[1],
            $steps[2],
            $steps[3],
        ]);

        $optionalIncompatibilityWarning = 'PHP needs to be a minimum version of PHP 5.6.0 and maximum version of PHP 7.1.*.
Ignoring environment requirements because `PHP_CS_FIXER_IGNORE_ENV` is set. Execution may be unstable.
';
        $executionDetails = "Loaded config default from \".php_cs.dist\".
$expectedResult3Files
Legend: ?-unknown, I-invalid file syntax, file ignored, S-Skipped, .-no changes, F-fixed, E-error";

        $this->assertRegExp(
            '/^('.preg_quote($optionalIncompatibilityWarning, '/').')?'.preg_quote($executionDetails, '/').'$/',
            trim($result3['stderr'])
        );
        $this->assertRegExp(
            '/^Checked all files in \d+\.\d+ seconds, \d+\.\d+ MB memory used$/',
            trim($result3['output'])
        );
        $this->assertSame(0, $result3['code']);
    }

    public function getIntegrationCases()
    {
        return array(
            array(
                'random-changes',
                array(
                    'touch dir\ a/file.php',
                    'rm -r dir\ c',
                    'echo "" >> dir\ b/file\ b.php',
                    'echo "echo 1;" >> dir\ b/file\ b.php',
                    'git add .',
                    'git commit -m "Random changes" -q',
                ),
                array(
                    'dir a/file.php',
                    'dir b/file b.php',
                ),
                array(
                    '4',
                    '--path-mode=intersection -- dir a/file.php dir b/file b.php',
                    '--path-mode=intersection',
                    '--',
                    'dir a/file.php',
                    'dir b/file b.php',
                ),
                'S.',
            ),
            array(
                'changes-including-dist-config-file',
                array(
                    'echo "" >> dir\ b/file\ b.php',
                    'echo "echo 1;" >> dir\ b/file\ b.php',
                    // `sed -i ...` is not handled the same on Linux and macOS
                    'sed -e \'s/@Symfony/@PSR2/\' .php_cs.dist > .php_cs.dist.new',
                    'mv .php_cs.dist.new .php_cs.dist',
                    'git add .',
                    'git commit -m "Random changes including config file" -q',
                ),
                array(
                    '.php_cs.dist',
                    'dir b/file b.php',
                ),
                array('0'),
                '...',
            ),
            array(
                'changes-including-custom-config-file-creation',
                array(
                    'echo "" >> dir\ b/file\ b.php',
                    'echo "echo 1;" >> dir\ b/file\ b.php',
                    'sed -e \'s/@Symfony/@PSR2/\' .php_cs.dist > .php_cs',
                    'git add .',
                    'git commit -m "Random changes including custom config file creation" -q',
                ),
                array(
                    '.php_cs',
                    'dir b/file b.php',
                ),
                array('0'),
                '...',
            ),
            array(
                'changes-including-composer-lock',
                array(
                    'echo "" >> dir\ b/file\ b.php',
                    'echo "echo 1;" >> dir\ b/file\ b.php',
                    'touch composer.lock',
                    'git add .',
                    'git commit -m "Random changes including composer.lock" -q',
                ),
                array(
                    'composer.lock',
                    'dir b/file b.php',
                ),
                array('0'),
                '...',
            ),
        );
    }

    private static function executeCommand($command)
    {
        $process = new Process($command, static::$fixtureDir);
        $process->run();

        $result = [
            'code' => $process->getExitCode(),
            'output' => $process->getOutput(),
            'stderr' => $process->getErrorOutput(),
        ];

        if (0 !== $result['code']) {
            throw new \RuntimeException(sprintf(
                "Cannot execute `%s`:\n%s\nCode: %s\nExit text: %s\nError output: %s\nDetails:\n%s",
                $command,
                './'.static::$tmpFileName === $command
                    ? implode('', array_map(function ($line) { return "$ $line"; }, file(static::$tmpFilePath)))."\n"
                    : '',
                $result['code'],
                $process->getExitCodeText(),
                $process->getErrorOutput(),
                $result['output']
            ));
        }

        return $result;
    }

    private static function executeScript(array $scriptParts)
    {
        file_put_contents(static::$tmpFilePath, implode("\n", array_merge(['#!/usr/bin/env bash', 'set -e', ''], $scriptParts)));

        return static::executeCommand('./'.static::$tmpFileName);
    }
}<|MERGE_RESOLUTION|>--- conflicted
+++ resolved
@@ -80,23 +80,6 @@
         ]));
     }
 
-<<<<<<< HEAD
-    public function testIntegration()
-    {
-        static::executeCommand(implode(' && ', [
-            'git checkout -b case1 -q',
-            'touch dir\ a/file.php',
-            'rm -r dir\ c',
-            'echo "" >> dir\ b/file\ b.php',
-            'echo "echo 1;" >> dir\ b/file\ b.php',
-            'git add .',
-            'git commit -m "case1" -q',
-        ]));
-
-        $integrationScript = explode("\n", str_replace('vendor/bin/', './../../../', file_get_contents(__DIR__.'/../dev-tools/ci-integration.sh')));
-        $steps = [
-            'COMMIT_RANGE="master..case1"',
-=======
     /**
      * @param string   $branchName
      * @param string[] $caseCommands
@@ -114,16 +97,15 @@
         $expectedResult3Files
     ) {
         static::executeCommand(implode(' && ', array_merge(
-            array(
+            [
                 "git checkout -b $branchName -q",
-            ),
+            ],
             $caseCommands
         )));
 
         $integrationScript = explode("\n", str_replace('vendor/bin/', './../../../', file_get_contents(__DIR__.'/../dev-tools/ci-integration.sh')));
-        $steps = array(
+        $steps = [
             "COMMIT_RANGE=\"master..$branchName\"",
->>>>>>> 2f31d25f
             $integrationScript[3],
             $integrationScript[4],
             $integrationScript[5],
@@ -132,28 +114,10 @@
         $result1 = static::executeScript([
             $steps[0],
             $steps[1],
-<<<<<<< HEAD
-            'echo "${#CHANGED_FILES[@]}"',
-            'echo "${CHANGED_FILES[@]}"',
-            'echo "${CHANGED_FILES[0]}"',
-            'echo "${CHANGED_FILES[1]}"',
+            'echo "$CHANGED_FILES"',
         ]);
 
-        $this->assertSame(
-            [
-                '2',
-                'dir a/file.php dir b/file b.php',
-                'dir a/file.php',
-                'dir b/file b.php',
-            ],
-            explode("\n", rtrim($result1['output']))
-        );
-=======
-            'echo "$CHANGED_FILES"',
-        ));
-
         $this->assertSame($expectedResult1Lines, explode("\n", rtrim($result1['output'])));
->>>>>>> 2f31d25f
 
         $result2 = static::executeScript([
             $steps[0],
@@ -167,21 +131,7 @@
             'echo "${EXTRA_ARGS[3]}"',
         ]);
 
-<<<<<<< HEAD
-        $this->assertSame(
-            [
-                '4',
-                '--path-mode=intersection -- dir a/file.php dir b/file b.php',
-                '--path-mode=intersection',
-                '--',
-                'dir a/file.php',
-                'dir b/file b.php',
-            ],
-            explode("\n", rtrim($result2['output']))
-        );
-=======
         $this->assertSame($expectedResult2Lines, explode("\n", rtrim($result2['output'])));
->>>>>>> 2f31d25f
 
         $result3 = static::executeScript([
             $steps[0],
@@ -210,34 +160,34 @@
 
     public function getIntegrationCases()
     {
-        return array(
-            array(
+        return [
+            [
                 'random-changes',
-                array(
+                [
                     'touch dir\ a/file.php',
                     'rm -r dir\ c',
                     'echo "" >> dir\ b/file\ b.php',
                     'echo "echo 1;" >> dir\ b/file\ b.php',
                     'git add .',
                     'git commit -m "Random changes" -q',
-                ),
-                array(
+                ],
+                [
                     'dir a/file.php',
                     'dir b/file b.php',
-                ),
-                array(
+                ],
+                [
                     '4',
                     '--path-mode=intersection -- dir a/file.php dir b/file b.php',
                     '--path-mode=intersection',
                     '--',
                     'dir a/file.php',
                     'dir b/file b.php',
-                ),
+                ],
                 'S.',
-            ),
-            array(
+            ],
+            [
                 'changes-including-dist-config-file',
-                array(
+                [
                     'echo "" >> dir\ b/file\ b.php',
                     'echo "echo 1;" >> dir\ b/file\ b.php',
                     // `sed -i ...` is not handled the same on Linux and macOS
@@ -245,47 +195,47 @@
                     'mv .php_cs.dist.new .php_cs.dist',
                     'git add .',
                     'git commit -m "Random changes including config file" -q',
-                ),
-                array(
+                ],
+                [
                     '.php_cs.dist',
                     'dir b/file b.php',
-                ),
-                array('0'),
+                ],
+                ['0'],
                 '...',
-            ),
-            array(
+            ],
+            [
                 'changes-including-custom-config-file-creation',
-                array(
+                [
                     'echo "" >> dir\ b/file\ b.php',
                     'echo "echo 1;" >> dir\ b/file\ b.php',
                     'sed -e \'s/@Symfony/@PSR2/\' .php_cs.dist > .php_cs',
                     'git add .',
                     'git commit -m "Random changes including custom config file creation" -q',
-                ),
-                array(
+                ],
+                [
                     '.php_cs',
                     'dir b/file b.php',
-                ),
-                array('0'),
+                ],
+                ['0'],
                 '...',
-            ),
-            array(
+            ],
+            [
                 'changes-including-composer-lock',
-                array(
+                [
                     'echo "" >> dir\ b/file\ b.php',
                     'echo "echo 1;" >> dir\ b/file\ b.php',
                     'touch composer.lock',
                     'git add .',
                     'git commit -m "Random changes including composer.lock" -q',
-                ),
-                array(
+                ],
+                [
                     'composer.lock',
                     'dir b/file b.php',
-                ),
-                array('0'),
+                ],
+                ['0'],
                 '...',
-            ),
-        );
+            ],
+        ];
     }
 
     private static function executeCommand($command)
