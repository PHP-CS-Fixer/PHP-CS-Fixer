<?php

/*
 * This file is part of PHP CS Fixer.
 *
 * (c) Fabien Potencier <fabien@symfony.com>
 *     Dariusz Rumiński <dariusz.ruminski@gmail.com>
 *
 * This source file is subject to the MIT license that is bundled
 * with this source code in the file LICENSE.
 */

namespace PhpCsFixer\Tests\AutoReview;

use PhpCsFixer\Fixer\ConfigurableFixerInterface;
use PhpCsFixer\Fixer\DeprecatedFixerInterface;
use PhpCsFixer\Fixer\FixerInterface;
use PhpCsFixer\Fixer\Whitespace\SingleBlankLineAtEofFixer;
use PhpCsFixer\FixerDefinition\CodeSampleInterface;
use PhpCsFixer\FixerDefinition\FileSpecificCodeSampleInterface;
use PhpCsFixer\FixerDefinition\VersionSpecificCodeSampleInterface;
use PhpCsFixer\FixerFactory;
use PhpCsFixer\StdinFileInfo;
use PhpCsFixer\Tests\TestCase;
use PhpCsFixer\Tokenizer\Tokens;

/**
 * @author Dariusz Rumiński <dariusz.ruminski@gmail.com>
 *
 * @internal
 *
 * @coversNothing
 * @group auto-review
 * @group covers-nothing
 */
final class FixerTest extends TestCase
{
    // do not modify this structure without prior discussion
    private $allowedRequiredOptions = [
        'header_comment' => ['header' => true],
    ];

    // do not modify this structure without prior discussion
    private $allowedFixersWithoutDefaultCodeSample = [
        'general_phpdoc_annotation_remove' => true,
    ];

    /**
     * @dataProvider provideFixerDefinitionsCases
     */
    public function testFixerDefinitions(FixerInterface $fixer)
    {
        /** @var FixerInterface $fixer */
        $fixerName = $fixer->getName();
        $definition = $fixer->getDefinition();
        $fixerIsConfigurable = $fixer instanceof ConfigurableFixerInterface;

        static::assertRegExp('/^[A-Z`].*\.$/', $definition->getSummary(), sprintf('[%s] Description must start with capital letter or a ` and end with dot.', $fixerName));
        static::assertNotContains('phpdocs', $definition->getSummary(), sprintf('[%s] `PHPDoc` must not be in the plural in description.', $fixerName), true);
        static::assertCorrectCasing($definition->getSummary(), 'PHPDoc', sprintf('[%s] `PHPDoc` must be in correct casing in description.', $fixerName));
        static::assertCorrectCasing($definition->getSummary(), 'PHPUnit', sprintf('[%s] `PHPUnit` must be in correct casing in description.', $fixerName));

        $samples = $definition->getCodeSamples();
        static::assertNotEmpty($samples, sprintf('[%s] Code samples are required.', $fixerName));

        $configSamplesProvided = [];
        $dummyFileInfo = new StdinFileInfo();
        foreach ($samples as $sampleCounter => $sample) {
            static::assertInstanceOf(CodeSampleInterface::class, $sample, sprintf('[%s] Sample #%d', $fixerName, $sampleCounter));
            static::assertInternalType('int', $sampleCounter);

            $code = $sample->getCode();
            static::assertStringIsNotEmpty($code, sprintf('[%s] Sample #%d', $fixerName, $sampleCounter));
            if (!($fixer instanceof SingleBlankLineAtEofFixer)) {
                static::assertSame("\n", substr($code, -1), sprintf('[%s] Sample #%d must end with linebreak', $fixerName, $sampleCounter));
            }

            $config = $sample->getConfiguration();
            if (null !== $config) {
                static::assertTrue($fixerIsConfigurable, sprintf('[%s] Sample #%d has configuration, but the fixer is not configurable.', $fixerName, $sampleCounter));
                static::assertInternalType('array', $config, sprintf('[%s] Sample #%d configuration must be an array or null.', $fixerName, $sampleCounter));

                $configSamplesProvided[$sampleCounter] = $config;
            } elseif ($fixerIsConfigurable) {
                if (!$sample instanceof VersionSpecificCodeSampleInterface) {
                    static::assertArrayNotHasKey('default', $configSamplesProvided, sprintf('[%s] Multiple non-versioned samples with default configuration.', $fixerName));
                }

                $configSamplesProvided['default'] = true;
            }

            if ($sample instanceof VersionSpecificCodeSampleInterface && !$sample->isSuitableFor(\PHP_VERSION_ID)) {
                continue;
            }

            if ($fixerIsConfigurable) {
                // always re-configure as the fixer might have been configured with diff. configuration form previous sample
                $fixer->configure(null === $config ? [] : $config);
            }

            Tokens::clearCache();
            $tokens = Tokens::fromCode($code);
            $fixer->fix(
                $sample instanceof FileSpecificCodeSampleInterface ? $sample->getSplFileInfo() : $dummyFileInfo,
                $tokens
            );

            static::assertTrue($tokens->isChanged(), sprintf('[%s] Sample #%d is not changed during fixing.', $fixerName, $sampleCounter));

            $duplicatedCodeSample = array_search(
                $sample,
                \array_slice($samples, 0, $sampleCounter),
                false
            );

            static::assertFalse(
                $duplicatedCodeSample,
                sprintf('[%s] Sample #%d duplicates #%d.', $fixerName, $sampleCounter, $duplicatedCodeSample)
            );
        }

        if ($fixerIsConfigurable) {
            if (isset($configSamplesProvided['default'])) {
                reset($configSamplesProvided);
                static::assertSame('default', key($configSamplesProvided), sprintf('[%s] First sample must be for the default configuration.', $fixerName));
            } elseif (!isset($this->allowedFixersWithoutDefaultCodeSample[$fixerName])) {
                static::assertArrayHasKey($fixerName, $this->allowedRequiredOptions, sprintf('[%s] Has no sample for default configuration.', $fixerName));
            }

            $options = $fixer->getConfigurationDefinition()->getOptions();

            foreach ($options as $option) {
                // @TODO 2.12 adjust fixers to use new casing and deprecate old one
                if (\in_array($fixerName, [
                    'final_internal_class',
                    'ordered_class_elements',
                ], true)) {
                    static::markTestIncomplete(sprintf('Rule "%s" is not following new option casing yet, please help.', $fixerName));
                }

                static::assertRegExp('/^[a-z_]*$/', $option->getName(), sprintf('[%s] Option %s is not snake_case.', $fixerName, $option->getName()));
            }
        }

        if ($fixer->isRisky()) {
            static::assertStringIsNotEmpty($definition->getRiskyDescription(), sprintf('[%s] Risky reasoning is required.', $fixerName));
            static::assertNotContains('phpdocs', $definition->getRiskyDescription(), sprintf('[%s] `PHPDoc` must not be in the plural in risky reasoning.', $fixerName), true);
            static::assertCorrectCasing($definition->getRiskyDescription(), 'PHPDoc', sprintf('[%s] `PHPDoc` must be in correct casing in risky reasoning.', $fixerName));
            static::assertCorrectCasing($definition->getRiskyDescription(), 'PHPUnit', sprintf('[%s] `PHPUnit` must be in correct casing in risky reasoning.', $fixerName));
        } else {
            static::assertNull($definition->getRiskyDescription(), sprintf('[%s] Fixer is not risky so no description of it expected.', $fixerName));
        }
    }

    /**
<<<<<<< HEAD
=======
     * @group legacy
     * @dataProvider provideFixerDefinitionsCases
     * @expectedDeprecation PhpCsFixer\FixerDefinition\FixerDefinition::getConfigurationDescription is deprecated and will be removed in 3.0.
     * @expectedDeprecation PhpCsFixer\FixerDefinition\FixerDefinition::getDefaultConfiguration is deprecated and will be removed in 3.0.
     */
    public function testLegacyFixerDefinitions(FixerInterface $fixer)
    {
        $definition = $fixer->getDefinition();

        static::assertNull($definition->getConfigurationDescription(), sprintf('[%s] No configuration description expected.', $fixer->getName()));
        static::assertNull($definition->getDefaultConfiguration(), sprintf('[%s] No default configuration expected.', $fixer->getName()));
    }

    /**
>>>>>>> 2dae418c
     * @dataProvider provideFixerDefinitionsCases
     */
    public function testFixersAreFinal(FixerInterface $fixer)
    {
        $reflection = new \ReflectionClass($fixer);

        static::assertTrue(
            $reflection->isFinal(),
            sprintf('Fixer "%s" must be declared "final".', $fixer->getName())
        );
    }

    /**
     * @dataProvider provideFixerDefinitionsCases
     */
    public function testDeprecatedFixersHaveCorrectSummary(FixerInterface $fixer)
    {
        $reflection = new \ReflectionClass($fixer);
        $comment = $reflection->getDocComment();

        static::assertNotContains(
            'DEPRECATED',
            $fixer->getDefinition()->getSummary(),
            'Fixer cannot contain word "DEPRECATED" in summary'
        );

        if ($fixer instanceof DeprecatedFixerInterface) {
            static::assertContains('@deprecated', $comment);
        } elseif (\is_string($comment)) {
            static::assertNotContains('@deprecated', $comment);
        }
    }

    public function provideFixerDefinitionsCases()
    {
        return array_map(static function (FixerInterface $fixer) {
            return [$fixer];
        }, $this->getAllFixers());
    }

    /**
<<<<<<< HEAD
     * @param ConfigurableFixerInterface $fixer
     *
=======
>>>>>>> 2dae418c
     * @dataProvider provideFixerConfigurationDefinitionsCases
     */
    public function testFixerConfigurationDefinitions(ConfigurableFixerInterface $fixer)
    {
        $configurationDefinition = $fixer->getConfigurationDefinition();

        static::assertInstanceOf(\PhpCsFixer\FixerConfiguration\FixerConfigurationResolverInterface::class, $configurationDefinition);

        foreach ($configurationDefinition->getOptions() as $option) {
            static::assertInstanceOf(\PhpCsFixer\FixerConfiguration\FixerOptionInterface::class, $option);
            static::assertNotEmpty($option->getDescription());

            static::assertSame(
                !isset($this->allowedRequiredOptions[$fixer->getName()][$option->getName()]),
                $option->hasDefault(),
                sprintf(
                    $option->hasDefault()
                        ? 'Option `%s` of fixer `%s` is wrongly listed in `$allowedRequiredOptions` structure, as it is not required. If you just changed that option to not be required anymore, please adjust mentioned structure.'
                        : 'Option `%s` of fixer `%s` shall not be required. If you want to introduce new required option please adjust `$allowedRequiredOptions` structure.',
                    $option->getName(),
                    $fixer->getName()
                )
            );

            static::assertNotContains(
                'DEPRECATED',
                $option->getDescription(),
                'Option description cannot contain word "DEPRECATED"'
            );
        }
    }

    public function provideFixerConfigurationDefinitionsCases()
    {
        $fixers = array_filter($this->getAllFixers(), static function (FixerInterface $fixer) {
            return $fixer instanceof ConfigurableFixerInterface;
        });

        return array_map(static function (FixerInterface $fixer) {
            return [$fixer];
        }, $fixers);
    }

    private function getAllFixers()
    {
        $factory = new FixerFactory();

        return $factory->registerBuiltInFixers()->getFixers();
    }

    /**
     * @param mixed  $actual
     * @param string $message
     */
    private static function assertStringIsNotEmpty($actual, $message = '')
    {
        static::assertInternalType('string', $actual, $message);
        static::assertNotEmpty($actual, $message);
    }

    /**
     * @param string $needle
     * @param string $haystack
     * @param string $message
     */
    private static function assertCorrectCasing($needle, $haystack, $message)
    {
        static::assertSame(substr_count(strtolower($haystack), strtolower($needle)), substr_count($haystack, $needle), $message);
    }
}<|MERGE_RESOLUTION|>--- conflicted
+++ resolved
@@ -153,23 +153,6 @@
     }
 
     /**
-<<<<<<< HEAD
-=======
-     * @group legacy
-     * @dataProvider provideFixerDefinitionsCases
-     * @expectedDeprecation PhpCsFixer\FixerDefinition\FixerDefinition::getConfigurationDescription is deprecated and will be removed in 3.0.
-     * @expectedDeprecation PhpCsFixer\FixerDefinition\FixerDefinition::getDefaultConfiguration is deprecated and will be removed in 3.0.
-     */
-    public function testLegacyFixerDefinitions(FixerInterface $fixer)
-    {
-        $definition = $fixer->getDefinition();
-
-        static::assertNull($definition->getConfigurationDescription(), sprintf('[%s] No configuration description expected.', $fixer->getName()));
-        static::assertNull($definition->getDefaultConfiguration(), sprintf('[%s] No default configuration expected.', $fixer->getName()));
-    }
-
-    /**
->>>>>>> 2dae418c
      * @dataProvider provideFixerDefinitionsCases
      */
     public function testFixersAreFinal(FixerInterface $fixer)
@@ -211,11 +194,6 @@
     }
 
     /**
-<<<<<<< HEAD
-     * @param ConfigurableFixerInterface $fixer
-     *
-=======
->>>>>>> 2dae418c
      * @dataProvider provideFixerConfigurationDefinitionsCases
      */
     public function testFixerConfigurationDefinitions(ConfigurableFixerInterface $fixer)
