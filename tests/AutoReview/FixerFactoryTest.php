--- conflicted
+++ resolved
@@ -165,11 +165,7 @@
             [$fixers['no_useless_else'], $fixers['no_trailing_whitespace']],
             [$fixers['no_useless_else'], $fixers['no_useless_return']],
             [$fixers['no_useless_else'], $fixers['no_whitespace_in_blank_line']],
-<<<<<<< HEAD
-=======
             [$fixers['no_useless_else'], $fixers['simplified_if_return']],
-            [$fixers['no_useless_return'], $fixers['blank_line_before_return']],
->>>>>>> 05f8db70
             [$fixers['no_useless_return'], $fixers['blank_line_before_statement']],
             [$fixers['no_useless_return'], $fixers['no_extra_blank_lines']],
             [$fixers['no_useless_return'], $fixers['no_whitespace_in_blank_line']],
@@ -228,7 +224,7 @@
             [$fixers['protected_to_private'], $fixers['ordered_class_elements']],
             [$fixers['return_assignment'], $fixers['blank_line_before_statement']],
             [$fixers['semicolon_after_instruction'], $fixers['simplified_if_return']],
-            [$fixers['simplified_if_return'], $fixers['no_multiline_whitespace_before_semicolons']],
+            [$fixers['simplified_if_return'], $fixers['multiline_whitespace_before_semicolons']],
             [$fixers['simplified_if_return'], $fixers['no_singleline_whitespace_before_semicolons']],
             [$fixers['simplified_null_return'], $fixers['no_useless_return']],
             [$fixers['single_import_per_statement'], $fixers['multiline_whitespace_before_semicolons']],
