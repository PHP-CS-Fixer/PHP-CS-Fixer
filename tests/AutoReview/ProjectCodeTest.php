<?php

declare(strict_types=1);

/*
 * This file is part of PHP CS Fixer.
 *
 * (c) Fabien Potencier <fabien@symfony.com>
 *     Dariusz Rumiński <dariusz.ruminski@gmail.com>
 *
 * This source file is subject to the MIT license that is bundled
 * with this source code in the file LICENSE.
 */

namespace PhpCsFixer\Tests\AutoReview;

use PhpCsFixer\AbstractFixer;
use PhpCsFixer\AbstractPhpdocToTypeDeclarationFixer;
use PhpCsFixer\AbstractPhpdocTypesFixer;
use PhpCsFixer\AbstractProxyFixer;
use PhpCsFixer\Console\Command\FixCommand;
use PhpCsFixer\DocBlock\Annotation;
use PhpCsFixer\DocBlock\DocBlock;
use PhpCsFixer\Fixer\AbstractPhpUnitFixer;
use PhpCsFixer\Fixer\ConfigurableFixerTrait;
use PhpCsFixer\Fixer\PhpUnit\PhpUnitNamespacedFixer;
use PhpCsFixer\FixerFactory;
use PhpCsFixer\Preg;
use PhpCsFixer\Tests\Test\AbstractFixerTestCase;
use PhpCsFixer\Tests\Test\AbstractIntegrationTestCase;
use PhpCsFixer\Tests\TestCase;
use PhpCsFixer\Tokenizer\Token;
use PhpCsFixer\Tokenizer\Tokens;
use PhpCsFixer\Tokenizer\TokensAnalyzer;
use Symfony\Component\Finder\Finder;
use Symfony\Component\Finder\SplFileInfo;

/**
 * @author Dariusz Rumiński <dariusz.ruminski@gmail.com>
 *
 * @internal
 *
 * @coversNothing
 *
 * @group auto-review
 * @group covers-nothing
 */
final class ProjectCodeTest extends TestCase
{
    /**
     * @var null|array<string, array{class-string<TestCase>}>
     */
    private static ?array $testClassCases = null;

    /**
     * @var null|array<string, array{class-string}>
     */
    private static ?array $srcClassCases = null;

    /**
     * @var array<class-string, Tokens>
     */
    private static array $tokensCache = [];

    public static function tearDownAfterClass(): void
    {
        self::$srcClassCases = null;
        self::$testClassCases = null;
        self::$tokensCache = [];
    }

    /**
     * @dataProvider provideThatSrcClassHaveTestClassCases
     */
    public function testThatSrcClassHaveTestClass(string $className): void
    {
        $testClassName = 'PhpCsFixer\Tests'.substr($className, 10).'Test';

        self::assertTrue(class_exists($testClassName), \sprintf('Expected test class "%s" for "%s" not found.', $testClassName, $className));
    }

    /**
     * @dataProvider provideThatSrcClassesNotAbuseInterfacesCases
     */
    public function testThatSrcClassesNotAbuseInterfaces(string $className): void
    {
        $rc = new \ReflectionClass($className);

        $allowedMethods = array_map(
            fn (\ReflectionClass $interface): array => $this->getPublicMethodNames($interface),
            $rc->getInterfaces()
        );

        if (\count($allowedMethods) > 0) {
            $allowedMethods = array_unique(array_merge(...array_values($allowedMethods)));
        }

        $allowedMethods[] = '__construct';
        $allowedMethods[] = '__destruct';
        $allowedMethods[] = '__wakeup';

        $exceptionMethods = [
            'configure', // due to AbstractFixer::configure
            'getConfigurationDefinition', // due to AbstractFixer::getConfigurationDefinition
            'getDefaultConfiguration', // due to AbstractFixer::getDefaultConfiguration
            'setWhitespacesConfig', // due to AbstractFixer::setWhitespacesConfig
            'createConfigurationDefinition', // due to AbstractProxyFixer calling `createConfigurationDefinition` of proxied rule
        ];

        $definedMethods = $this->getPublicMethodNames($rc);

        $extraMethods = array_diff(
            $definedMethods,
            $allowedMethods,
            $exceptionMethods
        );

        sort($extraMethods);

        self::assertEmpty(
            $extraMethods,
            \sprintf(
                "Class '%s' should not have public methods that are not part of implemented interfaces.\nViolations:\n%s",
                $className,
                implode("\n", array_map(static fn (string $item): string => " * {$item}", $extraMethods))
            )
        );
    }

    /**
     * @dataProvider provideSrcClassCases
     */
    public function testThatSrcClassesNotExposeProperties(string $className): void
    {
        $rc = new \ReflectionClass($className);

        self::assertEmpty(
            $rc->getProperties(\ReflectionProperty::IS_PUBLIC),
            \sprintf('Class \'%s\' should not have public properties.', $className)
        );

        if ($rc->isFinal()) {
            return;
        }

        $allowedProps = [];
        $definedProps = $rc->getProperties(\ReflectionProperty::IS_PROTECTED);

        if (false !== $rc->getParentClass()) {
            $allowedProps = $rc->getParentClass()->getProperties(\ReflectionProperty::IS_PROTECTED);
        }

        $allowedProps = array_map(static fn (\ReflectionProperty $item): string => $item->getName(), $allowedProps);

        $definedProps = array_map(static fn (\ReflectionProperty $item): string => $item->getName(), $definedProps);

        $exceptionPropsPerClass = [
            AbstractFixer::class => ['configuration', 'configurationDefinition', 'whitespacesConfig'],
            AbstractPhpdocToTypeDeclarationFixer::class => ['configuration'],
            AbstractPhpdocTypesFixer::class => ['tags'],
            AbstractProxyFixer::class => ['proxyFixers'],
            ConfigurableFixerTrait::class => ['configuration'],
            FixCommand::class => ['defaultDescription', 'defaultName'],
        ];

        $extraProps = array_diff(
            $definedProps,
            $allowedProps,
            $exceptionPropsPerClass[$className] ?? []
        );

        sort($extraProps);

        self::assertEmpty(
            $extraProps,
            \sprintf(
                "Class '%s' should not have protected properties.\nViolations:\n%s",
                $className,
                implode("\n", array_map(static fn (string $item): string => " * {$item}", $extraProps))
            )
        );
    }

    /**
     * @dataProvider provideTestClassCases
     */
    public function testThatTestClassExtendsPhpCsFixerTestCaseClass(string $className): void
    {
        self::assertTrue(is_subclass_of($className, TestCase::class), \sprintf('Expected test class "%s" to be a subclass of "%s".', $className, TestCase::class));
    }

    /**
     * @dataProvider provideTestClassCases
     */
    public function testThatTestClassesAreTraitOrAbstractOrFinal(string $testClassName): void
    {
        $rc = new \ReflectionClass($testClassName);

        self::assertTrue(
            $rc->isTrait() || $rc->isAbstract() || $rc->isFinal(),
            \sprintf('Test class %s should be trait, abstract or final.', $testClassName)
        );
    }

    /**
     * @dataProvider provideTestClassCases
     */
    public function testThatTestClassesAreInternal(string $testClassName): void
    {
        $rc = new \ReflectionClass($testClassName);
        $doc = new DocBlock($rc->getDocComment());

        self::assertNotEmpty(
            $doc->getAnnotationsOfType('internal'),
            \sprintf('Test class %s should have internal annotation.', $testClassName)
        );
    }

    /**
     * @dataProvider provideTestClassCases
     */
    public function testThatTestClassesPublicMethodsAreCorrectlyNamed(string $testClassName): void
    {
        $reflectionClass = new \ReflectionClass($testClassName);

        $publicMethods = array_filter(
            $reflectionClass->getMethods(\ReflectionMethod::IS_PUBLIC),
            static fn (\ReflectionMethod $reflectionMethod): bool => $reflectionMethod->getDeclaringClass()->getName() === $reflectionClass->getName()
        );

        if ([] === $publicMethods) {
            $this->expectNotToPerformAssertions(); // no methods to test, all good!

            return;
        }

        foreach ($publicMethods as $method) {
            self::assertMatchesRegularExpression(
                '/^(test|expect|provide|setUpBeforeClass$|tearDownAfterClass$|__construct$)/',
                $method->getName(),
                \sprintf('Public method "%s::%s" is not properly named.', $reflectionClass->getName(), $method->getName())
            );
        }
    }

    /**
     * @dataProvider provideDataProviderMethodCases
     */
    public function testThatTestDataProvidersAreUsed(string $testClassName, \ReflectionMethod $dataProvider): void
    {
        $usedDataProviderMethodNames = [];

        foreach ($this->getUsedDataProviderMethodNames($testClassName) as $providerName) {
            $usedDataProviderMethodNames[] = $providerName;
        }

        $dataProviderName = $dataProvider->getName();

        self::assertContains(
            $dataProviderName,
            $usedDataProviderMethodNames,
            \sprintf('Data provider in "%s" with name "%s" is not used.', $dataProvider->getDeclaringClass()->getName(), $dataProviderName)
        );
    }

    /**
     * @dataProvider provideDataProviderMethodCases
     */
    public function testThatTestDataProvidersAreCorrectlyNamed(string $testClassName, \ReflectionMethod $dataProvider): void
    {
        $dataProviderName = $dataProvider->getShortName();

        self::assertMatchesRegularExpression('/^provide[A-Z]\S+Cases$/', $dataProviderName, \sprintf(
            'Data provider in "%s" with name "%s" is not correctly named.',
            $testClassName,
            $dataProviderName
        ));
    }

    public static function provideDataProviderMethodCases(): iterable
    {
        foreach (self::provideTestClassCases() as $testClassName) {
            $testClassName = reset($testClassName);
            $reflectionClass = new \ReflectionClass($testClassName);

            $methods = array_filter(
                $reflectionClass->getMethods(\ReflectionMethod::IS_PUBLIC),
                static fn (\ReflectionMethod $reflectionMethod): bool => $reflectionMethod->getDeclaringClass()->getName() === $reflectionClass->getName() && str_starts_with($reflectionMethod->getName(), 'provide')
            );

            foreach ($methods as $method) {
                yield $testClassName.'::'.$method->getName() => [$testClassName, $method];
            }
        }
    }

    /**
     * @dataProvider provideTestClassCases
     */
    public function testThatTestClassCoversAreCorrect(string $testClassName): void
    {
        $reflectionClass = new \ReflectionClass($testClassName);

        if ($reflectionClass->isAbstract() || $reflectionClass->isInterface()) {
            $this->expectNotToPerformAssertions();

            return;
        }

        $doc = $reflectionClass->getDocComment();
        self::assertNotFalse($doc);

        if (Preg::match('/@coversNothing/', $doc)) {
            return;
        }

        $covers = Preg::matchAll('/@covers (\S*)/', $doc, $matches);
        self::assertGreaterThanOrEqual(1, $covers, \sprintf('Missing @covers in PHPDoc of test class "%s".', $testClassName));

        array_shift($matches);
        $class = '\\'.str_replace('PhpCsFixer\Tests\\', 'PhpCsFixer\\', substr($testClassName, 0, -4));
        $parentClass = (new \ReflectionClass($class))->getParentClass();
        $parentClassName = false === $parentClass ? null : '\\'.$parentClass->getName();

        foreach ($matches as $match) {
            $classMatch = array_shift($match);
            self::assertTrue(
                $classMatch === $class || $parentClassName === $classMatch,
                \sprintf('Unexpected @covers "%s" for "%s".', $classMatch, $testClassName)
            );
        }
    }

    /**
     * @dataProvider provideSrcClassCases
     * @dataProvider provideTestClassCases
     */
    public function testThereIsNoUsageOfExtract(string $className): void
    {
        $calledFunctions = $this->extractFunctionNamesCalledInClass($className);

        $message = \sprintf('Class %s must not use "extract()", explicitly extract only the keys that are needed - you never know what\'s else inside.', $className);
        self::assertNotContains('extract', $calledFunctions, $message);
    }

    /**
     * @dataProvider provideThereIsNoPregFunctionUsedDirectlyCases
     */
    public function testThereIsNoPregFunctionUsedDirectly(string $className): void
    {
        $calledFunctions = $this->extractFunctionNamesCalledInClass($className);

        $message = \sprintf('Class %s must not use preg_*, it shall use Preg::* instead.', $className);
        self::assertNotContains('preg_filter', $calledFunctions, $message);
        self::assertNotContains('preg_grep', $calledFunctions, $message);
        self::assertNotContains('preg_match', $calledFunctions, $message);
        self::assertNotContains('preg_match_all', $calledFunctions, $message);
        self::assertNotContains('preg_replace', $calledFunctions, $message);
        self::assertNotContains('preg_replace_callback', $calledFunctions, $message);
        self::assertNotContains('preg_split', $calledFunctions, $message);
    }

    /**
     * @dataProvider provideTestClassCases
     */
    public function testNoPHPUnitMockUsed(string $className): void
    {
        $calledFunctions = $this->extractFunctionNamesCalledInClass($className);

        $message = \sprintf('Class %s must not use PHPUnit\'s mock, it shall use anonymous class instead.', $className);
        self::assertNotContains('getMockBuilder', $calledFunctions, $message);
        self::assertNotContains('createMock', $calledFunctions, $message);
        self::assertNotContains('createMockForIntersectionOfInterfaces', $calledFunctions, $message);
        self::assertNotContains('createPartialMock', $calledFunctions, $message);
        self::assertNotContains('createTestProxy', $calledFunctions, $message);
        self::assertNotContains('getMockForAbstractClass', $calledFunctions, $message);
        self::assertNotContains('getMockFromWsdl', $calledFunctions, $message);
        self::assertNotContains('getMockForTrait', $calledFunctions, $message);
        self::assertNotContains('getMockClass', $calledFunctions, $message);
        self::assertNotContains('createConfiguredMock', $calledFunctions, $message);
        self::assertNotContains('getObjectForTrait', $calledFunctions, $message);
    }

    /**
     * @dataProvider provideTestClassCases
     */
    public function testExpectedInputOrder(string $testClassName): void
    {
        $reflectionClass = new \ReflectionClass($testClassName);

        $publicMethods = array_filter(
            $reflectionClass->getMethods(\ReflectionMethod::IS_PUBLIC),
            static fn (\ReflectionMethod $reflectionMethod): bool => $reflectionMethod->getDeclaringClass()->getName() === $reflectionClass->getName()
        );

        if ([] === $publicMethods) {
            $this->expectNotToPerformAssertions(); // no methods to test, all good!

            return;
        }

        /** @var \ReflectionMethod $method */
        foreach ($publicMethods as $method) {
            $parameters = $method->getParameters();

            if (\count($parameters) < 2) {
                $this->addToAssertionCount(1); // not enough parameters to test, all good!

                continue;
            }

            $expected = [
                'expected' => false,
                'input' => false,
            ];

            for ($i = \count($parameters) - 1; $i >= 0; --$i) {
                $name = $parameters[$i]->getName();

                if (isset($expected[$name])) {
                    $expected[$name] = $i;
                }
            }

            $expected = array_filter($expected, static fn ($item): bool => false !== $item);

            if (\count($expected) < 2) {
                $this->addToAssertionCount(1); // not enough parameters to test, all good!

                continue;
            }

            self::assertLessThan(
                $expected['input'],
                $expected['expected'],
                \sprintf('Public method "%s::%s" has parameter \'input\' before \'expected\'.', $reflectionClass->getName(), $method->getName())
            );
        }
    }

    /**
     * @dataProvider provideDataProviderMethodCases
     */
    public function testDataProvidersAreNonPhpVersionConditional(string $testClassName, \ReflectionMethod $dataProvider): void
    {
        $dataProviderName = $dataProvider->getName();
        $methodId = $testClassName.'::'.$dataProviderName;

        $tokens = $this->createTokensForClass($testClassName);
        $tokensAnalyzer = new TokensAnalyzer($tokens);
        $dataProviderElements = array_filter($tokensAnalyzer->getClassyElements(), static function (array $v, int $k) use ($tokens, $dataProviderName) {
            $nextToken = $tokens[$tokens->getNextMeaningfulToken($k)];

            // element is data provider method
            return 'method' === $v['type'] && $nextToken->equals([T_STRING, $dataProviderName]);
        }, ARRAY_FILTER_USE_BOTH);

        if (1 !== \count($dataProviderElements)) {
            throw new \UnexpectedValueException(\sprintf('DataProvider `%s` should be found exactly once, got %d times.', $methodId, \count($dataProviderElements)));
        }

        $methodIndex = array_key_first($dataProviderElements);
        $startIndex = $tokens->getNextTokenOfKind($methodIndex, ['{']);
        $endIndex = $tokens->findBlockEnd(Tokens::BLOCK_TYPE_CURLY_BRACE, $startIndex);

        $versionTokens = array_filter($tokens->findGivenKind(T_STRING, $startIndex, $endIndex), static function (Token $v): bool {
            return $v->equalsAny([
                [T_STRING, 'PHP_VERSION_ID'],
                [T_STRING, 'PHP_MAJOR_VERSION'],
                [T_STRING, 'PHP_MINOR_VERSION'],
                [T_STRING, 'PHP_RELEASE_VERSION'],
                [T_STRING, 'phpversion'],
            ], false);
        });

        self::assertCount(
            0,
            $versionTokens,
            \sprintf(
                "DataProvider '%s' should not check PHP version and provide different cases depends on it. It leads to situation when DataProvider provides 'sometimes 10, sometimes 11' test cases, depends on PHP version. That makes John Doe to see 'you run 10/10' and thinking all tests are executed, instead of actually seeing 'you run 10/11 and 1 skipped'.",
                $methodId,
            ),
        );
    }

    /**
     * @dataProvider provideDataProviderMethodCases
     */
    public function testDataProvidersDeclaredReturnType(string $testClassName, \ReflectionMethod $method): void
    {
        $methodId = $testClassName.'::'.$method->getName();

        self::assertSame('iterable', $method->hasReturnType() && $method->getReturnType() instanceof \ReflectionNamedType ? $method->getReturnType()->getName() : null, \sprintf('DataProvider `%s` must provide `iterable` as return in method prototype.', $methodId));

        $doc = new DocBlock(false !== $method->getDocComment() ? $method->getDocComment() : '/** */');

        $returnDocs = $doc->getAnnotationsOfType('return');

        if (\count($returnDocs) > 1) {
            throw new \UnexpectedValueException(\sprintf('Multiple `%s@return` annotations.', $methodId));
        }

        if (1 !== \count($returnDocs)) {
            $this->addToAssertionCount(1); // no @return annotation, all good!

            return;
        }

        $returnDoc = $returnDocs[0];
        $types = $returnDoc->getTypes();

        self::assertCount(1, $types, \sprintf('DataProvider `%s@return` must provide single type.', $methodId));
        self::assertMatchesRegularExpression('/^iterable\</', $types[0], \sprintf('DataProvider `%s@return` must return iterable.', $methodId));
        self::assertMatchesRegularExpression('/^iterable\<(?:(?:int\|)?string, )?array\{/', $types[0], \sprintf('DataProvider `%s@return` must return iterable of tuples (eg `iterable<string, array{string, string}>`).', $methodId));
    }

    /**
     * @dataProvider provideSrcClassCases
     * @dataProvider provideTestClassCases
     */
    public function testAllCodeContainSingleClassy(string $className): void
    {
        $headerTypes = [
            T_ABSTRACT,
            T_AS,
            T_COMMENT,
            T_DECLARE,
            T_DOC_COMMENT,
            T_FINAL,
            T_LNUMBER,
            T_NAMESPACE,
            T_NS_SEPARATOR,
            T_OPEN_TAG,
            T_STRING,
            T_USE,
            T_WHITESPACE,
        ];

        $tokens = $this->createTokensForClass($className);
        $classyIndex = null;

        self::assertTrue($tokens->isAnyTokenKindsFound(Token::getClassyTokenKinds()), \sprintf('File for "%s" should contains a classy.', $className));

        $count = \count($tokens);

        for ($index = 1; $index < $count; ++$index) {
            if ($tokens[$index]->isClassy()) {
                $classyIndex = $index;

                break;
            }

            if (\defined('T_ATTRIBUTE') && $tokens[$index]->isGivenKind(T_ATTRIBUTE)) {
                $index = $tokens->findBlockEnd(Tokens::BLOCK_TYPE_ATTRIBUTE, $index);

                continue;
            }

            if (!$tokens[$index]->isGivenKind($headerTypes) && !$tokens[$index]->equalsAny([';', '=', '(', ')'])) {
                self::fail(\sprintf('File for "%s" should only contains single classy, found "%s" @ %d.', $className, $tokens[$index]->toJson(), $index));
            }
        }

        self::assertNotNull($classyIndex, \sprintf('File for "%s" does not contain a classy.', $className));

        $nextTokenOfKind = $tokens->getNextTokenOfKind($classyIndex, ['{']);

        if (!\is_int($nextTokenOfKind)) {
            throw new \UnexpectedValueException('Classy without {} - braces.');
        }

        $classyEndIndex = $tokens->findBlockEnd(Tokens::BLOCK_TYPE_CURLY_BRACE, $nextTokenOfKind);

        self::assertNull($tokens->getNextMeaningfulToken($classyEndIndex), \sprintf('File for "%s" should only contains a single classy.', $className));
    }

    /**
     * @dataProvider provideSrcClassCases
     */
    public function testInheritdocIsNotAbused(string $className): void
    {
        $rc = new \ReflectionClass($className);

        $allowedMethods = array_map(
            fn (\ReflectionClass $interface): array => $this->getPublicMethodNames($interface),
            $rc->getInterfaces()
        );

        if (\count($allowedMethods) > 0) {
            $allowedMethods = array_merge(...array_values($allowedMethods));
        }

        $parentClass = $rc;
        while (false !== $parentClass = $parentClass->getParentClass()) {
            foreach ($parentClass->getMethods(\ReflectionMethod::IS_PUBLIC | \ReflectionMethod::IS_PROTECTED) as $method) {
                $allowedMethods[] = $method->getName();
            }
        }

        $allowedMethods = array_unique($allowedMethods);

        $methodsWithInheritdoc = array_filter(
            $rc->getMethods(),
            static fn (\ReflectionMethod $rm): bool => false !== $rm->getDocComment() && stripos($rm->getDocComment(), '@inheritdoc')
        );

        $methodsWithInheritdoc = array_map(
            static fn (\ReflectionMethod $rm): string => $rm->getName(),
            $methodsWithInheritdoc
        );

        $extraMethods = array_diff($methodsWithInheritdoc, $allowedMethods);

        self::assertEmpty(
            $extraMethods,
            \sprintf(
                "Class '%s' should not have methods with '@inheritdoc' in PHPDoc that are not inheriting PHPDoc.\nViolations:\n%s",
                $className,
                implode("\n", array_map(static fn ($item): string => " * {$item}", $extraMethods))
            )
        );
    }

    /**
     * @return iterable<string, array{class-string}>
     */
    public static function provideSrcClassCases(): iterable
    {
        if (null === self::$srcClassCases) {
            $cases = self::getSrcClasses();

            self::$srcClassCases = array_combine(
                $cases,
                array_map(static fn (string $case): array => [$case], $cases),
            );
        }

        yield from self::$srcClassCases;
    }

    public static function provideThatSrcClassesNotAbuseInterfacesCases(): iterable
    {
        return array_map(
            static fn (string $item): array => [$item],
            array_filter(self::getSrcClasses(), static function (string $className): bool {
                $rc = new \ReflectionClass($className);

                $doc = false !== $rc->getDocComment()
                    ? new DocBlock($rc->getDocComment())
                    : null;

                if (
                    $rc->isInterface()
                    || (null !== $doc && \count($doc->getAnnotationsOfType('internal')) > 0)
                    || \in_array($className, [
                        \PhpCsFixer\Finder::class,
                        AbstractFixerTestCase::class,
                        AbstractIntegrationTestCase::class,
                        Tokens::class,
                    ], true)
                ) {
                    return false;
                }

                $interfaces = $rc->getInterfaces();
                $interfacesCount = \count($interfaces);

                if (0 === $interfacesCount) {
                    return false;
                }

                if (1 === $interfacesCount) {
                    $interface = reset($interfaces);

                    if (\Stringable::class === $interface->getName()) {
                        return false;
                    }
                }

                return true;
            })
        );
    }

    public static function provideThatSrcClassHaveTestClassCases(): iterable
    {
        return array_map(
            static fn (string $item): array => [$item],
            array_filter(
                self::getSrcClasses(),
                static function (string $className): bool {
                    $rc = new \ReflectionClass($className);

                    return !$rc->isTrait() && !$rc->isAbstract() && !$rc->isInterface() && \count($rc->getMethods(\ReflectionMethod::IS_PUBLIC)) > 0;
                }
            )
        );
    }

    public function testAllTestsForShortOpenTagAreHandled(): void
    {
        $testClassesWithShortOpenTag = array_filter(
            self::getTestClasses(),
            fn (string $className): bool => str_contains($this->getFileContentForClass($className), 'short_open_tag') && self::class !== $className
        );
        $testFilesWithShortOpenTag = array_map(
            fn (string $className): string => './'.$this->getFilePathForClass($className),
            $testClassesWithShortOpenTag
        );

        $phpunitXmlContent = file_get_contents(__DIR__.'/../../phpunit.xml.dist');
        $phpunitFiles = (array) simplexml_load_string($phpunitXmlContent)->xpath('testsuites/testsuite[@name="short-open-tag"]')[0]->file;

        sort($testFilesWithShortOpenTag);
        sort($phpunitFiles);
        self::assertSame($testFilesWithShortOpenTag, $phpunitFiles);
    }

    /**
     * @dataProvider provideTestClassCases
     *
     * @param class-string $className
     */
<<<<<<< HEAD
    public function testThatTestMethodsAreNotDuplicated(string $className): void
    {
        $class = new \ReflectionClass($className);

        $alreadyFoundMethods = [];
        $duplicates = [];
        foreach ($class->getMethods() as $method) {
            if (!str_starts_with($method->getName(), 'test')) {
                continue;
            }

            $startLine = (int) $method->getStartLine();
            $length = (int) $method->getEndLine() - $startLine;
            if (3 === $length) { // open and closing brace are included - this checks for single line methods
                continue;
            }

            /** @var list<string> $source */
            $source = file((string) $method->getFileName());

            $candidateContent = implode('', \array_slice($source, $startLine, $length));
            if (str_contains($candidateContent, '$this->doTest(')) {
                continue;
            }

            $foundInDuplicates = false;
            foreach ($alreadyFoundMethods as $methodKey => $methodContent) {
                if ($candidateContent === $methodContent) {
                    $duplicates[] = \sprintf('%s is duplicate of %s', $methodKey, $method->getName());
                    $foundInDuplicates = true;
                }
            }
            if (!$foundInDuplicates) {
                $alreadyFoundMethods[$method->getName()] = $candidateContent;
            }
        }

        self::assertSame(
            [],
            $duplicates,
            \sprintf(
                "Duplicated methods found in %s:\n - %s",
                $className,
                implode("\n - ", $duplicates)
            )
        );
=======
    public function testNoDuplicatedDataInDataProvider(string $className): void
    {
        $duplicates = [];
        foreach ((new \ReflectionClass($className))->getMethods() as $method) {
            if (!$method->isPublic()) {
                continue;
            }
            if ($method->getDeclaringClass()->getName() !== $className) {
                continue;
            }
            if (!str_starts_with($method->getName(), 'provide')) {
                continue;
            }

            $exceptions = [ // should only shrink
                // because of Serialization
                'PhpCsFixer\Tests\AutoReview\CommandTest::provideCommandHasNameConstCases',
                'PhpCsFixer\Tests\AutoReview\DocumentationTest::provideFixerDocumentationFileIsUpToDateCases',
                'PhpCsFixer\Tests\AutoReview\FixerFactoryTest::providePriorityIntegrationTestFilesAreListedInPriorityGraphCases',
                'PhpCsFixer\Tests\AutoReview\ProjectCodeTest::provideDataProviderMethodCases',
                'PhpCsFixer\Tests\Console\Command\DescribeCommandTest::provideExecuteOutputCases',
                'PhpCsFixer\Tests\Console\Command\HelpCommandTest::provideGetDisplayableAllowedValuesCases',
                'PhpCsFixer\Tests\Documentation\FixerDocumentGeneratorTest::provideGenerateRuleSetsDocumentationCases',
                'PhpCsFixer\Tests\Fixer\Basic\EncodingFixerTest::provideFixCases',
                'PhpCsFixer\Tests\UtilsTest::provideStableSortCases',
                // because of more than one duplicate
                'PhpCsFixer\Tests\Console\Command\SelfUpdateCommandTest::provideExecuteCases',
                'PhpCsFixer\Tests\Console\Output\Progress\DotsOutputTest::provideDotsProgressOutputCases',
                'PhpCsFixer\Tests\Fixer\ArrayNotation\TrimArraySpacesFixerTest::provideFixCases',
                'PhpCsFixer\Tests\Fixer\Basic\BracesFixerTest::provideFixClassyBracesCases',
                'PhpCsFixer\Tests\Fixer\Basic\BracesPositionFixerTest::provideFixCases',
                'PhpCsFixer\Tests\Fixer\Basic\CurlyBracesPositionFixerTest::provideFixCases',
                'PhpCsFixer\Tests\Fixer\ClassNotation\FinalClassFixerTest::provideFix80Cases',
                'PhpCsFixer\Tests\Fixer\Basic\PsrAutoloadingFixerTest::provideFixCases',
                'PhpCsFixer\Tests\Fixer\CastNotation\LowercaseCastFixerTest::provideFixCases',
                'PhpCsFixer\Tests\Fixer\ClassNotation\FinalClassFixerTest::provideFix82Cases',
                'PhpCsFixer\Tests\Fixer\ControlStructure\NoUnneededControlParenthesesFixerTest::provideFixAllCases',
                'PhpCsFixer\Tests\Fixer\ControlStructure\NoUselessElseFixerTest::provideFixIfElseIfElseCases',
                'PhpCsFixer\Tests\Fixer\ControlStructure\NoUselessElseFixerTest::provideFixIfElseCases',
                'PhpCsFixer\Tests\Fixer\ControlStructure\YodaStyleFixerTest::provideFixCases',
                'PhpCsFixer\Tests\Fixer\ControlStructure\YodaStyleFixerTest::providePHP71Cases',
                'PhpCsFixer\Tests\Fixer\DoctrineAnnotation\DoctrineAnnotationArrayAssignmentFixerTest::provideFixCases',
                'PhpCsFixer\Tests\Fixer\DoctrineAnnotation\DoctrineAnnotationArrayAssignmentFixerTest::provideFixWithColonCases',
                'PhpCsFixer\Tests\Fixer\DoctrineAnnotation\DoctrineAnnotationSpacesFixerTest::provideFixAroundParenthesesOnlyCases',
                'PhpCsFixer\Tests\Fixer\LanguageConstruct\SingleSpaceAfterConstructFixerTest::provideFixWithUseCases',
                'PhpCsFixer\Tests\Fixer\LanguageConstruct\SingleSpaceAroundConstructFixerTest::provideFixWithUseCases',
                'PhpCsFixer\Tests\Fixer\PhpUnit\PhpUnitStrictFixerTest::provideFixCases',
                'PhpCsFixer\Tests\Fixer\Phpdoc\PhpdocInlineTagNormalizerFixerTest::provideFixCases',
                'PhpCsFixer\Tests\Tokenizer\Analyzer\AlternativeSyntaxAnalyzerTest::provideItThrowsOnInvalidAlternativeSyntaxBlockStartIndexCases',
                'PhpCsFixer\Tests\Tokenizer\Analyzer\FunctionsAnalyzerTest::provideIsGlobalFunctionCallCases',
                'PhpCsFixer\Tests\Tokenizer\TokenTest::provideIsMagicConstantCases',
                'PhpCsFixer\Tests\Tokenizer\TokensAnalyzerTest::provideIsBinaryOperatorCases',
                // because of one duplicate
                'PhpCsFixer\Tests\DocBlock\TypeExpressionTest::provideGetTypesCases',
                'PhpCsFixer\Tests\DocBlock\TypeExpressionTest::provideGetConstTypesCases',
                'PhpCsFixer\Tests\DocBlock\TypeExpressionTest::provideParseInvalidExceptionCases',
                'PhpCsFixer\Tests\FixerNameValidatorTest::provideIsValidCases',
                'PhpCsFixer\Tests\Fixer\Alias\EregToPregFixerTest::provideFixCases',
                'PhpCsFixer\Tests\Fixer\ArrayNotation\ArraySyntaxFixerTest::provideFixCases',
                'PhpCsFixer\Tests\Fixer\Basic\BracesFixerTest::provideFixMultiLineStructuresCases',
                'PhpCsFixer\Tests\Fixer\Basic\BracesFixerTest::provideFunctionImportCases',
                'PhpCsFixer\Tests\Fixer\Comment\NoEmptyCommentFixerTest::provideFixCases',
                'PhpCsFixer\Tests\Fixer\ConstantNotation\NativeConstantInvocationFixerTest::provideFixWithDefaultConfigurationCases',
                'PhpCsFixer\Tests\Fixer\ControlStructure\NoBreakCommentFixerTest::provideFixCases',
                'PhpCsFixer\Tests\Fixer\ControlStructure\NoBreakCommentFixerTest::provideFixWithDifferentCommentTextCases',
                'PhpCsFixer\Tests\Fixer\ControlStructure\NoBreakCommentFixerTest::provideFixWithDifferentLineEndingCases',
                'PhpCsFixer\Tests\Fixer\DoctrineAnnotation\DoctrineAnnotationSpacesFixerTest::provideFixAllCases',
                'PhpCsFixer\Tests\Fixer\DoctrineAnnotation\DoctrineAnnotationSpacesFixerTest::provideFixAroundCommasOnlyCases',
                'PhpCsFixer\Tests\Fixer\FunctionNotation\PhpdocToParamTypeFixerTest::provideFixCases',
                'PhpCsFixer\Tests\Fixer\Import\OrderedImportsFixerTest::provideFixCases',
                'PhpCsFixer\Tests\Fixer\Operator\StandardizeIncrementFixerTest::provideFixCases',
                'PhpCsFixer\Tests\Fixer\PhpUnit\PhpUnitTargetVersionTest::provideFulfillsCases',
                'PhpCsFixer\Tests\Fixer\Phpdoc\NoSuperfluousPhpdocTagsFixerTest::provideFixCases',
                'PhpCsFixer\Tests\Fixer\Phpdoc\PhpdocTypesOrderFixerTest::provideFixWithNullFirstCases',
                'PhpCsFixer\Tests\Fixer\StringNotation\SingleQuoteFixerTest::provideFixCases',
                'PhpCsFixer\Tests\Fixer\Whitespace\MethodChainingIndentationFixerTest::provideFixCases',
                'PhpCsFixer\Tests\Fixer\Whitespace\SpacesInsideParenthesesFixerTest::provideDefaultFixCases',
                'PhpCsFixer\Tests\Fixer\Whitespace\SpacesInsideParenthesesFixerTest::provideSpacesFixCases',
                'PhpCsFixer\Tests\Tokenizer\Analyzer\AttributeAnalyzerTest::provideIsAttributeCases',
                'PhpCsFixer\Tests\Tokenizer\Analyzer\ClassyAnalyzerTest::provideIsClassyInvocationCases',
                'PhpCsFixer\Tests\Tokenizer\Transformer\ReturnRefTransformerTest::provideProcessCases',
            ];
            if (\in_array($className.'::'.$method->getName(), $exceptions, true)) {
                continue;
            }

            $alreadyFoundCases = [];
            foreach ($method->invoke($method->getDeclaringClass()->newInstanceWithoutConstructor()) as $candidateKey => $candidateData) {
                $candidateData = serialize($candidateData);
                $foundInDuplicates = false;
                foreach ($alreadyFoundCases as $caseKey => $caseData) {
                    if ($candidateData === $caseData) {
                        $duplicates[] = \sprintf(
                            'Duplicate in %s::%s: %s and %s.'.PHP_EOL,
                            $className,
                            $method->getName(),
                            \is_int($caseKey) ? '#'.$caseKey : '"'.$caseKey.'"',
                            \is_int($candidateKey) ? '#'.$candidateKey : '"'.$candidateKey.'"',
                        );
                        $foundInDuplicates = true;
                    }
                }
                if (!$foundInDuplicates) {
                    $alreadyFoundCases[$candidateKey] = $candidateData;
                }
            }
        }
        self::assertSame([], $duplicates);
>>>>>>> d05c3937
    }

    /**
     * @return iterable<string, array{class-string<TestCase>}>
     */
    public static function provideTestClassCases(): iterable
    {
        if (null === self::$testClassCases) {
            $cases = self::getTestClasses();

            self::$testClassCases = array_combine(
                $cases,
                array_map(static fn (string $case): array => [$case], $cases),
            );
        }

        yield from self::$testClassCases;
    }

    public static function provideThereIsNoPregFunctionUsedDirectlyCases(): iterable
    {
        return array_map(
            static fn (string $item): array => [$item],
            array_filter(
                self::getSrcClasses(),
                static fn (string $className): bool => Preg::class !== $className,
            ),
        );
    }

    /**
     * @dataProvider providePhpUnitFixerExtendsAbstractPhpUnitFixerCases
     */
    public function testPhpUnitFixerExtendsAbstractPhpUnitFixer(string $className): void
    {
        $reflection = new \ReflectionClass($className);

        self::assertTrue($reflection->isSubclassOf(AbstractPhpUnitFixer::class));
    }

    public static function providePhpUnitFixerExtendsAbstractPhpUnitFixerCases(): iterable
    {
        $factory = new FixerFactory();
        $factory->registerBuiltInFixers();

        foreach ($factory->getFixers() as $fixer) {
            if (!str_starts_with($fixer->getName(), 'php_unit_')) {
                continue;
            }

            // this one fixes usage of PHPUnit classes
            if ($fixer instanceof PhpUnitNamespacedFixer) {
                continue;
            }

            if ($fixer instanceof AbstractProxyFixer) {
                continue;
            }

            yield [\get_class($fixer)];
        }
    }

    /**
     * @dataProvider provideSrcClassCases
     * @dataProvider provideTestClassCases
     */
    public function testConstantsAreInUpperCase(string $className): void
    {
        $rc = new \ReflectionClass($className);

        $reflectionClassConstants = $rc->getReflectionConstants();

        if (\count($reflectionClassConstants) < 1) {
            $this->expectNotToPerformAssertions();

            return;
        }

        foreach ($reflectionClassConstants as $constant) {
            $constantName = $constant->getName();
            self::assertSame(strtoupper($constantName), $constantName, $className);
        }
    }

    /**
     * @return list<string>
     */
    private function extractFunctionNamesCalledInClass(string $className): array
    {
        $tokens = $this->createTokensForClass($className);

        $stringTokens = array_filter(
            $tokens->toArray(),
            static fn (Token $token): bool => $token->isGivenKind(T_STRING)
        );

        $strings = array_map(
            static fn (Token $token): string => $token->getContent(),
            $stringTokens
        );

        return array_unique($strings);
    }

    /**
     * @param class-string $className
     */
    private function getFilePathForClass(string $className): string
    {
        $file = $className;
        $file = preg_replace('#^PhpCsFixer\\\Tests\\\#', 'tests\\', $file);
        $file = preg_replace('#^PhpCsFixer\\\#', 'src\\', $file);

        return str_replace('\\', \DIRECTORY_SEPARATOR, $file).'.php';
    }

    /**
     * @param class-string $className
     */
    private function getFileContentForClass(string $className): string
    {
        return file_get_contents($this->getFilePathForClass($className));
    }

    /**
     * @param class-string $className
     */
    private function createTokensForClass(string $className): Tokens
    {
        if (!isset(self::$tokensCache[$className])) {
            self::$tokensCache[$className] = Tokens::fromCode(self::getFileContentForClass($className));
        }

        return self::$tokensCache[$className];
    }

    /**
     * @return iterable<string, string>
     */
    private function getUsedDataProviderMethodNames(string $testClassName): iterable
    {
        foreach ($this->getAnnotationsOfTestClass($testClassName, 'dataProvider') as $methodName => $dataProviderAnnotation) {
            if (1 === preg_match('/@dataProvider\s+(?P<methodName>\w+)/', $dataProviderAnnotation->getContent(), $matches)) {
                yield $methodName => $matches['methodName'];
            }
        }
    }

    /**
     * @return iterable<string, Annotation>
     */
    private function getAnnotationsOfTestClass(string $testClassName, string $annotation): iterable
    {
        $tokens = $this->createTokensForClass($testClassName);

        foreach ($tokens as $index => $token) {
            if (!$token->isGivenKind(T_DOC_COMMENT)) {
                continue;
            }

            $methodName = $tokens[$tokens->getNextTokenOfKind($index, [[T_STRING]])]->getContent();

            $docBlock = new DocBlock($token->getContent());
            $dataProviderAnnotations = $docBlock->getAnnotationsOfType($annotation);

            foreach ($dataProviderAnnotations as $dataProviderAnnotation) {
                yield $methodName => $dataProviderAnnotation;
            }
        }
    }

    /**
     * @return list<class-string>
     */
    private static function getSrcClasses(): array
    {
        static $classes;

        if (null !== $classes) {
            return $classes;
        }

        $finder = Finder::create()
            ->files()
            ->name('*.php')
            ->in(__DIR__.'/../../src')
            ->exclude([
                'Resources',
            ])
        ;

        $classes = array_map(
            static fn (SplFileInfo $file): string => \sprintf(
                '%s\%s%s%s',
                'PhpCsFixer',
                strtr($file->getRelativePath(), \DIRECTORY_SEPARATOR, '\\'),
                '' !== $file->getRelativePath() ? '\\' : '',
                $file->getBasename('.'.$file->getExtension())
            ),
            iterator_to_array($finder, false)
        );

        sort($classes);

        return $classes;
    }

    /**
     * @return list<class-string<TestCase>>
     */
    private static function getTestClasses(): array
    {
        static $classes;

        if (null !== $classes) {
            return $classes;
        }

        $finder = Finder::create()
            ->files()
            ->name('*Test.php')
            ->in(__DIR__.'/..')
            ->exclude([
                'Fixtures',
            ])
        ;

        $classes = array_map(
            static fn (SplFileInfo $file): string => \sprintf(
                'PhpCsFixer\Tests\%s%s%s',
                strtr($file->getRelativePath(), \DIRECTORY_SEPARATOR, '\\'),
                '' !== $file->getRelativePath() ? '\\' : '',
                $file->getBasename('.'.$file->getExtension())
            ),
            iterator_to_array($finder, false)
        );

        sort($classes);

        return $classes;
    }

    /**
     * @param \ReflectionClass<object> $rc
     *
     * @return list<string>
     */
    private function getPublicMethodNames(\ReflectionClass $rc): array
    {
        return array_map(
            static fn (\ReflectionMethod $rm): string => $rm->getName(),
            $rc->getMethods(\ReflectionMethod::IS_PUBLIC)
        );
    }
}<|MERGE_RESOLUTION|>--- conflicted
+++ resolved
@@ -721,7 +721,6 @@
      *
      * @param class-string $className
      */
-<<<<<<< HEAD
     public function testThatTestMethodsAreNotDuplicated(string $className): void
     {
         $class = new \ReflectionClass($className);
@@ -768,8 +767,14 @@
                 implode("\n - ", $duplicates)
             )
         );
-=======
-    public function testNoDuplicatedDataInDataProvider(string $className): void
+    }
+
+    /**
+     * @dataProvider provideTestClassCases
+     *
+     * @param class-string $className
+     */
+    public function testThatDataFromDataProvidersIsNotDuplicated(string $className): void
     {
         $duplicates = [];
         foreach ((new \ReflectionClass($className))->getMethods() as $method) {
@@ -877,7 +882,6 @@
             }
         }
         self::assertSame([], $duplicates);
->>>>>>> d05c3937
     }
 
     /**
