--- conflicted
+++ resolved
@@ -34,7 +34,6 @@
      *
      * @var string[]
      */
-<<<<<<< HEAD
     private static $classesWithoutTests = [
         \PhpCsFixer\Console\Command\SelfUpdateCommand::class,
         \PhpCsFixer\Console\Output\NullOutput::class,
@@ -42,7 +41,6 @@
         \PhpCsFixer\Doctrine\Annotation\Tokens::class,
         \PhpCsFixer\FileRemoval::class,
         \PhpCsFixer\FixerConfiguration\FixerOptionValidatorGenerator::class,
-        \PhpCsFixer\FixerDefinition\FileSpecificCodeSample::class,
         \PhpCsFixer\FixerFileProcessedEvent::class,
         \PhpCsFixer\Fixer\Operator\AlignDoubleArrowFixerHelper::class,
         \PhpCsFixer\Fixer\Operator\AlignEqualsFixerHelper::class,
@@ -59,29 +57,6 @@
         \PhpCsFixer\Test\IntegrationCaseFactory::class,
         \PhpCsFixer\Tokenizer\Transformers::class,
     ];
-=======
-    private static $classesWithoutTests = array(
-        'PhpCsFixer\Console\Command\SelfUpdateCommand',
-        'PhpCsFixer\Console\Output\NullOutput',
-        'PhpCsFixer\Differ\DiffConsoleFormatter',
-        'PhpCsFixer\Doctrine\Annotation\Tokens',
-        'PhpCsFixer\FileRemoval',
-        'PhpCsFixer\FixerConfiguration\FixerOptionValidatorGenerator',
-        'PhpCsFixer\FixerFileProcessedEvent',
-        'PhpCsFixer\Fixer\Operator\AlignDoubleArrowFixerHelper',
-        'PhpCsFixer\Fixer\Operator\AlignEqualsFixerHelper',
-        'PhpCsFixer\Fixer\Phpdoc\GeneralPhpdocAnnotationRemoveFixer',
-        'PhpCsFixer\Linter\ProcessLintingResult',
-        'PhpCsFixer\Linter\TokenizerLintingResult',
-        'PhpCsFixer\Report\ReportSummary',
-        'PhpCsFixer\Runner\FileCachingLintingIterator',
-        'PhpCsFixer\Runner\FileFilterIterator',
-        'PhpCsFixer\Runner\FileLintingIterator',
-        'PhpCsFixer\StdinFileInfo',
-        'PhpCsFixer\Test\IntegrationCaseFactory',
-        'PhpCsFixer\Tokenizer\Transformers',
-    );
->>>>>>> 4203c881
 
     /**
      * @param string $className
@@ -157,18 +132,10 @@
         ];
 
         // @TODO: should be removed at 3.0
-<<<<<<< HEAD
         $exceptionMethodsPerClass = [
             \PhpCsFixer\Config::class => ['create'],
             \PhpCsFixer\Fixer\FunctionNotation\MethodArgumentSpaceFixer::class => ['fixSpace'],
-            \PhpCsFixer\Fixer\Import\OrderedImportsFixer::class => ['sortingCallBack'],
         ];
-=======
-        $exceptionMethodsPerClass = array(
-            'PhpCsFixer\Config' => array('create'),
-            'PhpCsFixer\Fixer\FunctionNotation\MethodArgumentSpaceFixer' => array('fixSpace'),
-        );
->>>>>>> 4203c881
 
         $definedMethods = $this->getPublicMethodNames($rc);
 
@@ -203,7 +170,10 @@
         $rc = new \ReflectionClass($className);
 
         if (\PhpCsFixer\Fixer\Alias\NoMixedEchoPrintFixer::class === $className) {
-            $this->markTestIncomplete('Public properties of fixer \'PhpCsFixer\Fixer\Alias\NoMixedEchoPrintFixer\' will be remove on 3.0.');
+            $this->markTestIncomplete(sprintf(
+                'Public properties of fixer `%s` will be remove on 3.0.',
+                \PhpCsFixer\Fixer\Alias\NoMixedEchoPrintFixer::class
+            ));
         }
 
         $this->assertEmpty(
