<?php

/*
 * This file is part of PHP CS Fixer.
 *
 * (c) Fabien Potencier <fabien@symfony.com>
 *     Dariusz Rumiński <dariusz.ruminski@gmail.com>
 *
 * This source file is subject to the MIT license that is bundled
 * with this source code in the file LICENSE.
 */

namespace PhpCsFixer\Tests\AutoReview;

use PhpCsFixer\DocBlock\DocBlock;
use PhpCsFixer\Tokenizer\Tokens;
use PHPUnit\Framework\TestCase;
use Symfony\Component\Finder\Finder;
use Symfony\Component\Finder\SplFileInfo;

/**
 * @author Dariusz Rumiński <dariusz.ruminski@gmail.com>
 *
 * @internal
 *
 * @coversNothing
 * @group auto-review
 */
final class ProjectCodeTest extends TestCase
{
    /**
     * This structure contains older classes that are not yet covered by tests.
     *
     * It may only shrink, never add anything to it.
     *
     * @var string[]
     */
    private static $classesWithoutTests = [
        \PhpCsFixer\ConfigurationException\InvalidForEnvFixerConfigurationException::class,
        \PhpCsFixer\Console\Command\SelfUpdateCommand::class,
        \PhpCsFixer\Console\Output\NullOutput::class,
        \PhpCsFixer\Console\SelfUpdate\GithubClient::class,
        \PhpCsFixer\Console\WarningsDetector::class,
        \PhpCsFixer\Differ\DiffConsoleFormatter::class,
        \PhpCsFixer\Doctrine\Annotation\Tokens::class,
        \PhpCsFixer\FileRemoval::class,
        \PhpCsFixer\Fixer\Operator\AlignDoubleArrowFixerHelper::class,
        \PhpCsFixer\Fixer\Operator\AlignEqualsFixerHelper::class,
        \PhpCsFixer\Fixer\Phpdoc\GeneralPhpdocAnnotationRemoveFixer::class,
        \PhpCsFixer\FixerConfiguration\FixerOptionValidatorGenerator::class,
        \PhpCsFixer\FixerConfiguration\InvalidOptionsForEnvException::class,
        \PhpCsFixer\FixerFileProcessedEvent::class,
        \PhpCsFixer\Indicator\PhpUnitTestCaseIndicator::class,
        \PhpCsFixer\Linter\ProcessLintingResult::class,
        \PhpCsFixer\Linter\TokenizerLintingResult::class,
        \PhpCsFixer\Report\ReportSummary::class,
        \PhpCsFixer\Runner\FileCachingLintingIterator::class,
        \PhpCsFixer\Runner\FileFilterIterator::class,
        \PhpCsFixer\Runner\FileLintingIterator::class,
        \PhpCsFixer\StdinFileInfo::class,
        \PhpCsFixer\Test\AccessibleObject::class,
        \PhpCsFixer\Tokenizer\Transformers::class,
    ];

    public function testThatClassesWithoutTestsVarIsProper()
    {
        $unknownClasses = array_filter(
            self::$classesWithoutTests,
            static function ($class) { return !class_exists($class) && !trait_exists($class); }
        );

        $this->assertSame([], $unknownClasses);
    }

    /**
     * @param string $className
     *
     * @dataProvider provideSrcConcreteClassCases
     */
    public function testThatSrcClassHaveTestClass($className)
    {
        $testClassName = str_replace('PhpCsFixer', 'PhpCsFixer\\Tests', $className).'Test';

        if (in_array($className, self::$classesWithoutTests, true)) {
            $this->assertFalse(class_exists($testClassName), sprintf('Class "%s" already has tests, so it should be removed from "%s::$classesWithoutTests".', $className, __CLASS__));
            $this->markTestIncomplete(sprintf('Class "%s" has no tests yet, please help and add it.', $className));
        }

        $this->assertTrue(class_exists($testClassName), sprintf('Expected test class "%s" for "%s" not found.', $testClassName, $className));
        $this->assertTrue(is_subclass_of($testClassName, TestCase::class), sprintf('Expected test class "%s" to be a subclass of "\PHPUnit\Framework\TestCase".', $testClassName));
    }

    /**
     * @param string $className
     *
     * @dataProvider provideSrcClassesNotAbuseInterfacesCases
     */
    public function testThatSrcClassesNotAbuseInterfaces($className)
    {
        $rc = new \ReflectionClass($className);

        $allowedMethods = array_map(
            function (\ReflectionClass $interface) {
                return $this->getPublicMethodNames($interface);
            },
            $rc->getInterfaces()
        );

        if (count($allowedMethods)) {
            $allowedMethods = array_unique(array_merge(...array_values($allowedMethods)));
        }

        $allowedMethods[] = '__construct';
        $allowedMethods[] = '__destruct';
        $allowedMethods[] = '__wakeup';

        $exceptionMethods = [
            'configure', // due to AbstractFixer::configure
            'getConfigurationDefinition', // due to AbstractFixer::getDefaultConfiguration
            'getDefaultConfiguration', // due to AbstractFixer::getDefaultConfiguration
            'setWhitespacesConfig', // due to AbstractFixer::setWhitespacesConfig
        ];

        // @TODO: 3.0 should be removed
        $exceptionMethodsPerClass = [
            \PhpCsFixer\Config::class => ['create'],
            \PhpCsFixer\Fixer\FunctionNotation\MethodArgumentSpaceFixer::class => ['fixSpace'],
        ];

        $definedMethods = $this->getPublicMethodNames($rc);

        $extraMethods = array_diff(
            $definedMethods,
            $allowedMethods,
            $exceptionMethods,
            isset($exceptionMethodsPerClass[$className]) ? $exceptionMethodsPerClass[$className] : []
        );

        sort($extraMethods);

        $this->assertEmpty(
            $extraMethods,
            sprintf(
                "Class '%s' should not have public methods that are not part of implemented interfaces.\nViolations:\n%s",
                $className,
<<<<<<< HEAD
                implode("\n", array_map(static function ($item) {
                    return " * $item";
=======
                implode("\n", array_map(function ($item) {
                    return " * ${item}";
>>>>>>> a303a71b
                }, $extraMethods))
            )
        );
    }

    /**
     * @param string $className
     *
     * @dataProvider provideSrcClassCases
     */
    public function testThatSrcClassesNotExposeProperties($className)
    {
        $rc = new \ReflectionClass($className);

        if (\PhpCsFixer\Fixer\Alias\NoMixedEchoPrintFixer::class === $className) {
            $this->markTestIncomplete(sprintf(
                'Public properties of fixer `%s` will be removed on 3.0.',
                \PhpCsFixer\Fixer\Alias\NoMixedEchoPrintFixer::class
            ));
        }

        $this->assertEmpty(
            $rc->getProperties(\ReflectionProperty::IS_PUBLIC),
            sprintf('Class \'%s\' should not have public properties.', $className)
        );

        if ($rc->isFinal()) {
            return;
        }

        $allowedProps = [];
        $definedProps = $rc->getProperties(\ReflectionProperty::IS_PROTECTED);

        if (false !== $rc->getParentClass()) {
            $allowedProps = $rc->getParentClass()->getProperties(\ReflectionProperty::IS_PROTECTED);
        }

        $allowedProps = array_map(static function (\ReflectionProperty $item) {
            return $item->getName();
        }, $allowedProps);
        $definedProps = array_map(static function (\ReflectionProperty $item) {
            return $item->getName();
        }, $definedProps);

        $exceptionPropsPerClass = [
            \PhpCsFixer\AbstractPhpdocTypesFixer::class => ['tags'],
            \PhpCsFixer\AbstractAlignFixerHelper::class => ['deepestLevel'],
            \PhpCsFixer\AbstractFixer::class => ['configuration', 'configurationDefinition', 'whitespacesConfig'],
            \PhpCsFixer\AbstractProxyFixer::class => ['proxyFixers'],
            \PhpCsFixer\Test\AbstractFixerTestCase::class => ['fixer', 'linter'],
            \PhpCsFixer\Test\AbstractIntegrationTestCase::class => ['linter'],
        ];

        $extraProps = array_diff(
            $definedProps,
            $allowedProps,
            isset($exceptionPropsPerClass[$className]) ? $exceptionPropsPerClass[$className] : []
        );

        sort($extraProps);

        $this->assertEmpty(
            $extraProps,
            sprintf(
                "Class '%s' should not have protected properties.\nViolations:\n%s",
                $className,
<<<<<<< HEAD
                implode("\n", array_map(static function ($item) {
                    return " * $item";
=======
                implode("\n", array_map(function ($item) {
                    return " * ${item}";
>>>>>>> a303a71b
                }, $extraProps))
            )
        );
    }

    /**
     * @param string $className
     *
     * @dataProvider provideTestClassCases
     */
    public function testThatTestClassesAreTraitOrAbstractOrFinal($className)
    {
        $rc = new \ReflectionClass($className);

        $this->assertTrue(
            $rc->isTrait() || $rc->isAbstract() || $rc->isFinal(),
            sprintf('Test class %s should be trait, abstract or final.', $className)
        );
    }

    /**
     * @param string $className
     *
     * @dataProvider provideTestClassCases
     */
    public function testThatTestClassesAreInternal($className)
    {
        $rc = new \ReflectionClass($className);
        $doc = new DocBlock($rc->getDocComment());

        $this->assertNotEmpty(
            $doc->getAnnotationsOfType('internal'),
            sprintf('Test class %s should have internal annotation.', $className)
        );
    }

    /**
     * @dataProvider provideDataProviderMethodNameCases
     *
     * @param string $testClassName
     * @param string $dataProviderMethodName
     */
    public function testThatDataProvidersAreCorrectlyNamed($testClassName, $dataProviderMethodName)
    {
        $this->assertRegExp('/^provide[A-Z]\S+Cases$/', $dataProviderMethodName, sprintf(
            'Data provider in "%s" with name "%s" is not correctly named.',
            $testClassName,
            $dataProviderMethodName
        ));
    }

    public function provideSrcClassCases()
    {
        return array_map(
            static function ($item) {
                return [$item];
            },
            $this->getSrcClasses()
        );
    }

    public function provideSrcClassesNotAbuseInterfacesCases()
    {
        return array_map(
            static function ($item) {
                return [$item];
            },
            array_filter($this->getSrcClasses(), static function ($className) {
                $rc = new \ReflectionClass($className);

                $doc = false !== $rc->getDocComment()
                    ? new DocBlock($rc->getDocComment())
                    : null;

                if (
                    $rc->isInterface()
                    || ($doc && count($doc->getAnnotationsOfType('internal')))
                    || 0 === count($rc->getInterfaces())
                    || in_array($className, [
                        \PhpCsFixer\Finder::class,
                        \PhpCsFixer\Test\AbstractFixerTestCase::class,
                        \PhpCsFixer\Test\AbstractIntegrationTestCase::class,
                        \PhpCsFixer\Tests\Test\AbstractFixerTestCase::class,
                        \PhpCsFixer\Tests\Test\AbstractIntegrationTestCase::class,
                        \PhpCsFixer\Tokenizer\Tokens::class,
                    ], true)
                ) {
                    return false;
                }

                return true;
            })
        );
    }

    public function provideSrcConcreteClassCases()
    {
        return array_map(
            static function ($item) { return [$item]; },
            array_filter(
                $this->getSrcClasses(),
                static function ($className) {
                    $rc = new \ReflectionClass($className);

                    return !$rc->isAbstract() && !$rc->isInterface();
                }
            )
        );
    }

    public function provideTestClassCases()
    {
        return array_map(
            static function ($item) {
                return [$item];
            },
            $this->getTestClasses()
        );
    }

    public function provideDataProviderMethodNameCases()
    {
        if (extension_loaded('xdebug') && false === getenv('CI')) {
            $this->markTestSkipped('Data provider too slow when Xdebug is loaded.');
        }

        $data = [];

        $testClassNames = $this->getTestClasses();

        foreach ($testClassNames as $testClassName) {
            $dataProviderMethodNames = [];
            $tokens = Tokens::fromCode(file_get_contents(
                str_replace('\\', DIRECTORY_SEPARATOR, preg_replace('#^PhpCsFixer\\\Tests#', 'tests', $testClassName)).'.php'
            ));

            foreach ($tokens as $token) {
                if ($token->isGivenKind(T_DOC_COMMENT)) {
                    $docBlock = new DocBlock($token->getContent());
                    $dataProviderAnnotations = $docBlock->getAnnotationsOfType('dataProvider');

                    foreach ($dataProviderAnnotations as $dataProviderAnnotation) {
                        if (1 === preg_match('/@dataProvider\s+(?P<methodName>\w+)/', $dataProviderAnnotation->getContent(), $matches)) {
                            $dataProviderMethodNames[] = $matches['methodName'];
                        }
                    }
                }
            }

            $dataProviderMethodNames = array_unique($dataProviderMethodNames);

            foreach ($dataProviderMethodNames as $dataProviderMethodName) {
                $data[] = [
                    $testClassName,
                    $dataProviderMethodName,
                ];
            }
        }

        return $data;
    }

    private function getSrcClasses()
    {
        static $classes;

        if (null !== $classes) {
            return $classes;
        }

        $finder = Finder::create()
            ->files()
            ->name('*.php')
            ->in(__DIR__.'/../../src')
            ->exclude([
                'Resources',
            ])
        ;

        $classes = array_map(
            static function (SplFileInfo $file) {
                return sprintf(
                    '%s\\%s%s%s',
                    'PhpCsFixer',
                    strtr($file->getRelativePath(), DIRECTORY_SEPARATOR, '\\'),
                    $file->getRelativePath() ? '\\' : '',
                    $file->getBasename('.'.$file->getExtension())
                );
            },
            iterator_to_array($finder, false)
        );

        sort($classes);

        return $classes;
    }

    private function getTestClasses()
    {
        static $classes;

        if (null !== $classes) {
            return $classes;
        }

        $finder = Finder::create()
            ->files()
            ->name('*.php')
            ->in(__DIR__.'/..')
            ->exclude([
                'Fixtures',
            ])
        ;

        $classes = array_map(
            static function (SplFileInfo $file) {
                return sprintf(
                    'PhpCsFixer\\Tests\\%s%s%s',
                    strtr($file->getRelativePath(), DIRECTORY_SEPARATOR, '\\'),
                    $file->getRelativePath() ? '\\' : '',
                    $file->getBasename('.'.$file->getExtension())
                );
            },
            iterator_to_array($finder, false)
        );

        sort($classes);

        return $classes;
    }

    /**
     * @param \ReflectionClass $rc
     *
     * @return string[]
     */
    private function getPublicMethodNames(\ReflectionClass $rc)
    {
        return array_map(
            static function (\ReflectionMethod $rm) {
                return $rm->getName();
            },
            $rc->getMethods(\ReflectionMethod::IS_PUBLIC)
        );
    }
}<|MERGE_RESOLUTION|>--- conflicted
+++ resolved
@@ -143,13 +143,8 @@
             sprintf(
                 "Class '%s' should not have public methods that are not part of implemented interfaces.\nViolations:\n%s",
                 $className,
-<<<<<<< HEAD
                 implode("\n", array_map(static function ($item) {
-                    return " * $item";
-=======
-                implode("\n", array_map(function ($item) {
                     return " * ${item}";
->>>>>>> a303a71b
                 }, $extraMethods))
             )
         );
@@ -216,13 +211,8 @@
             sprintf(
                 "Class '%s' should not have protected properties.\nViolations:\n%s",
                 $className,
-<<<<<<< HEAD
                 implode("\n", array_map(static function ($item) {
-                    return " * $item";
-=======
-                implode("\n", array_map(function ($item) {
                     return " * ${item}";
->>>>>>> a303a71b
                 }, $extraProps))
             )
         );
