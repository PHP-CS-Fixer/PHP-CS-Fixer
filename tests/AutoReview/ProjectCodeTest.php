--- conflicted
+++ resolved
@@ -44,22 +44,9 @@
     private static $classesWithoutTests = [
         \PhpCsFixer\Console\SelfUpdate\GithubClient::class,
         \PhpCsFixer\Doctrine\Annotation\Tokens::class,
-<<<<<<< HEAD
-        \PhpCsFixer\FileReader::class,
-        \PhpCsFixer\FileRemoval::class,
-=======
-        \PhpCsFixer\Fixer\Operator\AlignDoubleArrowFixerHelper::class,
-        \PhpCsFixer\Fixer\Operator\AlignEqualsFixerHelper::class,
-        \PhpCsFixer\Fixer\Whitespace\NoExtraConsecutiveBlankLinesFixer::class,
->>>>>>> 42d1e33d
         \PhpCsFixer\Indicator\PhpUnitTestCaseIndicator::class,
         \PhpCsFixer\Runner\FileCachingLintingIterator::class,
         \PhpCsFixer\Runner\FileLintingIterator::class,
-<<<<<<< HEAD
-        \PhpCsFixer\StdinFileInfo::class,
-=======
-        \PhpCsFixer\Test\AccessibleObject::class,
->>>>>>> 42d1e33d
         \PhpCsFixer\Tokenizer\Transformers::class,
     ];
 
