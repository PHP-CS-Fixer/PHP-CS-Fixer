--- conflicted
+++ resolved
@@ -86,7 +86,6 @@
     }
 
     /**
-<<<<<<< HEAD
      * @return iterable<array{string}>
      */
     public static function provideThatSrcClassHaveTestClassCases(): iterable
@@ -101,7 +100,10 @@
                     return !$rc->isTrait() && !$rc->isAbstract() && !$rc->isInterface() && \count($rc->getMethods(\ReflectionMethod::IS_PUBLIC)) > 0;
                 }
             )
-=======
+        );
+    }
+
+    /**
      * This test requires 8.2+, so it can properly detect readonly parent class.
      *
      * @dataProvider provideSrcClassCases
@@ -181,7 +183,6 @@
 
         self::fail(
             \sprintf('The class "%s" should have readonly annotation.', $className)
->>>>>>> f8e9a647
         );
     }
 
