<?php

/*
 * This file is part of PHP CS Fixer.
 *
 * (c) Fabien Potencier <fabien@symfony.com>
 *     Dariusz Rumiński <dariusz.ruminski@gmail.com>
 *
 * This source file is subject to the MIT license that is bundled
 * with this source code in the file LICENSE.
 */

namespace PhpCsFixer\Tests\AutoReview;

use PhpCsFixer\DocBlock\DocBlock;
use PHPUnit\Framework\TestCase;
use Symfony\Component\Finder\Finder;
use Symfony\Component\Finder\SplFileInfo;

/**
 * @author Dariusz Rumiński <dariusz.ruminski@gmail.com>
 *
 * @internal
 *
 * @coversNothing
 * @group auto-review
 */
final class ProjectCodeTest extends TestCase
{
    /**
     * This structure contains older classes that are not yet covered by tests.
     *
     * It may only shrink, never add anything to it.
     *
     * @var string[]
     */
    private static $classesWithoutTests = [
        \PhpCsFixer\Console\Command\SelfUpdateCommand::class,
        \PhpCsFixer\Console\Output\NullOutput::class,
        \PhpCsFixer\Differ\DiffConsoleFormatter::class,
        \PhpCsFixer\Doctrine\Annotation\Tokens::class,
        \PhpCsFixer\FileRemoval::class,
        \PhpCsFixer\FixerConfiguration\FixerOptionValidatorGenerator::class,
        \PhpCsFixer\FixerFileProcessedEvent::class,
        \PhpCsFixer\Fixer\Operator\AlignDoubleArrowFixerHelper::class,
        \PhpCsFixer\Fixer\Operator\AlignEqualsFixerHelper::class,
        \PhpCsFixer\Fixer\Phpdoc\GeneralPhpdocAnnotationRemoveFixer::class,
        \PhpCsFixer\Indicator\PhpUnitIndicator::class,
        \PhpCsFixer\Linter\ProcessLintingResult::class,
        \PhpCsFixer\Linter\TokenizerLintingResult::class,
        \PhpCsFixer\Report\ReportSummary::class,
        \PhpCsFixer\Runner\FileCachingLintingIterator::class,
        \PhpCsFixer\Runner\FileFilterIterator::class,
        \PhpCsFixer\Runner\FileLintingIterator::class,
        \PhpCsFixer\StdinFileInfo::class,
        \PhpCsFixer\Tokenizer\Transformers::class,
    ];

    public function testThatClassesWithoutTestsVarIsProper()
    {
        $unknownClasses = array_filter(
            self::$classesWithoutTests,
            function ($class) { return !class_exists($class) && !trait_exists($class); }
        );

        $this->assertSame([], $unknownClasses);
    }

    /**
     * @param string $className
     *
     * @dataProvider provideSrcConcreteClasses
     */
    public function testThatSrcClassHaveTestClass($className)
    {
        $testClassName = str_replace('PhpCsFixer', 'PhpCsFixer\\Tests', $className).'Test';

        if (in_array($className, self::$classesWithoutTests, true)) {
            $this->assertFalse(class_exists($testClassName), sprintf('Class "%s" already has tests, so it should be removed from "%s::$classesWithoutTests".', $className, __CLASS__));
            $this->markTestIncomplete(sprintf('Class "%s" has no tests yet, please help and add it.', $className));
        }

        $this->assertTrue(class_exists($testClassName), sprintf('Expected test class "%s" for "%s" not found.', $testClassName, $className));
        $this->assertTrue(is_subclass_of($testClassName, TestCase::class), sprintf('Expected test class "%s" to be a subclass of "\PHPUnit\Framework\TestCase".', $testClassName));
    }

    /**
     * @param string $className
     *
     * @dataProvider provideSrcClasses
     */
    public function testThatSrcClassesNotAbuseInterfaces($className)
    {
        // HHVM knows better which interfaces you implements
        // https://github.com/facebook/hhvm/issues/5890
        if (defined('HHVM_VERSION') && interface_exists('Stringish')) {
            $this->markTestSkipped('Skipped as HHVM violate inheritance tree with `Stringish` interface.');
        }

        $rc = new \ReflectionClass($className);

        $doc = false !== $rc->getDocComment()
            ? new DocBlock($rc->getDocComment())
            : null;

        if (
            $rc->isInterface()
            || ($doc && count($doc->getAnnotationsOfType('internal')))
            || 0 === count($rc->getInterfaces())
            || in_array($className, [
                \PhpCsFixer\Finder::class,
                \PhpCsFixer\Test\AbstractFixerTestCase::class,
                \PhpCsFixer\Test\AbstractIntegrationTestCase::class,
                \PhpCsFixer\Tokenizer\Tokens::class,
            ], true)
        ) {
            return;
        }

        $allowedMethods = array_map(
            function (\ReflectionClass $interface) {
                return $this->getPublicMethodNames($interface);
            },
            $rc->getInterfaces()
        );

        if (count($allowedMethods)) {
            $allowedMethods = array_unique(array_merge(...array_values($allowedMethods)));
        }

        $allowedMethods[] = '__construct';
        $allowedMethods[] = '__destruct';
        $allowedMethods[] = '__wakeup';

        $exceptionMethods = [
            'configure', // due to AbstractFixer::configure
            'getConfigurationDefinition', // due to AbstractFixer::getDefaultConfiguration
            'getDefaultConfiguration', // due to AbstractFixer::getDefaultConfiguration
            'setWhitespacesConfig', // due to AbstractFixer::setWhitespacesConfig
        ];

        // @TODO: should be removed at 3.0
        $exceptionMethodsPerClass = [
            \PhpCsFixer\Config::class => ['create'],
            \PhpCsFixer\Fixer\FunctionNotation\MethodArgumentSpaceFixer::class => ['fixSpace'],
        ];

        $definedMethods = $this->getPublicMethodNames($rc);

        $extraMethods = array_diff(
            $definedMethods,
            $allowedMethods,
            $exceptionMethods,
            isset($exceptionMethodsPerClass[$className]) ? $exceptionMethodsPerClass[$className] : []
        );

        sort($extraMethods);

        $this->assertEmpty(
            $extraMethods,
            sprintf(
                "Class '%s' should not have public methods that are not part of implemented interfaces.\nViolations:\n%s",
                $className,
                implode("\n", array_map(function ($item) {
                    return " * $item";
                }, $extraMethods))
            )
        );
    }

    /**
     * @param string $className
     *
     * @dataProvider provideSrcClasses
     */
    public function testThatSrcClassesNotExposeProperties($className)
    {
        $rc = new \ReflectionClass($className);

        if (\PhpCsFixer\Fixer\Alias\NoMixedEchoPrintFixer::class === $className) {
            $this->markTestIncomplete(sprintf(
                'Public properties of fixer `%s` will be remove on 3.0.',
                \PhpCsFixer\Fixer\Alias\NoMixedEchoPrintFixer::class
            ));
        }

        $this->assertEmpty(
            $rc->getProperties(\ReflectionProperty::IS_PUBLIC),
            sprintf('Class \'%s\' should not have public properties.', $className)
        );

        if ($rc->isFinal()) {
            return;
        }

        $allowedProps = [];
        $definedProps = $rc->getProperties(\ReflectionProperty::IS_PROTECTED);

        if (false !== $rc->getParentClass()) {
            $allowedProps = $rc->getParentClass()->getProperties(\ReflectionProperty::IS_PROTECTED);
        }

        $allowedProps = array_map(function (\ReflectionProperty $item) {
            return $item->getName();
        }, $allowedProps);
        $definedProps = array_map(function (\ReflectionProperty $item) {
            return $item->getName();
        }, $definedProps);

        $exceptionPropsPerClass = [
            \PhpCsFixer\AbstractPhpdocTypesFixer::class => ['tags'],
            \PhpCsFixer\AbstractAlignFixerHelper::class => ['deepestLevel'],
            \PhpCsFixer\AbstractFixer::class => ['configuration', 'configurationDefinition', 'whitespacesConfig'],
            \PhpCsFixer\AbstractProxyFixer::class => ['proxyFixer'],
            \PhpCsFixer\Test\AbstractFixerTestCase::class => ['fixer', 'linter'],
            \PhpCsFixer\Test\AbstractIntegrationTestCase::class => ['linter'],
        ];

        $extraProps = array_diff(
            $definedProps,
            $allowedProps,
            isset($exceptionPropsPerClass[$className]) ? $exceptionPropsPerClass[$className] : []
        );

        sort($extraProps);

        $this->assertEmpty(
            $extraProps,
            sprintf(
                "Class '%s' should not have protected properties.\nViolations:\n%s",
                $className,
                implode("\n", array_map(function ($item) {
                    return " * $item";
                }, $extraProps))
            )
        );
    }

    /**
     * @param string $className
     *
     * @dataProvider provideTestClasses
     */
    public function testThatTestClassesAreAbstractOrFinal($className)
    {
        $rc = new \ReflectionClass($className);

        $this->assertTrue(
            $rc->isAbstract() || $rc->isFinal(),
            sprintf('Test class %s should be abstract or final.', $className)
        );
    }

    /**
     * @param string $className
     *
     * @dataProvider provideTestClasses
     */
    public function testThatTestClassesAreInternal($className)
    {
        $rc = new \ReflectionClass($className);
        $doc = new DocBlock($rc->getDocComment());

        $this->assertNotEmpty(
            $doc->getAnnotationsOfType('internal'),
            sprintf('Test class %s should have internal annotation.', $className)
        );
    }

    public function provideSrcClasses()
    {
        return array_map(
            function ($item) {
                return [$item];
            },
            $this->getSrcClasses()
        );
    }

    public function provideSrcConcreteClasses()
    {
        return array_map(
            function ($item) { return [$item]; },
            array_filter(
                $this->getSrcClasses(),
                function ($className) {
                    $rc = new \ReflectionClass($className);

                    return !$rc->isAbstract() && !$rc->isInterface();
                }
            )
        );
    }

    public function provideTestClasses()
    {
        return array_map(
            function ($item) {
                return [$item];
            },
            $this->getTestClasses()
        );
    }

    private function getSrcClasses()
    {
        static $files;

        if (null !== $files) {
            return $files;
        }

        $finder = Finder::create()
            ->files()
            ->name('*.php')
            ->in(__DIR__.'/../../src')
            ->exclude([
                'Resources',
            ])
        ;

        $names = array_map(
            function (SplFileInfo $file) {
                return sprintf(
                    '%s\\%s%s%s',
                    'PhpCsFixer',
                    strtr($file->getRelativePath(), DIRECTORY_SEPARATOR, '\\'),
                    $file->getRelativePath() ? '\\' : '',
                    $file->getBasename('.'.$file->getExtension())
                );
            },
            iterator_to_array($finder, false)
        );

        sort($names);

        return $names;
    }

    private function getTestClasses()
    {
        static $files;

        if (null !== $files) {
            return $files;
        }

        $finder = Finder::create()
            ->files()
            ->name('*Test.php')
            ->in(__DIR__.'/..')
            ->exclude([
                'Fixtures',
<<<<<<< HEAD
                'Test',
            ])
=======
            ))
>>>>>>> 5121d1cf
        ;

        $names = array_map(
            function (SplFileInfo $file) {
                return sprintf(
                    'PhpCsFixer\\Tests\\%s%s%s',
                    strtr($file->getRelativePath(), DIRECTORY_SEPARATOR, '\\'),
                    $file->getRelativePath() ? '\\' : '',
                    $file->getBasename('.'.$file->getExtension())
                );
            },
            iterator_to_array($finder, false)
        );

        sort($names);

        return $names;
    }

    /**
     * @param \ReflectionClass $rc
     *
     * @return string[]
     */
    private function getPublicMethodNames(\ReflectionClass $rc)
    {
        return array_map(
            function (\ReflectionMethod $rm) {
                return $rm->getName();
            },
            $rc->getMethods(\ReflectionMethod::IS_PUBLIC)
        );
    }
}<|MERGE_RESOLUTION|>--- conflicted
+++ resolved
@@ -351,12 +351,7 @@
             ->in(__DIR__.'/..')
             ->exclude([
                 'Fixtures',
-<<<<<<< HEAD
-                'Test',
             ])
-=======
-            ))
->>>>>>> 5121d1cf
         ;
 
         $names = array_map(
