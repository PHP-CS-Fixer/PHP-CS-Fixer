<?php

/*
 * This file is part of PHP CS Fixer.
 *
 * (c) Fabien Potencier <fabien@symfony.com>
 *     Dariusz Rumiński <dariusz.ruminski@gmail.com>
 *
 * This source file is subject to the MIT license that is bundled
 * with this source code in the file LICENSE.
 */

namespace PhpCsFixer\Tests\AutoReview;

use PhpCsFixer\DocBlock\DocBlock;
use PHPUnit\Framework\TestCase;
use Symfony\Component\Finder\Finder;
use Symfony\Component\Finder\SplFileInfo;

/**
 * @author Dariusz Rumiński <dariusz.ruminski@gmail.com>
 *
 * @internal
 *
 * @coversNothing
 * @group auto-review
 */
final class ProjectCodeTest extends TestCase
{
    /**
     * This structure contains older classes that are not yet covered by tests.
     *
     * It may only shrink, never add anything to it.
     *
     * @var string[]
     */
    private static $classesWithoutTests = [
        \PhpCsFixer\Console\Command\SelfUpdateCommand::class,
        \PhpCsFixer\Console\Output\NullOutput::class,
        \PhpCsFixer\Differ\DiffConsoleFormatter::class,
        \PhpCsFixer\Doctrine\Annotation\Tokens::class,
        \PhpCsFixer\FileRemoval::class,
        \PhpCsFixer\FixerConfiguration\FixerOptionValidatorGenerator::class,
        \PhpCsFixer\FixerFileProcessedEvent::class,
        \PhpCsFixer\Fixer\Operator\AlignDoubleArrowFixerHelper::class,
        \PhpCsFixer\Fixer\Operator\AlignEqualsFixerHelper::class,
        \PhpCsFixer\Fixer\Phpdoc\GeneralPhpdocAnnotationRemoveFixer::class,
        \PhpCsFixer\Indicator\PhpUnitIndicator::class,
        \PhpCsFixer\Linter\ProcessLintingResult::class,
        \PhpCsFixer\Linter\TokenizerLintingResult::class,
        \PhpCsFixer\Report\ReportSummary::class,
        \PhpCsFixer\Runner\FileCachingLintingIterator::class,
        \PhpCsFixer\Runner\FileFilterIterator::class,
        \PhpCsFixer\Runner\FileLintingIterator::class,
        \PhpCsFixer\StdinFileInfo::class,
        \PhpCsFixer\Tokenizer\Transformers::class,
    ];

<<<<<<< HEAD
    public function testThasClassesWithoutTestsVarIsProper()
    {
        $unknownClasses = array_filter(self::$classesWithoutTests, function ($class) { return !class_exists($class); });
=======
    public function testThatClassesWithoutTestsVarIsProper()
    {
        $unknownClasses = array_filter(
            self::$classesWithoutTests,
            function ($class) { return !class_exists($class) && !trait_exists($class); }
        );
>>>>>>> 051f28df
        $this->assertSame([], $unknownClasses);
    }

    /**
     * @param string $className
     *
     * @dataProvider provideSrcConcreteClasses
     */
    public function testThatSrcClassHaveTestClass($className)
    {
        $testClassName = str_replace('PhpCsFixer', 'PhpCsFixer\\Tests', $className).'Test';

        if (in_array($className, self::$classesWithoutTests, true)) {
            $this->assertFalse(class_exists($testClassName), sprintf('Class "%s" already has tests, so it should be removed from "%s::$classesWithoutTests".', $className, __CLASS__));
            $this->markTestIncomplete(sprintf('Class "%s" has no tests yet, please help and add it.', $className));
        }

        $this->assertTrue(class_exists($testClassName), sprintf('Expected test class "%s" for "%s" not found.', $testClassName, $className));
        $this->assertTrue(is_subclass_of($testClassName, TestCase::class), sprintf('Expected test class "%s" to be a subclass of "\PHPUnit\Framework\TestCase".', $testClassName));
    }

    /**
     * @param string $className
     *
     * @dataProvider provideSrcClasses
     */
    public function testThatSrcClassesNotAbuseInterfaces($className)
    {
        // HHVM knows better which interfaces you implements
        // https://github.com/facebook/hhvm/issues/5890
        if (defined('HHVM_VERSION') && interface_exists('Stringish')) {
            $this->markTestSkipped('Skipped as HHVM violate inheritance tree with `Stringish` interface.');
        }

        $rc = new \ReflectionClass($className);

        $doc = false !== $rc->getDocComment()
            ? new DocBlock($rc->getDocComment())
            : null;

        if (
            $rc->isInterface()
            || ($doc && count($doc->getAnnotationsOfType('internal')))
            || 0 === count($rc->getInterfaces())
            || in_array($className, [
                \PhpCsFixer\Finder::class,
                \PhpCsFixer\Test\AbstractFixerTestCase::class,
                \PhpCsFixer\Test\AbstractIntegrationTestCase::class,
                \PhpCsFixer\Tokenizer\Tokens::class,
            ], true)
        ) {
            return;
        }

        $allowedMethods = array_map(
            function (\ReflectionClass $interface) {
                return $this->getPublicMethodNames($interface);
            },
            $rc->getInterfaces()
        );

        if (count($allowedMethods)) {
            $allowedMethods = array_unique(array_merge(...array_values($allowedMethods)));
        }

        $allowedMethods[] = '__construct';
        $allowedMethods[] = '__destruct';
        $allowedMethods[] = '__wakeup';

        $exceptionMethods = [
            'configure', // due to AbstractFixer::configure
            'getConfigurationDefinition', // due to AbstractFixer::getDefaultConfiguration
            'getDefaultConfiguration', // due to AbstractFixer::getDefaultConfiguration
            'setWhitespacesConfig', // due to AbstractFixer::setWhitespacesConfig
        ];

        // @TODO: should be removed at 3.0
        $exceptionMethodsPerClass = [
            \PhpCsFixer\Config::class => ['create'],
            \PhpCsFixer\Fixer\FunctionNotation\MethodArgumentSpaceFixer::class => ['fixSpace'],
        ];

        $definedMethods = $this->getPublicMethodNames($rc);

        $extraMethods = array_diff(
            $definedMethods,
            $allowedMethods,
            $exceptionMethods,
            isset($exceptionMethodsPerClass[$className]) ? $exceptionMethodsPerClass[$className] : []
        );

        sort($extraMethods);

        $this->assertEmpty(
            $extraMethods,
            sprintf(
                "Class '%s' should not have public methods that are not part of implemented interfaces.\nViolations:\n%s",
                $className,
                implode("\n", array_map(function ($item) {
                    return " * $item";
                }, $extraMethods))
            )
        );
    }

    /**
     * @param string $className
     *
     * @dataProvider provideSrcClasses
     */
    public function testThatSrcClassesNotExposeProperties($className)
    {
        $rc = new \ReflectionClass($className);

        if (\PhpCsFixer\Fixer\Alias\NoMixedEchoPrintFixer::class === $className) {
            $this->markTestIncomplete(sprintf(
                'Public properties of fixer `%s` will be remove on 3.0.',
                \PhpCsFixer\Fixer\Alias\NoMixedEchoPrintFixer::class
            ));
        }

        $this->assertEmpty(
            $rc->getProperties(\ReflectionProperty::IS_PUBLIC),
            sprintf('Class \'%s\' should not have public properties.', $className)
        );

        if ($rc->isFinal()) {
            return;
        }

        $allowedProps = [];
        $definedProps = $rc->getProperties(\ReflectionProperty::IS_PROTECTED);

        if (false !== $rc->getParentClass()) {
            $allowedProps = $rc->getParentClass()->getProperties(\ReflectionProperty::IS_PROTECTED);
        }

        $allowedProps = array_map(function (\ReflectionProperty $item) {
            return $item->getName();
        }, $allowedProps);
        $definedProps = array_map(function (\ReflectionProperty $item) {
            return $item->getName();
        }, $definedProps);

        $exceptionPropsPerClass = [
            \PhpCsFixer\AbstractPhpdocTypesFixer::class => ['tags'],
            \PhpCsFixer\AbstractAlignFixerHelper::class => ['deepestLevel'],
            \PhpCsFixer\AbstractFixer::class => ['configuration', 'configurationDefinition', 'whitespacesConfig'],
            \PhpCsFixer\AbstractProxyFixer::class => ['proxyFixer'],
            \PhpCsFixer\Test\AbstractFixerTestCase::class => ['fixer', 'linter'],
            \PhpCsFixer\Test\AbstractIntegrationTestCase::class => ['linter'],
        ];

        $extraProps = array_diff(
            $definedProps,
            $allowedProps,
            isset($exceptionPropsPerClass[$className]) ? $exceptionPropsPerClass[$className] : []
        );

        sort($extraProps);

        $this->assertEmpty(
            $extraProps,
            sprintf(
                "Class '%s' should not have protected properties.\nViolations:\n%s",
                $className,
                implode("\n", array_map(function ($item) {
                    return " * $item";
                }, $extraProps))
            )
        );
    }

    /**
     * @param string $className
     *
     * @dataProvider provideTestClasses
     */
    public function testThatTestClassesAreAbstractOrFinal($className)
    {
        $rc = new \ReflectionClass($className);

        $this->assertTrue(
            $rc->isAbstract() || $rc->isFinal(),
            sprintf('Test class %s should be abstract or final.', $className)
        );
    }

    /**
     * @param string $className
     *
     * @dataProvider provideTestClasses
     */
    public function testThatTestClassesAreInternal($className)
    {
        $rc = new \ReflectionClass($className);
        $doc = new DocBlock($rc->getDocComment());

        $this->assertNotEmpty(
            $doc->getAnnotationsOfType('internal'),
            sprintf('Test class %s should have internal annotation.', $className)
        );
    }

    public function provideSrcClasses()
    {
        return array_map(
            function ($item) {
                return [$item];
            },
            $this->getSrcClasses()
        );
    }

    public function provideSrcConcreteClasses()
    {
        return array_map(
            function ($item) { return [$item]; },
            array_filter(
                $this->getSrcClasses(),
                function ($className) {
                    $rc = new \ReflectionClass($className);

                    return !$rc->isAbstract() && !$rc->isInterface();
                }
            )
        );
    }

    public function provideTestClasses()
    {
        return array_map(
            function ($item) {
                return [$item];
            },
            $this->getTestClasses()
        );
    }

    private function getSrcClasses()
    {
        static $files;

        if (null !== $files) {
            return $files;
        }

        $finder = Finder::create()
            ->files()
            ->name('*.php')
            ->in(__DIR__.'/../../src')
            ->exclude([
                'Resources',
            ])
        ;

        $names = array_map(
            function (SplFileInfo $file) {
                return sprintf(
                    '%s\\%s%s%s',
                    'PhpCsFixer',
                    strtr($file->getRelativePath(), DIRECTORY_SEPARATOR, '\\'),
                    $file->getRelativePath() ? '\\' : '',
                    $file->getBasename('.'.$file->getExtension())
                );
            },
            iterator_to_array($finder, false)
        );

        sort($names);

        return $names;
    }

    private function getTestClasses()
    {
        static $files;

        if (null !== $files) {
            return $files;
        }

        $finder = Finder::create()
            ->files()
            ->name('*.php')
            ->in(__DIR__.'/..')
            ->exclude([
                'Fixtures',
                'Test',
            ])
        ;

        $names = array_map(
            function (SplFileInfo $file) {
                return sprintf(
                    'PhpCsFixer\\Tests\\%s%s%s',
                    strtr($file->getRelativePath(), DIRECTORY_SEPARATOR, '\\'),
                    $file->getRelativePath() ? '\\' : '',
                    $file->getBasename('.'.$file->getExtension())
                );
            },
            iterator_to_array($finder, false)
        );

        sort($names);

        return $names;
    }

    /**
     * @param \ReflectionClass $rc
     *
     * @return string[]
     */
    private function getPublicMethodNames(\ReflectionClass $rc)
    {
        return array_map(
            function (\ReflectionMethod $rm) {
                return $rm->getName();
            },
            $rc->getMethods(\ReflectionMethod::IS_PUBLIC)
        );
    }
}<|MERGE_RESOLUTION|>--- conflicted
+++ resolved
@@ -56,18 +56,13 @@
         \PhpCsFixer\Tokenizer\Transformers::class,
     ];
 
-<<<<<<< HEAD
-    public function testThasClassesWithoutTestsVarIsProper()
-    {
-        $unknownClasses = array_filter(self::$classesWithoutTests, function ($class) { return !class_exists($class); });
-=======
     public function testThatClassesWithoutTestsVarIsProper()
     {
         $unknownClasses = array_filter(
             self::$classesWithoutTests,
             function ($class) { return !class_exists($class) && !trait_exists($class); }
         );
->>>>>>> 051f28df
+
         $this->assertSame([], $unknownClasses);
     }
 
