--- conflicted
+++ resolved
@@ -34,14 +34,10 @@
      *
      * @var string[]
      */
-<<<<<<< HEAD
     private static $classesWithoutTests = [
         \PhpCsFixer\Console\Command\SelfUpdateCommand::class,
         \PhpCsFixer\Console\Output\NullOutput::class,
         \PhpCsFixer\Differ\DiffConsoleFormatter::class,
-        \PhpCsFixer\Differ\NullDiffer::class,
-        \PhpCsFixer\Differ\SebastianBergmannDiffer::class,
-        \PhpCsFixer\Differ\SebastianBergmannShortDiffer::class,
         \PhpCsFixer\Doctrine\Annotation\Tokens::class,
         \PhpCsFixer\FileRemoval::class,
         \PhpCsFixer\FixerConfiguration\FixerOptionValidatorGenerator::class,
@@ -62,30 +58,6 @@
         \PhpCsFixer\Test\IntegrationCaseFactory::class,
         \PhpCsFixer\Tokenizer\Transformers::class,
     ];
-=======
-    private static $classesWithoutTests = array(
-        'PhpCsFixer\Console\Command\SelfUpdateCommand',
-        'PhpCsFixer\Console\Output\NullOutput',
-        'PhpCsFixer\Differ\DiffConsoleFormatter',
-        'PhpCsFixer\Doctrine\Annotation\Tokens',
-        'PhpCsFixer\FileRemoval',
-        'PhpCsFixer\FixerConfiguration\FixerOptionValidatorGenerator',
-        'PhpCsFixer\FixerDefinition\FileSpecificCodeSample',
-        'PhpCsFixer\FixerFileProcessedEvent',
-        'PhpCsFixer\Fixer\Operator\AlignDoubleArrowFixerHelper',
-        'PhpCsFixer\Fixer\Operator\AlignEqualsFixerHelper',
-        'PhpCsFixer\Fixer\Phpdoc\GeneralPhpdocAnnotationRemoveFixer',
-        'PhpCsFixer\Linter\ProcessLintingResult',
-        'PhpCsFixer\Linter\TokenizerLintingResult',
-        'PhpCsFixer\Report\ReportSummary',
-        'PhpCsFixer\Runner\FileCachingLintingIterator',
-        'PhpCsFixer\Runner\FileFilterIterator',
-        'PhpCsFixer\Runner\FileLintingIterator',
-        'PhpCsFixer\StdinFileInfo',
-        'PhpCsFixer\Test\IntegrationCaseFactory',
-        'PhpCsFixer\Tokenizer\Transformers',
-    );
->>>>>>> 8ef61f56
 
     /**
      * @param string $className
