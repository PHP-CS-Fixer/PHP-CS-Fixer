--- conflicted
+++ resolved
@@ -34,19 +34,13 @@
      *
      * @var string[]
      */
-<<<<<<< HEAD
     private static $classesWithoutTests = [
-        \PhpCsFixer\ConfigurationException\InvalidConfigurationException::class,
-        \PhpCsFixer\ConfigurationException\InvalidFixerConfigurationException::class,
-        \PhpCsFixer\ConfigurationException\RequiredFixerConfigurationException::class,
-        \PhpCsFixer\Console\Command\DescribeNameNotFoundException::class,
         \PhpCsFixer\Console\Command\SelfUpdateCommand::class,
         \PhpCsFixer\Console\Output\NullOutput::class,
         \PhpCsFixer\Differ\DiffConsoleFormatter::class,
         \PhpCsFixer\Differ\NullDiffer::class,
         \PhpCsFixer\Differ\SebastianBergmannDiffer::class,
         \PhpCsFixer\Differ\SebastianBergmannShortDiffer::class,
-        \PhpCsFixer\Doctrine\Annotation\Token::class,
         \PhpCsFixer\Doctrine\Annotation\Tokens::class,
         \PhpCsFixer\FileRemoval::class,
         \PhpCsFixer\FixerConfiguration\FixerOptionValidatorGenerator::class,
@@ -56,10 +50,8 @@
         \PhpCsFixer\Fixer\Operator\AlignEqualsFixerHelper::class,
         \PhpCsFixer\Fixer\Phpdoc\GeneralPhpdocAnnotationRemoveFixer::class,
         \PhpCsFixer\Indicator\PhpUnitIndicator::class,
-        \PhpCsFixer\Linter\LintingException::class,
         \PhpCsFixer\Linter\ProcessLintingResult::class,
         \PhpCsFixer\Linter\TokenizerLintingResult::class,
-        \PhpCsFixer\Linter\UnavailableLinterException::class,
         \PhpCsFixer\Report\ReportSummary::class,
         \PhpCsFixer\Runner\FileCachingLintingIterator::class,
         \PhpCsFixer\Runner\FileFilterIterator::class,
@@ -69,33 +61,6 @@
         \PhpCsFixer\Test\IntegrationCaseFactory::class,
         \PhpCsFixer\Tokenizer\Transformers::class,
     ];
-=======
-    private static $classesWithoutTests = array(
-        'PhpCsFixer\Console\Command\SelfUpdateCommand',
-        'PhpCsFixer\Console\Output\NullOutput',
-        'PhpCsFixer\Differ\DiffConsoleFormatter',
-        'PhpCsFixer\Differ\NullDiffer',
-        'PhpCsFixer\Differ\SebastianBergmannDiffer',
-        'PhpCsFixer\Differ\SebastianBergmannShortDiffer',
-        'PhpCsFixer\Doctrine\Annotation\Tokens',
-        'PhpCsFixer\FileRemoval',
-        'PhpCsFixer\FixerConfiguration\FixerOptionValidatorGenerator',
-        'PhpCsFixer\FixerDefinition\FileSpecificCodeSample',
-        'PhpCsFixer\FixerFileProcessedEvent',
-        'PhpCsFixer\Fixer\Operator\AlignDoubleArrowFixerHelper',
-        'PhpCsFixer\Fixer\Operator\AlignEqualsFixerHelper',
-        'PhpCsFixer\Fixer\Phpdoc\GeneralPhpdocAnnotationRemoveFixer',
-        'PhpCsFixer\Linter\ProcessLintingResult',
-        'PhpCsFixer\Linter\TokenizerLintingResult',
-        'PhpCsFixer\Report\ReportSummary',
-        'PhpCsFixer\Runner\FileCachingLintingIterator',
-        'PhpCsFixer\Runner\FileFilterIterator',
-        'PhpCsFixer\Runner\FileLintingIterator',
-        'PhpCsFixer\StdinFileInfo',
-        'PhpCsFixer\Test\IntegrationCaseFactory',
-        'PhpCsFixer\Tokenizer\Transformers',
-    );
->>>>>>> 9ba5123a
 
     /**
      * @param string $className
