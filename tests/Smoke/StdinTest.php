<?php

declare(strict_types=1);

/*
 * This file is part of PHP CS Fixer.
 *
 * (c) Fabien Potencier <fabien@symfony.com>
 *     Dariusz Rumiński <dariusz.ruminski@gmail.com>
 *
 * This source file is subject to the MIT license that is bundled
 * with this source code in the file LICENSE.
 */

namespace PhpCsFixer\Tests\Smoke;

use Keradus\CliExecutor\CommandExecutor;
use PhpCsFixer\Preg;

/**
 * @author Dariusz Rumiński <dariusz.ruminski@gmail.com>
 *
 * @internal
 *
 * @requires OS Linux|Darwin
 * @coversNothing
 * @group covers-nothing
 * @large
 */
final class StdinTest extends AbstractSmokeTest
{
    public function testFixingStdin(): void
    {
        $cwd = __DIR__.'/../..';

        $command = 'php php-cs-fixer fix --rules=@PSR2 --dry-run --diff --using-cache=no';
        $inputFile = 'tests/Fixtures/Integration/set/@PSR2.test-in.php';

        $fileResult = CommandExecutor::create("{$command} {$inputFile}", $cwd)->getResult(false);
        $stdinResult = CommandExecutor::create("{$command} - < {$inputFile}", $cwd)->getResult(false);

        static::assertSame($fileResult->getCode(), $stdinResult->getCode());

        $expectedError = str_replace(
            'Paths from configuration file have been overridden by paths provided as command arguments.'."\n",
            '',
            $fileResult->getError()
        );

        static::assertSame($expectedError, $stdinResult->getError());

<<<<<<< HEAD
        $fileResult = $this->unifyFooter($fileResult->getOutput());

        $file = realpath($cwd).'/'.$inputFile;
        $path = str_replace('/', \DIRECTORY_SEPARATOR, $file);
        $fileResult = str_replace("\n--- ".$path."\n", "\n--- php://stdin\n", $fileResult);
        $fileResult = str_replace("\n+++ ".$path."\n", "\n+++ php://stdin\n", $fileResult);

        $path = str_replace('/', \DIRECTORY_SEPARATOR, $inputFile);
        $fileResult = Preg::replace(
            '#/?'.preg_quote($path, '#').'#',
            'php://stdin',
            $fileResult
        );

=======
        $path = str_replace('/', \DIRECTORY_SEPARATOR, $inputFile);
>>>>>>> db17bf57
        static::assertSame(
            $fileResult,
            $this->unifyFooter($stdinResult->getOutput())
        );
    }

    private function unifyFooter(string $output): string
    {
        return preg_replace(
            '/Checked all files in \d+\.\d+ seconds, \d+\.\d+ MB memory used/',
            'Footer',
            $output
        );
    }
}<|MERGE_RESOLUTION|>--- conflicted
+++ resolved
@@ -49,26 +49,13 @@
 
         static::assertSame($expectedError, $stdinResult->getError());
 
-<<<<<<< HEAD
-        $fileResult = $this->unifyFooter($fileResult->getOutput());
-
-        $file = realpath($cwd).'/'.$inputFile;
-        $path = str_replace('/', \DIRECTORY_SEPARATOR, $file);
-        $fileResult = str_replace("\n--- ".$path."\n", "\n--- php://stdin\n", $fileResult);
-        $fileResult = str_replace("\n+++ ".$path."\n", "\n+++ php://stdin\n", $fileResult);
-
         $path = str_replace('/', \DIRECTORY_SEPARATOR, $inputFile);
-        $fileResult = Preg::replace(
-            '#/?'.preg_quote($path, '#').'#',
-            'php://stdin',
-            $fileResult
-        );
-
-=======
-        $path = str_replace('/', \DIRECTORY_SEPARATOR, $inputFile);
->>>>>>> db17bf57
         static::assertSame(
-            $fileResult,
+            Preg::replace(
+                '#/?'.preg_quote($path, '#').'#',
+                'php://stdin',
+                $this->unifyFooter($fileResult->getOutput())
+            ),
             $this->unifyFooter($stdinResult->getOutput())
         );
     }
