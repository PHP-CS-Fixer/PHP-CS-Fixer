--- conflicted
+++ resolved
@@ -161,13 +161,8 @@
 
     public function provideIntegrationCases()
     {
-<<<<<<< HEAD
         return [
-            [
-=======
-        return array(
-            'random-changes' => array(
->>>>>>> 3abbecb3
+            'random-changes' => [
                 'random-changes',
                 [
                     'touch dir\ a/file.php',
@@ -189,13 +184,8 @@
                     '',
                 ],
                 'S.',
-<<<<<<< HEAD
-            ],
-            [
-=======
-            ),
-            'changes-including-dist-config-file' => array(
->>>>>>> 3abbecb3
+            ],
+            'changes-including-dist-config-file' => [
                 'changes-including-dist-config-file',
                 [
                     'echo "" >> dir\ b/file\ b.php',
@@ -215,13 +205,8 @@
                     '',
                 ],
                 '...',
-<<<<<<< HEAD
-            ],
-            [
-=======
-            ),
-            'changes-including-custom-config-file-creation' => array(
->>>>>>> 3abbecb3
+            ],
+            'changes-including-custom-config-file-creation' => [
                 'changes-including-custom-config-file-creation',
                 [
                     'echo "" >> dir\ b/file\ b.php',
@@ -239,13 +224,8 @@
                     '',
                 ],
                 '...',
-<<<<<<< HEAD
-            ],
-            [
-=======
-            ),
-            'changes-including-composer-lock' => array(
->>>>>>> 3abbecb3
+            ],
+            'changes-including-composer-lock' => [
                 'changes-including-composer-lock',
                 [
                     'echo "" >> dir\ b/file\ b.php',
