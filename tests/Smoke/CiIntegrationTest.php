--- conflicted
+++ resolved
@@ -159,14 +159,9 @@
             preg_quote($optionalXdebugWarning, '/'),
             'PHP CS Fixer '.preg_quote(Application::VERSION, '/').' '.preg_quote(Application::VERSION_CODENAME, '/').' by Fabien Potencier and Dariusz Ruminski',
             preg_quote(sprintf('Runtime: PHP %s', PHP_VERSION), '/'),
-<<<<<<< HEAD
-            preg_quote('Loaded config default from ".php_cs.dist".', '/'),
+            preg_quote('Loaded config default from ".php-cs-fixer.dist.php".', '/'),
             \strlen($expectedResult3FilesDots),
             preg_quote($expectedResult3FilesPercentage, '/'),
-=======
-            preg_quote('Loaded config default from ".php-cs-fixer.dist.php".', '/'),
-            \strlen($expectedResult3Files),
->>>>>>> d627acb3
             preg_quote('Legend: ?-unknown, I-invalid file syntax (file ignored), S-skipped (cached or empty file), .-no changes, F-fixed, E-error', '/')
         );
 
