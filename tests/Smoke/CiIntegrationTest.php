<?php

declare(strict_types=1);

/*
 * This file is part of PHP CS Fixer.
 *
 * (c) Fabien Potencier <fabien@symfony.com>
 *     Dariusz Rumiński <dariusz.ruminski@gmail.com>
 *
 * This source file is subject to the MIT license that is bundled
 * with this source code in the file LICENSE.
 */

namespace PhpCsFixer\Tests\Smoke;

use Keradus\CliExecutor\CliResult;
use Keradus\CliExecutor\CommandExecutor;
use Keradus\CliExecutor\ScriptExecutor;
use PhpCsFixer\Console\Application;

/**
 * @author Dariusz Rumiński <dariusz.ruminski@gmail.com>
 *
 * @internal
 *
 * @requires OS Linux|Darwin
 * @coversNothing
 * @group covers-nothing
 * @large
 */
final class CiIntegrationTest extends AbstractSmokeTest
{
    /**
     * @var string
     */
    public static $fixtureDir;

    public static function setUpBeforeClass(): void
    {
        parent::setUpBeforeClass();

        self::$fixtureDir = __DIR__.'/../Fixtures/ci-integration';

        try {
            CommandExecutor::create('composer --version', __DIR__)->getResult();
        } catch (\RuntimeException $e) {
            static::markTestSkippedOrFail('Missing `composer` env script. Details:'."\n".$e->getMessage());
        }

        try {
            CommandExecutor::create('composer check', __DIR__.'/../..')->getResult();
        } catch (\RuntimeException $e) {
            static::markTestSkippedOrFail('Composer check failed. Details:'."\n".$e->getMessage());
        }

        try {
            self::executeScript([
                'rm -rf .git',
                'git init -q',
                'git config user.name test',
                'git config user.email test',
                'git add .',
                'git commit -m "init" -q',
            ]);
        } catch (\RuntimeException $e) {
            static::markTestSkippedOrFail($e->getMessage());
        }
    }

    public static function tearDownAfterClass(): void
    {
        parent::tearDownAfterClass();

        self::executeCommand('rm -rf .git');
    }

    protected function tearDown(): void
    {
        parent::tearDown();

        self::executeScript([
            'git reset . -q',
            'git checkout . -q',
            'git clean -fdq',
            'git checkout master -q',
        ]);
    }

    /**
     * @param string[] $caseCommands
     * @param string[] $expectedResult1Lines
     * @param string[] $expectedResult2Lines
     *
     * @dataProvider provideIntegrationCases
     */
    public function testIntegration(
        string $branchName,
        array $caseCommands,
        array $expectedResult1Lines,
        array $expectedResult2Lines,
        string $expectedResult3FilesLine
    ): void {
        self::executeScript(array_merge(
            [
                "git checkout -b {$branchName} -q",
            ],
            $caseCommands
        ));

        $integrationScript = explode("\n", str_replace('vendor/bin/', './../../../', file_get_contents(__DIR__.'/../../ci-integration.sh')));
        $steps = [
            "COMMIT_RANGE=\"master..{$branchName}\"",
            "{$integrationScript[3]}\n{$integrationScript[4]}",
            $integrationScript[5],
            $integrationScript[6],
            $integrationScript[7],
        ];

        $result1 = self::executeScript([
            $steps[0],
            $steps[1],
            $steps[2],
            'echo "$CHANGED_FILES"',
        ]);

        static::assertSame(implode("\n", $expectedResult1Lines)."\n", $result1->getOutput());

        $result2 = self::executeScript([
            $steps[0],
            $steps[1],
            $steps[2],
            $steps[3],
            'echo "${EXTRA_ARGS}"',
        ]);

        static::assertSame(implode("\n", $expectedResult2Lines), $result2->getOutput());

        $result3 = self::executeScript([
            $steps[0],
            $steps[1],
            $steps[2],
            $steps[3],
            $steps[4],
        ]);

<<<<<<< HEAD
        $optionalDeprecatedVersionWarning = 'You are running PHP CS Fixer v3, which is not maintained anymore. Please update to v4.
=======
        $optionalDeprecatedVersionWarning = 'You are running PHP CS Fixer v2, which is not maintained anymore. Please update to v3.
You may find an UPGRADE guide at https://github.com/FriendsOfPHP/PHP-CS-Fixer/blob/v3.3.0/UPGRADE-v3.md .
>>>>>>> 29691a16
';

        $optionalIncompatibilityWarning = 'PHP needs to be a minimum version of PHP 7.1.3 and maximum version of PHP 8.0.*.
Current PHP version: '.PHP_VERSION.'.
Ignoring environment requirements because `PHP_CS_FIXER_IGNORE_ENV` is set. Execution may be unstable.
';

        $optionalXdebugWarning = 'You are running PHP CS Fixer with xdebug enabled. This has a major impact on runtime performance.
';

        $optionalWarningsHelp = 'If you need help while solving warnings, ask at https://gitter.im/PHP-CS-Fixer, we will help you!

';

        $expectedResult3FilesLineAfterDotsIndex = strpos($expectedResult3FilesLine, ' ');
        $expectedResult3FilesDots = substr($expectedResult3FilesLine, 0, $expectedResult3FilesLineAfterDotsIndex);
        $expectedResult3FilesPercentage = substr($expectedResult3FilesLine, $expectedResult3FilesLineAfterDotsIndex);

        /** @phpstan-ignore-next-line to avoid `Ternary operator condition is always true|false.` */
        $aboutSubpattern = Application::VERSION_CODENAME
            ? 'PHP CS Fixer '.preg_quote(Application::VERSION, '/').' '.preg_quote(Application::VERSION_CODENAME, '/').' by Fabien Potencier and Dariusz Ruminski'
            : 'PHP CS Fixer '.preg_quote(Application::VERSION, '/').' by Fabien Potencier and Dariusz Ruminski';

        $pattern = sprintf(
            '/^(?:%s)?(?:%s)?(?:%s)?(?:%s)?%s\n%s\n%s\n([\.S]{%d})%s\n%s$/',
            preg_quote($optionalDeprecatedVersionWarning, '/'),
            preg_quote($optionalIncompatibilityWarning, '/'),
            preg_quote($optionalXdebugWarning, '/'),
            preg_quote($optionalWarningsHelp, '/'),
            $aboutSubpattern,
            preg_quote(sprintf('Runtime: PHP %s', PHP_VERSION), '/'),
            preg_quote('Loaded config default from ".php-cs-fixer.dist.php".', '/'),
            \strlen($expectedResult3FilesDots),
            preg_quote($expectedResult3FilesPercentage, '/'),
            preg_quote('Legend: ?-unknown, I-invalid file syntax (file ignored), S-skipped (cached or empty file), .-no changes, F-fixed, E-error', '/')
        );

        static::assertMatchesRegularExpression($pattern, $result3->getError());

        preg_match($pattern, $result3->getError(), $matches);

        static::assertArrayHasKey(1, $matches);
        static::assertSame(substr_count($expectedResult3FilesDots, '.'), substr_count($matches[1], '.'));
        static::assertSame(substr_count($expectedResult3FilesDots, 'S'), substr_count($matches[1], 'S'));

        static::assertMatchesRegularExpression(
            '/^\s*Checked all files in \d+\.\d+ seconds, \d+\.\d+ MB memory used\s*$/',
            $result3->getOutput()
        );
    }

    public function provideIntegrationCases(): array
    {
        return [
            'random-changes' => [
                'random-changes',
                [
                    'touch dir\ a/file.php',
                    'rm -r dir\ c',
                    'echo "" >> dir\ b/file\ b.php',
                    'echo "echo 1;" >> dir\ b/file\ b.php',
                    'git add .',
                    'git commit -m "Random changes" -q',
                ],
                [
                    'dir a/file.php',
                    'dir b/file b.php',
                ],
                [
                    '--path-mode=intersection',
                    '--',
                    'dir a/file.php',
                    'dir b/file b.php',
                    '',
                ],
                'S.                                                                  2 / 2 (100%)',
            ],
            'changes-including-dist-config-file' => [
                'changes-including-dist-config-file',
                [
                    'echo "" >> dir\ b/file\ b.php',
                    'echo "echo 1;" >> dir\ b/file\ b.php',
                    // `sed -i ...` is not handled the same on Linux and macOS
                    'sed -e \'s/@Symfony/@PSR2/\' .php-cs-fixer.dist.php > .php-cs-fixer.dist.php.new',
                    'mv .php-cs-fixer.dist.php.new .php-cs-fixer.dist.php',
                    'git add .',
                    'git commit -m "Random changes including config file" -q',
                ],
                [
                    '.php-cs-fixer.dist.php',
                    'dir b/file b.php',
                ],
                [
                    '',
                    '',
                ],
                '...                                                                 3 / 3 (100%)',
            ],
            'changes-including-custom-config-file-creation' => [
                'changes-including-custom-config-file-creation',
                [
                    'echo "" >> dir\ b/file\ b.php',
                    'echo "echo 1;" >> dir\ b/file\ b.php',
                    'sed -e \'s/@Symfony/@PSR2/\' .php-cs-fixer.dist.php > .php-cs-fixer.php',
                    'git add .',
                    'git commit -m "Random changes including custom config file creation" -q',
                ],
                [
                    '.php-cs-fixer.php',
                    'dir b/file b.php',
                ],
                [
                    '',
                    '',
                ],
                '...                                                                 3 / 3 (100%)',
            ],
            'changes-including-composer-lock' => [
                'changes-including-composer-lock',
                [
                    'echo "" >> dir\ b/file\ b.php',
                    'echo "echo 1;" >> dir\ b/file\ b.php',
                    'touch composer.lock',
                    'git add .',
                    'git commit -m "Random changes including composer.lock" -q',
                ],
                [
                    'composer.lock',
                    'dir b/file b.php',
                ],
                [
                    '',
                    '',
                ],
                '...                                                                 3 / 3 (100%)',
            ],
        ];
    }

    private static function executeCommand(string $command): CliResult
    {
        return CommandExecutor::create($command, self::$fixtureDir)->getResult();
    }

    private static function executeScript(array $scriptParts): CliResult
    {
        return ScriptExecutor::create($scriptParts, self::$fixtureDir)->getResult();
    }
}<|MERGE_RESOLUTION|>--- conflicted
+++ resolved
@@ -144,12 +144,8 @@
             $steps[4],
         ]);
 
-<<<<<<< HEAD
         $optionalDeprecatedVersionWarning = 'You are running PHP CS Fixer v3, which is not maintained anymore. Please update to v4.
-=======
-        $optionalDeprecatedVersionWarning = 'You are running PHP CS Fixer v2, which is not maintained anymore. Please update to v3.
-You may find an UPGRADE guide at https://github.com/FriendsOfPHP/PHP-CS-Fixer/blob/v3.3.0/UPGRADE-v3.md .
->>>>>>> 29691a16
+You may find an UPGRADE guide at https://github.com/FriendsOfPHP/PHP-CS-Fixer/blob/v4.0.0/UPGRADE-v4.md .
 ';
 
         $optionalIncompatibilityWarning = 'PHP needs to be a minimum version of PHP 7.1.3 and maximum version of PHP 8.0.*.
