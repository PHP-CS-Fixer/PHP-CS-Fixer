--- conflicted
+++ resolved
@@ -149,16 +149,14 @@
 If you need help while solving warnings, ask at https://gitter.im/PHP-CS-Fixer, we will help you!
 ';
 
-<<<<<<< HEAD
         $expectedResult3FilesLineAfterDotsIndex = strpos($expectedResult3FilesLine, ' ');
         $expectedResult3FilesDots = substr($expectedResult3FilesLine, 0, $expectedResult3FilesLineAfterDotsIndex);
         $expectedResult3FilesPercentage = substr($expectedResult3FilesLine, $expectedResult3FilesLineAfterDotsIndex);
-=======
+
         /** @phpstan-ignore-next-line to avoid `Ternary operator condition is always true|false.` */
         $aboutSubpattern = Application::VERSION_CODENAME
             ? 'PHP CS Fixer '.preg_quote(Application::VERSION, '/').' '.preg_quote(Application::VERSION_CODENAME, '/').' by Fabien Potencier and Dariusz Ruminski'
             : 'PHP CS Fixer '.preg_quote(Application::VERSION, '/').' by Fabien Potencier and Dariusz Ruminski';
->>>>>>> 72dd15d4
 
         $pattern = sprintf(
             '/^(?:%s)?(?:%s)?%s\n%s\n%s\n([\.S]{%d})%s\n%s$/',
