--- conflicted
+++ resolved
@@ -29,13 +29,6 @@
 {
     public function testIfReadmeFileIsCorrect()
     {
-<<<<<<< HEAD
-        if (!class_exists(\Symfony\Component\Console\Output\BufferedOutput::class)) {
-            $this->markTestSkipped('Unsupported symfony/console version, Symfony\Component\Console\Output\BufferedOutput was added in 2.4.');
-        }
-
-        $input = new ArrayInput(['readme']);
-=======
         $readmeFile = __DIR__.'/../../../README.rst';
         $this->assertFileExists($readmeFile, sprintf('README file "%s" not found.', $readmeFile)); // switch to `assertFileIsReadable` on PHPUnit6
         $this->assertTrue(is_readable($readmeFile), sprintf('Cannot read "%s".', $readmeFile));
@@ -44,8 +37,8 @@
         $this->assertInternalType('string', $fileContent, sprintf('Failed to get content of "%s"', $readmeFile));
 
         $app = new Application();
-        $input = new ArrayInput(array('readme'));
->>>>>>> c566cc7e
+        $input = new ArrayInput(['readme']);
+
         $output = new BufferedOutput();
         $output->setVerbosity(OutputInterface::VERBOSITY_VERY_VERBOSE);
         $output->setDecorated(false);
