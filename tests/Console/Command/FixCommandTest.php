<?php

/*
 * This file is part of PHP CS Fixer.
 *
 * (c) Fabien Potencier <fabien@symfony.com>
 *     Dariusz Rumiński <dariusz.ruminski@gmail.com>
 *
 * This source file is subject to the MIT license that is bundled
 * with this source code in the file LICENSE.
 */

namespace PhpCsFixer\Tests\Console\Command;

use PhpCsFixer\Console\Application;
use PhpCsFixer\Console\Command\FixCommand;
use PhpCsFixer\Tests\TestCase;
use PhpCsFixer\ToolInfo;
use Symfony\Component\Console\Output\OutputInterface;
use Symfony\Component\Console\Tester\CommandTester;

/**
 * @internal
 *
 * @covers \PhpCsFixer\Console\Command\FixCommand
 */
final class FixCommandTest extends TestCase
{
    /**
     * @var Application
     */
    private $application;

    protected function setUp()
    {
        parent::setUp();

        $this->application = new Application();
    }

    public function testEmptyRulesValue()
    {
        $this->setExpectedExceptionRegExp(
            'PhpCsFixer\ConfigurationException\InvalidConfigurationException',
            '#^Empty rules value is not allowed\.$#'
        );

        $this->doTestExecute(
<<<<<<< HEAD
            ['--rules' => ''],
            [
                'class' => \PhpCsFixer\ConfigurationException\InvalidConfigurationException::class,
                'regex' => '#^Empty rules value is not allowed\.$#',
            ]
=======
            array('--rules' => '')
>>>>>>> 3c51798f
        );
    }

    /**
     * @group legacy
     * @expectedDeprecation Expected "yes" or "no" for option "using-cache", other values are deprecated and support will be removed in 3.0. Got "not today", this implicitly set the option to "false".
     */
    public function testEmptyFormatValue()
    {
        $cmdTester = $this->doTestExecute(
            [
                '--using-cache' => 'not today',
                '--rules' => 'switch_case_semicolon_to_colon',
            ]
        );

        $this->assertSame(0, $cmdTester->getStatusCode(), "Expected exit code mismatch. Output:\n".$cmdTester->getDisplay());
    }

    /**
     * @param array $arguments
     *
     * @return CommandTester
     */
    private function doTestExecute(array $arguments)
    {
        $this->application->add(new FixCommand(new ToolInfo()));

        $command = $this->application->find('fix');
        $commandTester = new CommandTester($command);

<<<<<<< HEAD
        if (null !== $expectedException) {
            $this->expectException($expectedException['class']);
            $this->expectExceptionMessageRegExp($expectedException['regex']);
        }

=======
>>>>>>> 3c51798f
        $commandTester->execute(
            array_merge(
                ['command' => $command->getName()],
                $this->getDefaultArguments(),
                $arguments
            ),
            [
                'interactive' => false,
                'decorated' => false,
                'verbosity' => OutputInterface::VERBOSITY_DEBUG,
            ]
        );

        return $commandTester;
    }

    private function getDefaultArguments()
    {
        return [
            'path' => [__FILE__],
            '--path-mode' => 'override',
            '--allow-risky' => true,
            '--dry-run' => true,
            '--using-cache' => 'no',
            '--show-progress' => 'none',
        ];
    }
}<|MERGE_RESOLUTION|>--- conflicted
+++ resolved
@@ -40,21 +40,15 @@
 
     public function testEmptyRulesValue()
     {
-        $this->setExpectedExceptionRegExp(
-            'PhpCsFixer\ConfigurationException\InvalidConfigurationException',
+        $this->expectException(
+            'PhpCsFixer\ConfigurationException\InvalidConfigurationException'
+        );
+        $this->expectExceptionMessageRegExp(
             '#^Empty rules value is not allowed\.$#'
         );
 
         $this->doTestExecute(
-<<<<<<< HEAD
-            ['--rules' => ''],
-            [
-                'class' => \PhpCsFixer\ConfigurationException\InvalidConfigurationException::class,
-                'regex' => '#^Empty rules value is not allowed\.$#',
-            ]
-=======
-            array('--rules' => '')
->>>>>>> 3c51798f
+            ['--rules' => '']
         );
     }
 
@@ -86,14 +80,6 @@
         $command = $this->application->find('fix');
         $commandTester = new CommandTester($command);
 
-<<<<<<< HEAD
-        if (null !== $expectedException) {
-            $this->expectException($expectedException['class']);
-            $this->expectExceptionMessageRegExp($expectedException['regex']);
-        }
-
-=======
->>>>>>> 3c51798f
         $commandTester->execute(
             array_merge(
                 ['command' => $command->getName()],
