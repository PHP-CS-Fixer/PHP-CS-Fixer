<?php

/*
 * This file is part of PHP CS Fixer.
 *
 * (c) Fabien Potencier <fabien@symfony.com>
 *     Dariusz Rumiński <dariusz.ruminski@gmail.com>
 *
 * This source file is subject to the MIT license that is bundled
 * with this source code in the file LICENSE.
 */

namespace PhpCsFixer\Tests\Console;

use PhpCsFixer\Config;
use PhpCsFixer\ConfigurationException\InvalidConfigurationException;
use PhpCsFixer\Console\Command\FixCommand;
use PhpCsFixer\Console\ConfigurationResolver;
use PhpCsFixer\Finder;
use PHPUnit\Framework\TestCase;
use Symfony\Component\Console\Output\OutputInterface;

/**
 * @author Katsuhiro Ogawa <ko.fivestar@gmail.com>
 * @author Dariusz Rumiński <dariusz.ruminski@gmail.com>
 *
 * @internal
 *
 * @covers \PhpCsFixer\Console\ConfigurationResolver
 */
final class ConfigurationResolverTest extends TestCase
{
    /**
     * @var Config
     */
    private $config;

    protected function setUp()
    {
        parent::setUp();

        $this->config = new Config();
    }

    protected function tearDown()
    {
        parent::tearDown();

        unset($this->config);
    }

    public function testSetOptionWithUndefinedOption()
    {
        $this->expectException(InvalidConfigurationException::class);
        $this->expectExceptionMessageRegExp('/^Unknown option name: "foo"\.$/');

        new ConfigurationResolver(
            $this->config,
            ['foo' => 'bar'],
            ''
        );
    }

    public function testResolveProgressWithPositiveConfigAndPositiveOption()
    {
        $this->config->setHideProgress(true);

        $resolver = new ConfigurationResolver(
            $this->config,
            [
                'format' => 'txt',
                'verbosity' => OutputInterface::VERBOSITY_VERBOSE,
            ],
            ''
        );

        $this->assertSame('none', $resolver->getProgress());
    }

    public function testResolveProgressWithPositiveConfigAndNegativeOption()
    {
        $this->config->setHideProgress(true);

        $resolver = new ConfigurationResolver(
            $this->config,
            [
                'format' => 'txt',
                'verbosity' => OutputInterface::VERBOSITY_NORMAL,
            ],
            ''
        );

        $this->assertSame('none', $resolver->getProgress());
    }

    public function testResolveProgressWithNegativeConfigAndPositiveOption()
    {
        $this->config->setHideProgress(false);

        $resolver = new ConfigurationResolver(
            $this->config,
            [
                'format' => 'txt',
                'verbosity' => OutputInterface::VERBOSITY_VERBOSE,
            ],
            ''
        );

        $this->assertSame('run-in', $resolver->getProgress());
    }

    public function testResolveProgressWithNegativeConfigAndNegativeOption()
    {
        $this->config->setHideProgress(false);

        $resolver = new ConfigurationResolver(
            $this->config,
            [
                'format' => 'txt',
                'verbosity' => OutputInterface::VERBOSITY_NORMAL,
            ],
            ''
        );

        $this->assertSame('none', $resolver->getProgress());
    }

    /**
     * @param string $progressType
     *
     * @dataProvider provideProgressTypeCases
     */
    public function testResolveProgressWithPositiveConfigAndExplicitProgress($progressType)
    {
        $this->config->setHideProgress(true);

        $resolver = new ConfigurationResolver(
            $this->config,
            [
                'format' => 'txt',
                'verbosity' => OutputInterface::VERBOSITY_VERBOSE,
                'show-progress' => $progressType,
            ],
            ''
        );

        $this->assertSame($progressType, $resolver->getProgress());
    }

    /**
     * @param string $progressType
     *
     * @dataProvider provideProgressTypeCases
     */
    public function testResolveProgressWithNegativeConfigAndExplicitProgress($progressType)
    {
        $this->config->setHideProgress(false);

        $resolver = new ConfigurationResolver(
            $this->config,
            [
                'format' => 'txt',
                'verbosity' => OutputInterface::VERBOSITY_VERBOSE,
                'show-progress' => $progressType,
            ],
            ''
        );

        $this->assertSame($progressType, $resolver->getProgress());
    }

    public function provideProgressTypeCases()
    {
        return [
            ['none'],
            ['run-in'],
            ['estimating'],
            ['estimating-max'],
        ];
    }

    public function testResolveProgressWithInvalidExplicitProgress()
    {
        $resolver = new ConfigurationResolver(
            $this->config,
            [
                'format' => 'txt',
                'verbosity' => OutputInterface::VERBOSITY_VERBOSE,
                'show-progress' => 'foo',
            ],
            ''
        );

        $this->expectException(InvalidConfigurationException::class);
        $this->expectExceptionMessage('The progress type "foo" is not defined, supported are "none", "run-in", "estimating", "estimating-max".');

        $resolver->getProgress();
    }

    public function testResolveConfigFileDefault()
    {
        $resolver = new ConfigurationResolver(
            $this->config,
            [],
            ''
        );

        $this->assertNull($resolver->getConfigFile());
        $this->assertInstanceOf(\PhpCsFixer\ConfigInterface::class, $resolver->getConfig());
    }

    public function testResolveConfigFileByPathOfFile()
    {
        $dir = __DIR__.'/../Fixtures/ConfigurationResolverConfigFile/case_1';

        $resolver = new ConfigurationResolver(
            $this->config,
            ['path' => [$dir.DIRECTORY_SEPARATOR.'foo.php']],
            ''
        );

        $this->assertSame($dir.DIRECTORY_SEPARATOR.'.php_cs.dist', $resolver->getConfigFile());
        $this->assertInstanceOf('Test1Config', $resolver->getConfig());
    }

    public function testResolveConfigFileSpecified()
    {
        $file = __DIR__.'/../Fixtures/ConfigurationResolverConfigFile/case_4/my.php_cs';

        $resolver = new ConfigurationResolver(
            $this->config,
            ['config' => $file],
            ''
        );

        $this->assertSame($file, $resolver->getConfigFile());
        $this->assertInstanceOf('Test4Config', $resolver->getConfig());
    }

    /**
     * @param string      $expectedFile
     * @param string      $expectedClass
     * @param string      $path
     * @param null|string $cwdPath
     *
     * @dataProvider provideResolveConfigFileDefaultCases
     */
    public function testResolveConfigFileChooseFile($expectedFile, $expectedClass, $path, $cwdPath = null)
    {
        $resolver = new ConfigurationResolver(
            $this->config,
            ['path' => [$path]],
            $cwdPath
        );

        $this->assertSame($expectedFile, $resolver->getConfigFile());
        $this->assertInstanceOf($expectedClass, $resolver->getConfig());
    }

    public function provideResolveConfigFileDefaultCases()
    {
        $dirBase = $this->getFixtureDir();

        return [
            [
                $dirBase.'case_1'.DIRECTORY_SEPARATOR.'.php_cs.dist',
                'Test1Config',
                $dirBase.'case_1',
            ],
            [
                $dirBase.'case_2'.DIRECTORY_SEPARATOR.'.php_cs',
                'Test2Config',
                $dirBase.'case_2',
            ],
            [
                $dirBase.'case_3'.DIRECTORY_SEPARATOR.'.php_cs',
                'Test3Config',
                $dirBase.'case_3',
            ],
            [
                $dirBase.'case_6'.DIRECTORY_SEPARATOR.'.php_cs.dist',
                'Test6Config',
                $dirBase.'case_6'.DIRECTORY_SEPARATOR.'subdir',
                $dirBase.'case_6',
            ],
            [
                $dirBase.'case_6'.DIRECTORY_SEPARATOR.'.php_cs.dist',
                'Test6Config',
                $dirBase.'case_6'.DIRECTORY_SEPARATOR.'subdir/empty_file.php',
                $dirBase.'case_6',
            ],
        ];
    }

    public function testResolveConfigFileChooseFileWithInvalidFile()
    {
        $this->expectException(InvalidConfigurationException::class);
        $this->expectExceptionMessageRegExp(
            '#^The config file: ".+[\/\\\]Fixtures[\/\\\]ConfigurationResolverConfigFile[\/\\\]case_5[\/\\\]\.php_cs\.dist" does not return a "PhpCsFixer\\\ConfigInterface" instance\. Got: "string"\.$#'
        );

        $dirBase = $this->getFixtureDir();

        $resolver = new ConfigurationResolver(
            $this->config,
            ['path' => [$dirBase.'case_5']],
            ''
        );

        $resolver->getConfig();
    }

    public function testResolveConfigFileChooseFileWithInvalidFormat()
    {
        $this->expectException(InvalidConfigurationException::class);
        $this->expectExceptionMessageRegExp('/^The format "xls" is not defined, supported are "json", "junit", "txt", "xml"\.$/');

        $dirBase = $this->getFixtureDir();

        $resolver = new ConfigurationResolver(
            $this->config,
            ['path' => [$dirBase.'case_7']],
            ''
        );

        $resolver->getReporter();
    }

    public function testResolveConfigFileChooseFileWithPathArrayWithoutConfig()
    {
        $this->expectException(InvalidConfigurationException::class);
        $this->expectExceptionMessageRegExp('/^For multiple paths config parameter is required\.$/');

        $dirBase = $this->getFixtureDir();

        $resolver = new ConfigurationResolver(
            $this->config,
            ['path' => [$dirBase.'case_1/.php_cs.dist', $dirBase.'case_1/foo.php']],
            ''
        );

        $resolver->getConfig();
    }

    public function testResolveConfigFileChooseFileWithPathArrayAndConfig()
    {
        $dirBase = $this->getFixtureDir();

        $resolver = new ConfigurationResolver(
            $this->config,
            [
                'config' => $dirBase.'case_1/.php_cs.dist',
                'path' => [$dirBase.'case_1/.php_cs.dist', $dirBase.'case_1/foo.php'],
            ],
            ''
        );

        $this->assertInstanceOf(\PhpCsFixer\Console\ConfigurationResolver::class, $resolver);
    }

    public function testResolvePathRelativeA()
    {
        $resolver = new ConfigurationResolver(
            $this->config,
            ['path' => ['Command']],
            __DIR__
        );

        $this->assertSame([__DIR__.DIRECTORY_SEPARATOR.'Command'], $resolver->getPath());
    }

    public function testResolvePathRelativeB()
    {
        $resolver = new ConfigurationResolver(
            $this->config,
            ['path' => [basename(__DIR__)]],
            dirname(__DIR__)
        );

        $this->assertSame([__DIR__], $resolver->getPath());
    }

    public function testResolvePathWithFileThatIsExcludedDirectlyOverridePathMode()
    {
        $this->config->getFinder()
            ->in(__DIR__)
            ->notPath(basename(__FILE__));

        $resolver = new ConfigurationResolver(
            $this->config,
            ['path' => [__FILE__]],
            ''
        );

        $this->assertCount(1, $resolver->getFinder());
    }

    public function testResolvePathWithFileThatIsExcludedDirectlyIntersectionPathMode()
    {
        $this->config->getFinder()
            ->in(__DIR__)
            ->notPath(basename(__FILE__));

        $resolver = new ConfigurationResolver(
            $this->config,
            [
                'path' => [__FILE__],
                'path-mode' => 'intersection',
            ],
            ''
        );

        $this->assertCount(0, $resolver->getFinder());
    }

    public function testResolvePathWithFileThatIsExcludedByDirOverridePathMode()
    {
        $dir = dirname(__DIR__);
        $this->config->getFinder()
            ->in($dir)
            ->exclude(basename(__DIR__));

        $resolver = new ConfigurationResolver(
            $this->config,
            ['path' => [__FILE__]],
            ''
        );

        $this->assertCount(1, $resolver->getFinder());
    }

    public function testResolvePathWithFileThatIsExcludedByDirIntersectionPathMode()
    {
        $dir = dirname(__DIR__);
        $this->config->getFinder()
            ->in($dir)
            ->exclude(basename(__DIR__));

        $resolver = new ConfigurationResolver(
            $this->config,
            [
                'path-mode' => 'intersection',
                'path' => [__FILE__],
            ],
            ''
        );

        $this->assertCount(0, $resolver->getFinder());
    }

    public function testResolvePathWithFileThatIsNotExcluded()
    {
        $dir = __DIR__;
        $this->config->getFinder()
            ->in($dir)
            ->notPath('foo-'.basename(__FILE__));

        $resolver = new ConfigurationResolver(
            $this->config,
            ['path' => [__FILE__]],
            ''
        );

        $this->assertCount(1, $resolver->getFinder());
    }

    /**
     * @param array|\Exception $expected
     * @param null|Finder      $configFinder
     * @param string           $pathMode
     * @param null|string      $config
     *
     * @dataProvider provideResolveIntersectionOfPathsCases
     */
    public function testResolveIntersectionOfPaths($expected, $configFinder, array $path, $pathMode, $config = null)
    {
        if ($expected instanceof \Exception) {
            $this->expectException(get_class($expected));
        }

        if (null !== $configFinder) {
            $this->config->setFinder($configFinder);
        }

        $resolver = new ConfigurationResolver(
            $this->config,
            [
                'config' => $config,
                'path' => $path,
                'path-mode' => $pathMode,
            ],
            ''
        );

        $intersectionItems = array_map(
            function (\SplFileInfo $file) {
                return $file->getRealPath();
            },
            iterator_to_array($resolver->getFinder(), false)
        );

        sort($expected);
        sort($intersectionItems);

        $this->assertSame($expected, $intersectionItems);
    }

    public function provideResolveIntersectionOfPathsCases()
    {
        $dir = __DIR__.'/../Fixtures/ConfigurationResolverPathsIntersection';
        $cb = function (array $items) use ($dir) {
            return array_map(
                function ($item) use ($dir) {
                    return realpath($dir.'/'.$item);
                },
                $items
            );
        };

        return [
            'no path at all' => [
                new \LogicException(),
                Finder::create(),
                [],
                'override',
            ],
            'configured only by finder' => [
                // don't override if the argument is empty
                $cb(['a1.php', 'a2.php', 'b/b1.php', 'b/b2.php', 'b_b/b_b1.php', 'c/c1.php', 'c/d/cd1.php', 'd/d1.php', 'd/d2.php', 'd/e/de1.php', 'd/f/df1.php']),
                Finder::create()
                    ->in($dir),
                [],
                'override',
            ],
            'configured only by argument' => [
                $cb(['a1.php', 'a2.php', 'b/b1.php', 'b/b2.php', 'b_b/b_b1.php', 'c/c1.php', 'c/d/cd1.php', 'd/d1.php', 'd/d2.php', 'd/e/de1.php', 'd/f/df1.php']),
                Finder::create(),
                [$dir],
                'override',
            ],
            'configured by finder, intersected with empty argument' => [
                [],
                Finder::create()
                    ->in($dir),
                [],
                'intersection',
            ],
            'configured by finder, intersected with dir' => [
                $cb(['c/c1.php', 'c/d/cd1.php']),
                Finder::create()
                    ->in($dir),
                [$dir.'/c'],
                'intersection',
            ],
            'configured by finder, intersected with file' => [
                $cb(['c/c1.php']),
                Finder::create()
                    ->in($dir),
                [$dir.'/c/c1.php'],
                'intersection',
            ],
            'finder points to one dir while argument to another, not connected' => [
                [],
                Finder::create()
                    ->in($dir.'/b'),
                [$dir.'/c'],
                'intersection',
            ],
            'finder with excluded dir, intersected with excluded file' => [
                [],
                Finder::create()
                    ->in($dir)
                    ->exclude('c'),
                [$dir.'/c/d/cd1.php'],
                'intersection',
            ],
            'finder with excluded dir, intersected with dir containing excluded one' => [
                $cb(['c/c1.php']),
                Finder::create()
                    ->in($dir)
                    ->exclude('c/d'),
                [$dir.'/c'],
                'intersection',
            ],
            'finder with excluded file, intersected with dir containing excluded one' => [
                $cb(['c/d/cd1.php']),
                Finder::create()
                    ->in($dir)
                    ->notPath('c/c1.php'),
                [$dir.'/c'],
                'intersection',
            ],
            'configured by finder, intersected with non-existing path' => [
                new \LogicException(),
                Finder::create()
                    ->in($dir),
                ['non_existing_dir'],
                'intersection',
<<<<<<< HEAD
            ],
            'configured by config file, overriden by multiple files' => [
                $cb(['d/d1.php', 'd/d2.php']),
=======
            ),
            'configured by config file, overridden by multiple files' => array(
                $cb(array('d/d1.php', 'd/d2.php')),
>>>>>>> 897cf7ad
                null,
                [$dir.'/d/d1.php', $dir.'/d/d2.php'],
                'override',
                $dir.'/d/.php_cs',
            ],
            'configured by config file, intersected with multiple files' => [
                $cb(['d/d1.php', 'd/d2.php']),
                null,
                [$dir.'/d/d1.php', $dir.'/d/d2.php'],
                'intersection',
                $dir.'/d/.php_cs',
<<<<<<< HEAD
            ],
            'configured by config file, overriden by non-existing dir' => [
=======
            ),
            'configured by config file, overridden by non-existing dir' => array(
>>>>>>> 897cf7ad
                new \LogicException(),
                null,
                [$dir.'/d/fff'],
                'override',
                $dir.'/d/.php_cs',
            ],
            'configured by config file, intersected with non-existing dir' => [
                new \LogicException(),
                null,
                [$dir.'/d/fff'],
                'intersection',
                $dir.'/d/.php_cs',
<<<<<<< HEAD
            ],
            'configured by config file, overriden by non-existing file' => [
=======
            ),
            'configured by config file, overridden by non-existing file' => array(
>>>>>>> 897cf7ad
                new \LogicException(),
                null,
                [$dir.'/d/fff.php'],
                'override',
                $dir.'/d/.php_cs',
            ],
            'configured by config file, intersected with non-existing file' => [
                new \LogicException(),
                null,
                [$dir.'/d/fff.php'],
                'intersection',
                $dir.'/d/.php_cs',
<<<<<<< HEAD
            ],
            'configured by config file, overriden by multiple files and dirs' => [
                $cb(['d/d1.php', 'd/e/de1.php', 'd/f/df1.php']),
=======
            ),
            'configured by config file, overridden by multiple files and dirs' => array(
                $cb(array('d/d1.php', 'd/e/de1.php', 'd/f/df1.php')),
>>>>>>> 897cf7ad
                null,
                [$dir.'/d/d1.php', $dir.'/d/e', $dir.'/d/f/'],
                'override',
                $dir.'/d/.php_cs',
            ],
            'configured by config file, intersected with multiple files and dirs' => [
                $cb(['d/d1.php', 'd/e/de1.php', 'd/f/df1.php']),
                null,
                [$dir.'/d/d1.php', $dir.'/d/e', $dir.'/d/f/'],
                'intersection',
                $dir.'/d/.php_cs',
            ],
        ];
    }

    /**
     * @param array $options
     * @param bool  $expectedResult
     *
     * @dataProvider provideConfigFinderIsOverriddenCases
     */
    public function testConfigFinderIsOverridden(array $options, $expectedResult)
    {
        $resolver = new ConfigurationResolver($this->config, $options, '');

        $this->assertSame($expectedResult, $resolver->configFinderIsOverridden());

        $resolver = new ConfigurationResolver($this->config, $options, '');
        $resolver->getFinder();

        $this->assertSame($expectedResult, $resolver->configFinderIsOverridden());
    }

    public function provideConfigFinderIsOverriddenCases()
    {
        $root = __DIR__.'/../..';

        return [
            [
                [
                    'config' => $root.'/.php_cs.dist',
                ],
                false,
            ],
            [
                [
                    'config' => $root.'/.php_cs.dist',
                    'path' => [$root.'/src'],
                ],
                true,
            ],
            [
                [],
                false,
            ],
            [
                [
                    'path' => [$root.'/src'],
                ],
                false,
            ],
            [
                [
                    'config' => $root.'/.php_cs.dist',
                    'path' => [$root.'/src'],
                    'path-mode' => ConfigurationResolver::PATH_MODE_INTERSECTION,
                ],
                false,
            ],
            // scenario when loaded config is not setting custom finder
            [
                [
                    'config' => $root.'/tests/Fixtures/ConfigurationResolverConfigFile/case_3/.php_cs.dist',
                    'path' => [$root.'/src'],
                ],
                false,
            ],
            // scenario when loaded config contains not fully defined finder
            [
                [
                    'config' => $root.'/tests/Fixtures/ConfigurationResolverConfigFile/case_9/.php_cs',
                    'path' => [$root.'/src'],
                ],
                false,
            ],
        ];
    }

    public function testResolveIsDryRunViaStdIn()
    {
        $resolver = new ConfigurationResolver(
            $this->config,
            [
                'dry-run' => false,
                'path' => ['-'],
            ],
            ''
        );

        $this->assertTrue($resolver->isDryRun());
    }

    public function testResolveIsDryRunViaNegativeOption()
    {
        $resolver = new ConfigurationResolver(
            $this->config,
            ['dry-run' => false],
            ''
        );

        $this->assertFalse($resolver->isDryRun());
    }

    public function testResolveIsDryRunViaPositiveOption()
    {
        $resolver = new ConfigurationResolver(
            $this->config,
            ['dry-run' => true],
            ''
        );

        $this->assertTrue($resolver->isDryRun());
    }

    /**
     * @param bool             $expected
     * @param bool             $configValue
     * @param null|bool|string $passed
     *
     * @dataProvider provideResolveBooleanOptionCases
     */
    public function testResolveUsingCacheWithConfigOption($expected, $configValue, $passed)
    {
        $this->config->setUsingCache($configValue);

        $resolver = new ConfigurationResolver(
            $this->config,
            ['using-cache' => $passed],
            ''
        );

        $this->assertSame($expected, $resolver->getUsingCache());
    }

    public function testResolveUsingCacheWithPositiveConfigAndNoOption()
    {
        $this->config->setUsingCache(true);

        $resolver = new ConfigurationResolver(
            $this->config,
            [],
            ''
        );

        $this->assertTrue($resolver->getUsingCache());
    }

    public function testResolveUsingCacheWithNegativeConfigAndNoOption()
    {
        $this->config->setUsingCache(false);

        $resolver = new ConfigurationResolver(
            $this->config,
            [],
            ''
        );

        $this->assertFalse($resolver->getUsingCache());
    }

    public function testResolveCacheFileWithoutConfigAndOption()
    {
        $default = $this->config->getCacheFile();

        $resolver = new ConfigurationResolver(
            $this->config,
            [],
            ''
        );

        $this->assertSame($default, $resolver->getCacheFile());
    }

    public function testResolveCacheFileWithConfig()
    {
        $cacheFile = 'foo/bar.baz';

        $this->config->setCacheFile($cacheFile);

        $resolver = new ConfigurationResolver(
            $this->config,
            [],
            ''
        );

        $this->assertSame($cacheFile, $resolver->getCacheFile());
    }

    public function testResolveCacheFileWithOption()
    {
        $cacheFile = 'bar.baz';

        $this->config->setCacheFile($cacheFile);

        $resolver = new ConfigurationResolver(
            $this->config,
            ['cache-file' => $cacheFile],
            ''
        );

        $this->assertSame($cacheFile, $resolver->getCacheFile());
    }

    public function testResolveCacheFileWithConfigAndOption()
    {
        $configCacheFile = 'foo/bar.baz';
        $optionCacheFile = 'bar.baz';

        $this->config->setCacheFile($configCacheFile);

        $resolver = new ConfigurationResolver(
            $this->config,
            ['cache-file' => $optionCacheFile],
            ''
        );

        $this->assertSame($optionCacheFile, $resolver->getCacheFile());
    }

    /**
     * @param bool             $expected
     * @param bool             $configValue
     * @param null|bool|string $passed
     *
     * @dataProvider provideResolveBooleanOptionCases
     */
    public function testResolveAllowRiskyWithConfigOption($expected, $configValue, $passed)
    {
        $this->config->setRiskyAllowed($configValue);

        $resolver = new ConfigurationResolver(
            $this->config,
            ['allow-risky' => $passed],
            ''
        );

        $this->assertSame($expected, $resolver->getRiskyAllowed());
    }

    public function testResolveAllowRiskyWithNegativeConfigAndPositiveOption()
    {
        $this->config->setRiskyAllowed(false);

        $resolver = new ConfigurationResolver(
            $this->config,
            ['allow-risky' => 'yes'],
            ''
        );

        $this->assertTrue($resolver->getRiskyAllowed());
    }

    public function testResolveAllowRiskyWithNegativeConfigAndNegativeOption()
    {
        $this->config->setRiskyAllowed(false);

        $resolver = new ConfigurationResolver(
            $this->config,
            ['allow-risky' => 'no'],
            ''
        );

        $this->assertFalse($resolver->getRiskyAllowed());
    }

    public function testResolveAllowRiskyWithPositiveConfigAndNoOption()
    {
        $this->config->setRiskyAllowed(true);

        $resolver = new ConfigurationResolver(
            $this->config,
            [],
            ''
        );

        $this->assertTrue($resolver->getRiskyAllowed());
    }

    public function testResolveAllowRiskyWithNegativeConfigAndNoOption()
    {
        $this->config->setRiskyAllowed(false);

        $resolver = new ConfigurationResolver(
            $this->config,
            [],
            ''
        );

        $this->assertFalse($resolver->getRiskyAllowed());
    }

    public function testResolveRulesWithConfig()
    {
        $this->config->setRules([
            'braces' => true,
            'strict_comparison' => false,
        ]);

        $resolver = new ConfigurationResolver(
            $this->config,
            [],
            ''
        );

        $this->assertSameRules(
            [
                'braces' => true,
            ],
            $resolver->getRules()
        );
    }

    public function testResolveRulesWithOption()
    {
        $resolver = new ConfigurationResolver(
            $this->config,
            ['rules' => 'braces,-strict_comparison'],
            ''
        );

        $this->assertSameRules(
            [
                'braces' => true,
            ],
            $resolver->getRules()
        );
    }

    public function testResolveRulesWithUnknownRules()
    {
        $this->expectException(
            \PhpCsFixer\ConfigurationException\InvalidConfigurationException::class
        );
        $this->expectExceptionMessage(
            'The rules contain unknown fixers: "bar", "binary_operator_space" (did you mean "binary_operator_spaces"?).'
        );

        $resolver = new ConfigurationResolver(
            $this->config,
            ['rules' => 'braces,-bar,binary_operator_space'],
            ''
        );

        $resolver->getRules();
    }

    public function testResolveRulesWithConfigAndOption()
    {
        $this->config->setRules([
            'braces' => true,
            'strict_comparison' => false,
        ]);

        $resolver = new ConfigurationResolver(
            $this->config,
            ['rules' => 'blank_line_before_statement'],
            ''
        );

        $this->assertSameRules(
            [
                'blank_line_before_statement' => true,
            ],
            $resolver->getRules()
        );
    }

    public function testResolveCommandLineInputOverridesDefault()
    {
        $command = new FixCommand();
        $definition = $command->getDefinition();
        $arguments = $definition->getArguments();
        $this->assertCount(1, $arguments, 'Expected one argument, possibly test needs updating.');
        $this->assertArrayHasKey('path', $arguments);

        $options = $definition->getOptions();
        $this->assertSame(
            ['path-mode', 'allow-risky', 'config', 'dry-run', 'rules', 'using-cache', 'cache-file', 'diff', 'format', 'stop-on-violation', 'show-progress'],
            array_keys($options),
            'Expected options mismatch, possibly test needs updating.'
        );

        $resolver = new ConfigurationResolver(
            $this->config,
            [
                'path-mode' => 'intersection',
                'allow-risky' => 'yes',
                'config' => null,
                'dry-run' => true,
                'rules' => 'php_unit_construct',
                'using-cache' => false,
                'diff' => true,
                'format' => 'json',
                'stop-on-violation' => true,
            ],
            ''
        );

        $this->assertTrue($resolver->shouldStopOnViolation());
        $this->assertTrue($resolver->getRiskyAllowed());
        $this->assertTrue($resolver->isDryRun());
        $this->assertSame(['php_unit_construct' => true], $resolver->getRules());
        $this->assertFalse($resolver->getUsingCache());
        $this->assertNull($resolver->getCacheFile());
        $this->assertInstanceOf(\PhpCsFixer\Differ\SebastianBergmannDiffer::class, $resolver->getDiffer());
        $this->assertSame('json', $resolver->getReporter()->getFormat());
    }

    /**
     * @param string      $expected
     * @param bool|string $differConfig
     *
     * @dataProvider provideDifferCases
     */
    public function testResolveDiffer($expected, $differConfig)
    {
        $resolver = new ConfigurationResolver(
            $this->config,
            ['diff' => $differConfig],
            ''
        );

        $this->assertInstanceOf($expected, $resolver->getDiffer());
    }

    public function provideDifferCases()
    {
        return [
            [
                \PhpCsFixer\Differ\NullDiffer::class,
                false,
            ],
            [
                \PhpCsFixer\Differ\SebastianBergmannDiffer::class,
                true,
            ],
        ];
    }

    public function testResolveConfigFileOverridesDefault()
    {
        $dir = __DIR__.'/../Fixtures/ConfigurationResolverConfigFile/case_8';

        $resolver = new ConfigurationResolver(
            $this->config,
            ['path' => [$dir.DIRECTORY_SEPARATOR.'.php_cs']],
            ''
        );

        $this->assertTrue($resolver->getRiskyAllowed());
        $this->assertSame(['php_unit_construct' => true], $resolver->getRules());
        $this->assertFalse($resolver->getUsingCache());
        $this->assertNull($resolver->getCacheFile());
        $this->assertSame('xml', $resolver->getReporter()->getFormat());
    }

    /**
     * @group legacy
     * @expectedDeprecation Expected "yes" or "no" for option "allow-risky", other values are deprecated and support will be removed in 3.0. Got "yes please", this implicitly set the option to "false".
     */
    public function testDeprecationOfPassingOtherThanNoOrYes()
    {
        $resolver = new ConfigurationResolver(
            $this->config,
            ['allow-risky' => 'yes please'],
            ''
        );

        $this->assertFalse($resolver->getRiskyAllowed());
    }

    public function provideResolveBooleanOptionCases()
    {
        return [
            [true, true, 'yes'],
            [true, true, true],
            [true, false, 'yes'],
            [true, false, true],
            [false, true, 'no'],
            [false, true, false],
            [false, false, 'no'],
            [false, false, false],
            [true, true, null],
            [false, false, null],
        ];
    }

    public function testWithEmptyRules()
    {
        $resolver = new ConfigurationResolver(
            $this->config,
            ['rules' => ''],
            ''
        );

        $this->expectException(InvalidConfigurationException::class);
        $this->expectExceptionMessageRegExp('/^Empty rules value is not allowed\.$/');

        $resolver->getRules();
    }

    private function assertSameRules(array $expected, array $actual, $message = '')
    {
        ksort($expected);
        ksort($actual);

        $this->assertSame($expected, $actual, $message);
    }

    private function getFixtureDir()
    {
        return realpath(__DIR__.DIRECTORY_SEPARATOR.'..'.DIRECTORY_SEPARATOR.'Fixtures'.DIRECTORY_SEPARATOR.'ConfigurationResolverConfigFile'.DIRECTORY_SEPARATOR).'/';
    }
}<|MERGE_RESOLUTION|>--- conflicted
+++ resolved
@@ -596,15 +596,9 @@
                     ->in($dir),
                 ['non_existing_dir'],
                 'intersection',
-<<<<<<< HEAD
-            ],
-            'configured by config file, overriden by multiple files' => [
+            ],
+            'configured by config file, overridden by multiple files' => [
                 $cb(['d/d1.php', 'd/d2.php']),
-=======
-            ),
-            'configured by config file, overridden by multiple files' => array(
-                $cb(array('d/d1.php', 'd/d2.php')),
->>>>>>> 897cf7ad
                 null,
                 [$dir.'/d/d1.php', $dir.'/d/d2.php'],
                 'override',
@@ -616,13 +610,8 @@
                 [$dir.'/d/d1.php', $dir.'/d/d2.php'],
                 'intersection',
                 $dir.'/d/.php_cs',
-<<<<<<< HEAD
-            ],
-            'configured by config file, overriden by non-existing dir' => [
-=======
-            ),
-            'configured by config file, overridden by non-existing dir' => array(
->>>>>>> 897cf7ad
+            ],
+            'configured by config file, overridden by non-existing dir' => [
                 new \LogicException(),
                 null,
                 [$dir.'/d/fff'],
@@ -635,13 +624,8 @@
                 [$dir.'/d/fff'],
                 'intersection',
                 $dir.'/d/.php_cs',
-<<<<<<< HEAD
-            ],
-            'configured by config file, overriden by non-existing file' => [
-=======
-            ),
-            'configured by config file, overridden by non-existing file' => array(
->>>>>>> 897cf7ad
+            ],
+            'configured by config file, overridden by non-existing file' => [
                 new \LogicException(),
                 null,
                 [$dir.'/d/fff.php'],
@@ -654,15 +638,9 @@
                 [$dir.'/d/fff.php'],
                 'intersection',
                 $dir.'/d/.php_cs',
-<<<<<<< HEAD
-            ],
-            'configured by config file, overriden by multiple files and dirs' => [
+            ],
+            'configured by config file, overridden by multiple files and dirs' => [
                 $cb(['d/d1.php', 'd/e/de1.php', 'd/f/df1.php']),
-=======
-            ),
-            'configured by config file, overridden by multiple files and dirs' => array(
-                $cb(array('d/d1.php', 'd/e/de1.php', 'd/f/df1.php')),
->>>>>>> 897cf7ad
                 null,
                 [$dir.'/d/d1.php', $dir.'/d/e', $dir.'/d/f/'],
                 'override',
