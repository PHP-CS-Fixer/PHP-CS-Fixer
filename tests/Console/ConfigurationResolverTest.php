--- conflicted
+++ resolved
@@ -985,22 +985,13 @@
     public function testResolveRulesWithUnknownRules()
     {
         $this->setExpectedException(
-<<<<<<< HEAD
             \PhpCsFixer\ConfigurationException\InvalidConfigurationException::class,
-            'The rules contain unknown fixers (bar).'
-=======
-            'PhpCsFixer\ConfigurationException\InvalidConfigurationException',
             'The rules contain unknown fixers: "bar", "binary_operator_space" (did you mean "binary_operator_spaces"?).'
->>>>>>> ba135b7b
-        );
-
-        $resolver = new ConfigurationResolver(
-            $this->config,
-<<<<<<< HEAD
-            ['rules' => 'braces,-bar'],
-=======
-            array('rules' => 'braces,-bar,binary_operator_space'),
->>>>>>> ba135b7b
+        );
+
+        $resolver = new ConfigurationResolver(
+            $this->config,
+            ['rules' => 'braces,-bar,binary_operator_space'],
             ''
         );
 
