<?php

/*
 * This file is part of PHP CS Fixer.
 *
 * (c) Fabien Potencier <fabien@symfony.com>
 *     Dariusz Rumiński <dariusz.ruminski@gmail.com>
 *
 * This source file is subject to the MIT license that is bundled
 * with this source code in the file LICENSE.
 */

namespace PhpCsFixer\Tests\Console;

use PhpCsFixer\Config;
use PhpCsFixer\ConfigurationException\InvalidConfigurationException;
use PhpCsFixer\Console\Command\FixCommand;
use PhpCsFixer\Console\ConfigurationResolver;
use PhpCsFixer\Finder;
use PhpCsFixer\Tests\Fixtures\DeprecatedFixer;
use PhpCsFixer\Tests\TestCase;
use PhpCsFixer\ToolInfo;
use Symfony\Component\Console\Output\OutputInterface;

/**
 * @author Katsuhiro Ogawa <ko.fivestar@gmail.com>
 * @author Dariusz Rumiński <dariusz.ruminski@gmail.com>
 *
 * @internal
 *
 * @covers \PhpCsFixer\Console\ConfigurationResolver
 */
final class ConfigurationResolverTest extends TestCase
{
    public function testSetOptionWithUndefinedOption()
    {
        $this->expectException(InvalidConfigurationException::class);
        $this->expectExceptionMessageRegExp('/^Unknown option name: "foo"\.$/');

        $this->createConfigurationResolver(['foo' => 'bar']);
    }

    public function testResolveProgressWithPositiveConfigAndPositiveOption()
    {
        $config = new Config();
        $config->setHideProgress(true);

        $resolver = $this->createConfigurationResolver([
            'format' => 'txt',
            'verbosity' => OutputInterface::VERBOSITY_VERBOSE,
        ], $config);

        static::assertSame('none', $resolver->getProgress());
    }

    public function testResolveProgressWithPositiveConfigAndNegativeOption()
    {
        $config = new Config();
        $config->setHideProgress(true);

        $resolver = $this->createConfigurationResolver([
            'format' => 'txt',
            'verbosity' => OutputInterface::VERBOSITY_NORMAL,
        ], $config);

        static::assertSame('none', $resolver->getProgress());
    }

    public function testResolveProgressWithNegativeConfigAndPositiveOption()
    {
        $config = new Config();
        $config->setHideProgress(false);

        $resolver = $this->createConfigurationResolver([
            'format' => 'txt',
            'verbosity' => OutputInterface::VERBOSITY_VERBOSE,
        ], $config);

<<<<<<< HEAD
        $this->assertSame('dots', $resolver->getProgress());
=======
        static::assertSame('run-in', $resolver->getProgress());
>>>>>>> e4d446b2
    }

    public function testResolveProgressWithNegativeConfigAndNegativeOption()
    {
        $config = new Config();
        $config->setHideProgress(false);

        $resolver = $this->createConfigurationResolver([
            'format' => 'txt',
            'verbosity' => OutputInterface::VERBOSITY_NORMAL,
        ], $config);

        static::assertSame('none', $resolver->getProgress());
    }

    /**
     * @param string $progressType
     *
     * @dataProvider provideProgressTypeCases
     */
    public function testResolveProgressWithPositiveConfigAndExplicitProgress($progressType)
    {
        $config = new Config();
        $config->setHideProgress(true);

        $resolver = $this->createConfigurationResolver([
            'format' => 'txt',
            'verbosity' => OutputInterface::VERBOSITY_VERBOSE,
            'show-progress' => $progressType,
        ], $config);

        static::assertSame($progressType, $resolver->getProgress());
    }

    /**
     * @param string $progressType
     *
     * @dataProvider provideProgressTypeCases
     */
    public function testResolveProgressWithNegativeConfigAndExplicitProgress($progressType)
    {
        $config = new Config();
        $config->setHideProgress(false);

        $resolver = $this->createConfigurationResolver([
            'format' => 'txt',
            'verbosity' => OutputInterface::VERBOSITY_VERBOSE,
            'show-progress' => $progressType,
        ], $config);

        static::assertSame($progressType, $resolver->getProgress());
    }

    public function provideProgressTypeCases()
    {
        return [
            ['none'],
            ['dots'],
        ];
    }

    public function testResolveProgressWithInvalidExplicitProgress()
    {
        $resolver = $this->createConfigurationResolver([
            'format' => 'txt',
            'verbosity' => OutputInterface::VERBOSITY_VERBOSE,
            'show-progress' => 'foo',
        ]);

        $this->expectException(InvalidConfigurationException::class);
        $this->expectExceptionMessage('The progress type "foo" is not defined, supported are "none", "dots".');

        $resolver->getProgress();
    }

    public function testResolveConfigFileDefault()
    {
        $resolver = $this->createConfigurationResolver([]);

        static::assertNull($resolver->getConfigFile());
        static::assertInstanceOf(\PhpCsFixer\ConfigInterface::class, $resolver->getConfig());
    }

    public function testResolveConfigFileByPathOfFile()
    {
        $dir = __DIR__.'/../Fixtures/ConfigurationResolverConfigFile/case_1';

        $resolver = $this->createConfigurationResolver(['path' => [$dir.\DIRECTORY_SEPARATOR.'foo.php']]);

        static::assertSame($dir.\DIRECTORY_SEPARATOR.'.php_cs.dist', $resolver->getConfigFile());
        static::assertInstanceOf('Test1Config', $resolver->getConfig());
    }

    public function testResolveConfigFileSpecified()
    {
        $file = __DIR__.'/../Fixtures/ConfigurationResolverConfigFile/case_4/my.php_cs';

        $resolver = $this->createConfigurationResolver(['config' => $file]);

        static::assertSame($file, $resolver->getConfigFile());
        static::assertInstanceOf('Test4Config', $resolver->getConfig());
    }

    /**
     * @param string      $expectedFile
     * @param string      $expectedClass
     * @param string      $path
     * @param null|string $cwdPath
     *
     * @dataProvider provideResolveConfigFileDefaultCases
     */
    public function testResolveConfigFileChooseFile($expectedFile, $expectedClass, $path, $cwdPath = null)
    {
        $resolver = $this->createConfigurationResolver(
            ['path' => [$path]],
            null,
            $cwdPath
        );

        static::assertSame($expectedFile, $resolver->getConfigFile());
        static::assertInstanceOf($expectedClass, $resolver->getConfig());
    }

    public function provideResolveConfigFileDefaultCases()
    {
        $dirBase = $this->getFixtureDir();

        return [
            [
                $dirBase.'case_1'.\DIRECTORY_SEPARATOR.'.php_cs.dist',
                'Test1Config',
                $dirBase.'case_1',
            ],
            [
                $dirBase.'case_2'.\DIRECTORY_SEPARATOR.'.php_cs',
                'Test2Config',
                $dirBase.'case_2',
            ],
            [
                $dirBase.'case_3'.\DIRECTORY_SEPARATOR.'.php_cs',
                'Test3Config',
                $dirBase.'case_3',
            ],
            [
                $dirBase.'case_6'.\DIRECTORY_SEPARATOR.'.php_cs.dist',
                'Test6Config',
                $dirBase.'case_6'.\DIRECTORY_SEPARATOR.'subdir',
                $dirBase.'case_6',
            ],
            [
                $dirBase.'case_6'.\DIRECTORY_SEPARATOR.'.php_cs.dist',
                'Test6Config',
                $dirBase.'case_6'.\DIRECTORY_SEPARATOR.'subdir/empty_file.php',
                $dirBase.'case_6',
            ],
        ];
    }

    public function testResolveConfigFileChooseFileWithInvalidFile()
    {
        $this->expectException(InvalidConfigurationException::class);
        $this->expectExceptionMessageRegExp(
            '#^The config file: ".+[\/\\\]Fixtures[\/\\\]ConfigurationResolverConfigFile[\/\\\]case_5[\/\\\]\.php_cs\.dist" does not return a "PhpCsFixer\\\ConfigInterface" instance\. Got: "string"\.$#'
        );

        $dirBase = $this->getFixtureDir();

        $resolver = $this->createConfigurationResolver(['path' => [$dirBase.'case_5']]);

        $resolver->getConfig();
    }

    public function testResolveConfigFileChooseFileWithInvalidFormat()
    {
        $this->expectException(InvalidConfigurationException::class);
        $this->expectExceptionMessageRegExp('/^The format "xls" is not defined, supported are "checkstyle", "gitlab", "json", "junit", "txt", "xml"\.$/');

        $dirBase = $this->getFixtureDir();

        $resolver = $this->createConfigurationResolver(['path' => [$dirBase.'case_7']]);

        $resolver->getReporter();
    }

    public function testResolveConfigFileChooseFileWithPathArrayWithoutConfig()
    {
        $this->expectException(InvalidConfigurationException::class);
        $this->expectExceptionMessageRegExp('/^For multiple paths config parameter is required\.$/');

        $dirBase = $this->getFixtureDir();

        $resolver = $this->createConfigurationResolver(['path' => [$dirBase.'case_1/.php_cs.dist', $dirBase.'case_1/foo.php']]);

        $resolver->getConfig();
    }

    public function testResolveConfigFileChooseFileWithPathArrayAndConfig()
    {
        $dirBase = $this->getFixtureDir();

        $resolver = $this->createConfigurationResolver([
            'config' => $dirBase.'case_1/.php_cs.dist',
            'path' => [$dirBase.'case_1/.php_cs.dist', $dirBase.'case_1/foo.php'],
        ]);

        static::assertInstanceOf(\PhpCsFixer\Console\ConfigurationResolver::class, $resolver);
    }

    public function testResolvePathRelativeA()
    {
        $resolver = $this->createConfigurationResolver(
            ['path' => ['Command']],
            null,
            __DIR__
        );

        static::assertSame([__DIR__.\DIRECTORY_SEPARATOR.'Command'], $resolver->getPath());
    }

    public function testResolvePathRelativeB()
    {
        $resolver = $this->createConfigurationResolver(
            ['path' => [basename(__DIR__)]],
            null,
            \dirname(__DIR__)
        );

        static::assertSame([__DIR__], $resolver->getPath());
    }

    public function testResolvePathWithFileThatIsExcludedDirectlyOverridePathMode()
    {
        $config = new Config();
        $config->getFinder()
            ->in(__DIR__)
            ->notPath(basename(__FILE__))
        ;

        $resolver = $this->createConfigurationResolver(
            ['path' => [__FILE__]],
            $config
        );

        static::assertCount(1, $resolver->getFinder());
    }

    public function testResolvePathWithFileThatIsExcludedDirectlyIntersectionPathMode()
    {
        $config = new Config();
        $config->getFinder()
            ->in(__DIR__)
            ->notPath(basename(__FILE__))
        ;

        $resolver = $this->createConfigurationResolver([
            'path' => [__FILE__],
            'path-mode' => 'intersection',
        ], $config);

        static::assertCount(0, $resolver->getFinder());
    }

    public function testResolvePathWithFileThatIsExcludedByDirOverridePathMode()
    {
        $dir = \dirname(__DIR__);
        $config = new Config();
        $config->getFinder()
            ->in($dir)
            ->exclude(basename(__DIR__))
        ;

        $resolver = $this->createConfigurationResolver(
            ['path' => [__FILE__]],
            $config
        );

        static::assertCount(1, $resolver->getFinder());
    }

    public function testResolvePathWithFileThatIsExcludedByDirIntersectionPathMode()
    {
        $dir = \dirname(__DIR__);
        $config = new Config();
        $config->getFinder()
            ->in($dir)
            ->exclude(basename(__DIR__))
        ;

        $resolver = $this->createConfigurationResolver([
            'path-mode' => 'intersection',
            'path' => [__FILE__],
        ], $config);

        static::assertCount(0, $resolver->getFinder());
    }

    public function testResolvePathWithFileThatIsNotExcluded()
    {
        $dir = __DIR__;
        $config = new Config();
        $config->getFinder()
            ->in($dir)
            ->notPath('foo-'.basename(__FILE__))
        ;

        $resolver = $this->createConfigurationResolver(
            ['path' => [__FILE__]],
            $config
        );

        static::assertCount(1, $resolver->getFinder());
    }

    /**
     * @param array|\Exception $expected
     * @param null|Finder      $configFinder
     * @param string           $pathMode
     * @param null|string      $configOption
     *
     * @dataProvider provideResolveIntersectionOfPathsCases
     */
    public function testResolveIntersectionOfPaths($expected, $configFinder, array $path, $pathMode, $configOption = null)
    {
        if ($expected instanceof \Exception) {
            $this->expectException(\get_class($expected));
        }

        if (null !== $configFinder) {
            $config = new Config();
            $config->setFinder($configFinder);
        } else {
            $config = null;
        }

        $resolver = $this->createConfigurationResolver([
            'config' => $configOption,
            'path' => $path,
            'path-mode' => $pathMode,
        ], $config);

        $intersectionItems = array_map(
            static function (\SplFileInfo $file) {
                return $file->getRealPath();
            },
            iterator_to_array($resolver->getFinder(), false)
        );

        sort($expected);
        sort($intersectionItems);

        static::assertSame($expected, $intersectionItems);
    }

    public function provideResolveIntersectionOfPathsCases()
    {
        $dir = __DIR__.'/../Fixtures/ConfigurationResolverPathsIntersection';
        $cb = static function (array $items) use ($dir) {
            return array_map(
                static function ($item) use ($dir) {
                    return realpath($dir.'/'.$item);
                },
                $items
            );
        };

        return [
            'no path at all' => [
                new \LogicException(),
                Finder::create(),
                [],
                'override',
            ],
            'configured only by finder' => [
                // don't override if the argument is empty
                $cb(['a1.php', 'a2.php', 'b/b1.php', 'b/b2.php', 'b_b/b_b1.php', 'c/c1.php', 'c/d/cd1.php', 'd/d1.php', 'd/d2.php', 'd/e/de1.php', 'd/f/df1.php']),
                Finder::create()
                    ->in($dir),
                [],
                'override',
            ],
            'configured only by argument' => [
                $cb(['a1.php', 'a2.php', 'b/b1.php', 'b/b2.php', 'b_b/b_b1.php', 'c/c1.php', 'c/d/cd1.php', 'd/d1.php', 'd/d2.php', 'd/e/de1.php', 'd/f/df1.php']),
                Finder::create(),
                [$dir],
                'override',
            ],
            'configured by finder, intersected with empty argument' => [
                [],
                Finder::create()
                    ->in($dir),
                [],
                'intersection',
            ],
            'configured by finder, intersected with dir' => [
                $cb(['c/c1.php', 'c/d/cd1.php']),
                Finder::create()
                    ->in($dir),
                [$dir.'/c'],
                'intersection',
            ],
            'configured by finder, intersected with file' => [
                $cb(['c/c1.php']),
                Finder::create()
                    ->in($dir),
                [$dir.'/c/c1.php'],
                'intersection',
            ],
            'finder points to one dir while argument to another, not connected' => [
                [],
                Finder::create()
                    ->in($dir.'/b'),
                [$dir.'/c'],
                'intersection',
            ],
            'finder with excluded dir, intersected with excluded file' => [
                [],
                Finder::create()
                    ->in($dir)
                    ->exclude('c'),
                [$dir.'/c/d/cd1.php'],
                'intersection',
            ],
            'finder with excluded dir, intersected with dir containing excluded one' => [
                $cb(['c/c1.php']),
                Finder::create()
                    ->in($dir)
                    ->exclude('c/d'),
                [$dir.'/c'],
                'intersection',
            ],
            'finder with excluded file, intersected with dir containing excluded one' => [
                $cb(['c/d/cd1.php']),
                Finder::create()
                    ->in($dir)
                    ->notPath('c/c1.php'),
                [$dir.'/c'],
                'intersection',
            ],
            'configured by finder, intersected with non-existing path' => [
                new \LogicException(),
                Finder::create()
                    ->in($dir),
                ['non_existing_dir'],
                'intersection',
            ],
            'configured by config file, overridden by multiple files' => [
                $cb(['d/d1.php', 'd/d2.php']),
                null,
                [$dir.'/d/d1.php', $dir.'/d/d2.php'],
                'override',
                $dir.'/d/.php_cs',
            ],
            'configured by config file, intersected with multiple files' => [
                $cb(['d/d1.php', 'd/d2.php']),
                null,
                [$dir.'/d/d1.php', $dir.'/d/d2.php'],
                'intersection',
                $dir.'/d/.php_cs',
            ],
            'configured by config file, overridden by non-existing dir' => [
                new \LogicException(),
                null,
                [$dir.'/d/fff'],
                'override',
                $dir.'/d/.php_cs',
            ],
            'configured by config file, intersected with non-existing dir' => [
                new \LogicException(),
                null,
                [$dir.'/d/fff'],
                'intersection',
                $dir.'/d/.php_cs',
            ],
            'configured by config file, overridden by non-existing file' => [
                new \LogicException(),
                null,
                [$dir.'/d/fff.php'],
                'override',
                $dir.'/d/.php_cs',
            ],
            'configured by config file, intersected with non-existing file' => [
                new \LogicException(),
                null,
                [$dir.'/d/fff.php'],
                'intersection',
                $dir.'/d/.php_cs',
            ],
            'configured by config file, overridden by multiple files and dirs' => [
                $cb(['d/d1.php', 'd/e/de1.php', 'd/f/df1.php']),
                null,
                [$dir.'/d/d1.php', $dir.'/d/e', $dir.'/d/f/'],
                'override',
                $dir.'/d/.php_cs',
            ],
            'configured by config file, intersected with multiple files and dirs' => [
                $cb(['d/d1.php', 'd/e/de1.php', 'd/f/df1.php']),
                null,
                [$dir.'/d/d1.php', $dir.'/d/e', $dir.'/d/f/'],
                'intersection',
                $dir.'/d/.php_cs',
            ],
        ];
    }

    /**
     * @param array $options
     * @param bool  $expectedResult
     *
     * @dataProvider provideConfigFinderIsOverriddenCases
     */
    public function testConfigFinderIsOverridden(array $options, $expectedResult)
    {
        $resolver = $this->createConfigurationResolver($options);

        static::assertSame($expectedResult, $resolver->configFinderIsOverridden());

        $resolver = $this->createConfigurationResolver($options);
        $resolver->getFinder();

        static::assertSame($expectedResult, $resolver->configFinderIsOverridden());
    }

    public function provideConfigFinderIsOverriddenCases()
    {
        $root = __DIR__.'/../..';

        return [
            [
                [
                    'config' => $root.'/.php_cs.dist',
                ],
                false,
            ],
            [
                [
                    'config' => $root.'/.php_cs.dist',
                    'path' => [$root.'/src'],
                ],
                true,
            ],
            [
                [],
                false,
            ],
            [
                [
                    'path' => [$root.'/src'],
                ],
                false,
            ],
            [
                [
                    'config' => $root.'/.php_cs.dist',
                    'path' => [$root.'/src'],
                    'path-mode' => ConfigurationResolver::PATH_MODE_INTERSECTION,
                ],
                false,
            ],
            // scenario when loaded config is not setting custom finder
            [
                [
                    'config' => $root.'/tests/Fixtures/ConfigurationResolverConfigFile/case_3/.php_cs.dist',
                    'path' => [$root.'/src'],
                ],
                false,
            ],
            // scenario when loaded config contains not fully defined finder
            [
                [
                    'config' => $root.'/tests/Fixtures/ConfigurationResolverConfigFile/case_9/.php_cs',
                    'path' => [$root.'/src'],
                ],
                false,
            ],
        ];
    }

    public function testResolveIsDryRunViaStdIn()
    {
        $resolver = $this->createConfigurationResolver([
            'dry-run' => false,
            'path' => ['-'],
        ]);

        static::assertTrue($resolver->isDryRun());
    }

    public function testResolveIsDryRunViaNegativeOption()
    {
        $resolver = $this->createConfigurationResolver(['dry-run' => false]);

        static::assertFalse($resolver->isDryRun());
    }

    public function testResolveIsDryRunViaPositiveOption()
    {
        $resolver = $this->createConfigurationResolver(['dry-run' => true]);

        static::assertTrue($resolver->isDryRun());
    }

    /**
     * @param bool             $expected
     * @param bool             $configValue
     * @param null|bool|string $passed
     *
     * @dataProvider provideResolveBooleanOptionCases
     */
    public function testResolveUsingCacheWithConfigOption($expected, $configValue, $passed)
    {
        $config = new Config();
        $config->setUsingCache($configValue);

        $resolver = $this->createConfigurationResolver(
            ['using-cache' => $passed],
            $config
        );

        static::assertSame($expected, $resolver->getUsingCache());
    }

    public function testResolveUsingCacheWithPositiveConfigAndNoOption()
    {
        $config = new Config();
        $config->setUsingCache(true);

        $resolver = $this->createConfigurationResolver(
            [],
            $config
        );

        static::assertTrue($resolver->getUsingCache());
    }

    public function testResolveUsingCacheWithNegativeConfigAndNoOption()
    {
        $config = new Config();
        $config->setUsingCache(false);

        $resolver = $this->createConfigurationResolver(
            [],
            $config
        );

        static::assertFalse($resolver->getUsingCache());
    }

    public function testResolveCacheFileWithoutConfigAndOption()
    {
        $config = new Config();
        $default = $config->getCacheFile();

        $resolver = $this->createConfigurationResolver(
            [],
            $config
        );

        static::assertSame($default, $resolver->getCacheFile());
    }

    public function testResolveCacheFileWithConfig()
    {
        $cacheFile = 'foo/bar.baz';

        $config = new Config();
        $config->setCacheFile($cacheFile);

        $resolver = $this->createConfigurationResolver(
            [],
            $config
        );

        static::assertSame($cacheFile, $resolver->getCacheFile());
    }

    public function testResolveCacheFileWithOption()
    {
        $cacheFile = 'bar.baz';

        $config = new Config();
        $config->setCacheFile($cacheFile);

        $resolver = $this->createConfigurationResolver(
            ['cache-file' => $cacheFile],
            $config
        );

        static::assertSame($cacheFile, $resolver->getCacheFile());
    }

    public function testResolveCacheFileWithConfigAndOption()
    {
        $configCacheFile = 'foo/bar.baz';
        $optionCacheFile = 'bar.baz';

        $config = new Config();
        $config->setCacheFile($configCacheFile);

        $resolver = $this->createConfigurationResolver(
            ['cache-file' => $optionCacheFile],
            $config
        );

        static::assertSame($optionCacheFile, $resolver->getCacheFile());
    }

    /**
     * @param bool             $expected
     * @param bool             $configValue
     * @param null|bool|string $passed
     *
     * @dataProvider provideResolveBooleanOptionCases
     */
    public function testResolveAllowRiskyWithConfigOption($expected, $configValue, $passed)
    {
        $config = new Config();
        $config->setRiskyAllowed($configValue);

        $resolver = $this->createConfigurationResolver(
            ['allow-risky' => $passed],
            $config
        );

        static::assertSame($expected, $resolver->getRiskyAllowed());
    }

    public function testResolveAllowRiskyWithNegativeConfigAndPositiveOption()
    {
        $config = new Config();
        $config->setRiskyAllowed(false);

        $resolver = $this->createConfigurationResolver(
            ['allow-risky' => 'yes'],
            $config
        );

        static::assertTrue($resolver->getRiskyAllowed());
    }

    public function testResolveAllowRiskyWithNegativeConfigAndNegativeOption()
    {
        $config = new Config();
        $config->setRiskyAllowed(false);

        $resolver = $this->createConfigurationResolver(
            ['allow-risky' => 'no'],
            $config
        );

        static::assertFalse($resolver->getRiskyAllowed());
    }

    public function testResolveAllowRiskyWithPositiveConfigAndNoOption()
    {
        $config = new Config();
        $config->setRiskyAllowed(true);

        $resolver = $this->createConfigurationResolver(
            [],
            $config
        );

        static::assertTrue($resolver->getRiskyAllowed());
    }

    public function testResolveAllowRiskyWithNegativeConfigAndNoOption()
    {
        $config = new Config();
        $config->setRiskyAllowed(false);

        $resolver = $this->createConfigurationResolver(
            [],
            $config
        );

        static::assertFalse($resolver->getRiskyAllowed());
    }

    public function testResolveRulesWithConfig()
    {
        $config = new Config();
        $config->setRules([
            'braces' => true,
            'strict_comparison' => false,
        ]);

        $resolver = $this->createConfigurationResolver(
            [],
            $config
        );

        $this->assertSameRules(
            [
                'braces' => true,
            ],
            $resolver->getRules()
        );
    }

    public function testResolveRulesWithOption()
    {
        $resolver = $this->createConfigurationResolver(['rules' => 'braces,-strict_comparison']);

        $this->assertSameRules(
            [
                'braces' => true,
            ],
            $resolver->getRules()
        );
    }

    public function testResolveRulesWithUnknownRules()
    {
        $this->expectException(
            \PhpCsFixer\ConfigurationException\InvalidConfigurationException::class
        );
        $this->expectExceptionMessage(
            'The rules contain unknown fixers: "bar", "binary_operator_space" (did you mean "binary_operator_spaces"?).'
        );

        $resolver = $this->createConfigurationResolver(['rules' => 'braces,-bar,binary_operator_space']);

        $resolver->getRules();
    }

    public function testResolveRulesWithConfigAndOption()
    {
        $config = new Config();
        $config->setRules([
            'braces' => true,
            'strict_comparison' => false,
        ]);

        $resolver = $this->createConfigurationResolver(
            ['rules' => 'blank_line_before_statement'],
            $config
        );

        $this->assertSameRules(
            [
                'blank_line_before_statement' => true,
            ],
            $resolver->getRules()
        );
    }

    public function testResolveCommandLineInputOverridesDefault()
    {
        $command = new FixCommand(new ToolInfo());
        $definition = $command->getDefinition();
        $arguments = $definition->getArguments();
        static::assertCount(1, $arguments, 'Expected one argument, possibly test needs updating.');
        static::assertArrayHasKey('path', $arguments);

        $options = $definition->getOptions();
        static::assertSame(
            ['path-mode', 'allow-risky', 'config', 'dry-run', 'rules', 'using-cache', 'cache-file', 'diff', 'diff-format', 'format', 'stop-on-violation', 'show-progress'],
            array_keys($options),
            'Expected options mismatch, possibly test needs updating.'
        );

        $resolver = $this->createConfigurationResolver([
            'path-mode' => 'intersection',
            'allow-risky' => 'yes',
            'config' => null,
            'dry-run' => true,
            'rules' => 'php_unit_construct',
            'using-cache' => false,
            'diff' => true,
            'diff-format' => 'udiff',
            'format' => 'json',
            'stop-on-violation' => true,
        ]);

        static::assertTrue($resolver->shouldStopOnViolation());
        static::assertTrue($resolver->getRiskyAllowed());
        static::assertTrue($resolver->isDryRun());
        static::assertSame(['php_unit_construct' => true], $resolver->getRules());
        static::assertFalse($resolver->getUsingCache());
        static::assertNull($resolver->getCacheFile());
        static::assertInstanceOf(\PhpCsFixer\Differ\UnifiedDiffer::class, $resolver->getDiffer());
        static::assertSame('json', $resolver->getReporter()->getFormat());
    }

    /**
     * @param string           $expected
     * @param null|bool|string $diffConfig
     * @param null|string      $differConfig
     *
     * @dataProvider provideDifferCases
     */
    public function testResolveDiffer($expected, $diffConfig, $differConfig = null)
    {
        $resolver = $this->createConfigurationResolver([
            'diff' => $diffConfig,
            'diff-format' => $differConfig,
        ]);

        static::assertInstanceOf($expected, $resolver->getDiffer());
    }

    public function provideDifferCases()
    {
        return [
            [
                \PhpCsFixer\Differ\NullDiffer::class,
                false,
            ],
            [
                \PhpCsFixer\Differ\NullDiffer::class,
                null,
            ],
            [
                \PhpCsFixer\Differ\UnifiedDiffer::class,
                true,
            ],
            [
                \PhpCsFixer\Differ\UnifiedDiffer::class,
                true,
                'udiff',
            ],
            [
                \PhpCsFixer\Differ\UnifiedDiffer::class,
                false,
                'udiff',
            ],
            [
                \PhpCsFixer\Differ\UnifiedDiffer::class,
                null,
                'udiff',
            ],
        ];
    }

    public function testResolveConfigFileOverridesDefault()
    {
        $dir = __DIR__.'/../Fixtures/ConfigurationResolverConfigFile/case_8';

        $resolver = $this->createConfigurationResolver(['path' => [$dir.\DIRECTORY_SEPARATOR.'.php_cs']]);

        static::assertTrue($resolver->getRiskyAllowed());
        static::assertSame(['php_unit_construct' => true], $resolver->getRules());
        static::assertFalse($resolver->getUsingCache());
        static::assertNull($resolver->getCacheFile());
        static::assertSame('xml', $resolver->getReporter()->getFormat());
    }

    /**
     * @group legacy
     * @expectedDeprecation Expected "yes" or "no" for option "allow-risky", other values are deprecated and support will be removed in 3.0. Got "yes please", this implicitly set the option to "false".
     */
    public function testDeprecationOfPassingOtherThanNoOrYes()
    {
        $resolver = $this->createConfigurationResolver(['allow-risky' => 'yes please']);

        static::assertFalse($resolver->getRiskyAllowed());
    }

    public function provideResolveBooleanOptionCases()
    {
        return [
            [true, true, 'yes'],
            [true, true, true],
            [true, false, 'yes'],
            [true, false, true],
            [false, true, 'no'],
            [false, true, false],
            [false, false, 'no'],
            [false, false, false],
            [true, true, null],
            [false, false, null],
        ];
    }

    public function testWithEmptyRules()
    {
        $resolver = $this->createConfigurationResolver(['rules' => '']);

        $this->expectException(InvalidConfigurationException::class);
        $this->expectExceptionMessageRegExp('/^Empty rules value is not allowed\.$/');

        $resolver->getRules();
    }

    /**
     * @param array|bool $ruleConfig
     *
     * @dataProvider provideDeprecatedFixerConfiguredCases
     *
     * @group legacy
     * @expectedDeprecation Rule "Vendor4/foo" is deprecated. Use "testA" and "testB" instead.
     */
    public function testDeprecatedFixerConfigured($ruleConfig)
    {
        $fixer = new DeprecatedFixer();
        $config = new Config();
        $config->registerCustomFixers([$fixer]);
        $config->setRules([$fixer->getName() => $ruleConfig]);

        $resolver = $this->createConfigurationResolver([], $config);
        $resolver->getFixers();
    }

    public function provideDeprecatedFixerConfiguredCases()
    {
        return [
            [true],
            [['foo' => true]],
            [false],
        ];
    }

    private function assertSameRules(array $expected, array $actual, $message = '')
    {
        ksort($expected);
        ksort($actual);

        static::assertSame($expected, $actual, $message);
    }

    private function getFixtureDir()
    {
        return realpath(__DIR__.\DIRECTORY_SEPARATOR.'..'.\DIRECTORY_SEPARATOR.'Fixtures'.\DIRECTORY_SEPARATOR.'ConfigurationResolverConfigFile'.\DIRECTORY_SEPARATOR).'/';
    }

    private function createConfigurationResolver(array $options, Config $config = null, $cwdPath = '')
    {
        if (null === $config) {
            $config = new Config();
        }

        return new ConfigurationResolver(
            $config,
            $options,
            $cwdPath,
            new ToolInfo()
        );
    }
}<|MERGE_RESOLUTION|>--- conflicted
+++ resolved
@@ -76,11 +76,7 @@
             'verbosity' => OutputInterface::VERBOSITY_VERBOSE,
         ], $config);
 
-<<<<<<< HEAD
-        $this->assertSame('dots', $resolver->getProgress());
-=======
-        static::assertSame('run-in', $resolver->getProgress());
->>>>>>> e4d446b2
+        static::assertSame('dots', $resolver->getProgress());
     }
 
     public function testResolveProgressWithNegativeConfigAndNegativeOption()
