--- conflicted
+++ resolved
@@ -712,29 +712,24 @@
                     'path-mode' => ConfigurationResolver::PATH_MODE_INTERSECTION,
                 ],
                 false,
-<<<<<<< HEAD
+            ],
+            // scenario when loaded config is not setting custom finder
+            [
+                [
+                    'config' => $root.'/tests/Fixtures/ConfigurationResolverConfigFile/case_3/.php_cs.dist',
+                    'path' => [$root.'/src'],
+                ],
+                false,
+            ],
+            // scenario when loaded config contains not fully defined finder
+            [
+                [
+                    'config' => $root.'/tests/Fixtures/ConfigurationResolverConfigFile/case_9/.php_cs',
+                    'path' => [$root.'/src'],
+                ],
+                false,
             ],
         ];
-=======
-            ),
-            // scenario when loaded config is not setting custom finder
-            array(
-                array(
-                    'config' => $root.'/tests/Fixtures/ConfigurationResolverConfigFile/case_3/.php_cs.dist',
-                    'path' => array($root.'/src'),
-                ),
-                false,
-            ),
-            // scenario when loaded config contains not fully defined finder
-            array(
-                array(
-                    'config' => $root.'/tests/Fixtures/ConfigurationResolverConfigFile/case_9/.php_cs',
-                    'path' => array($root.'/src'),
-                ),
-                false,
-            ),
-        );
->>>>>>> 45948a2c
     }
 
     public function testResolveIsDryRunViaStdIn()
