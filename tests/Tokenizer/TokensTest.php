--- conflicted
+++ resolved
@@ -536,12 +536,7 @@
 
     public function getClearTokenAndMergeSurroundingWhitespaceCases()
     {
-<<<<<<< HEAD
-        $clearToken = new Token([null, '']);
-        $clearToken->clear();
-=======
         $clearToken = new Token('');
->>>>>>> 5e3be858
 
         return [
             [
@@ -825,18 +820,18 @@
      */
     public function testIsEmpty(Token $token, $isEmpty)
     {
-        $tokens = Tokens::fromArray(array($token));
+        $tokens = Tokens::fromArray([$token]);
         Tokens::clearCache();
         $this->assertSame($isEmpty, $tokens->isEmptyAt(0), $token->toJson());
     }
 
     public function provideIsEmptyCases()
     {
-        return array(
-            array(new Token(''), true),
-            array(new Token('('), false),
-            array(new Token(array(T_WHITESPACE, ' ')), false),
-        );
+        return [
+            [new Token(''), true],
+            [new Token('('), false],
+            [new Token([T_WHITESPACE, ' ']), false],
+        ];
     }
 
     public function testClone()
