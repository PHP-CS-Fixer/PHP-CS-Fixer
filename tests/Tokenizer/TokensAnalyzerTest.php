--- conflicted
+++ resolved
@@ -459,40 +459,9 @@
             ],
             [
                 '<?php function foo(&$a, array &$b, Bar &$c) {}',
-<<<<<<< HEAD
                 [5 => true, 11 => true, 17 => true],
             ],
             [
-=======
-                array(5 => true, 11 => true, 17 => true),
-            ),
-        );
-    }
-
-    /**
-     * @param string $source
-     *
-     * @dataProvider provideIsUnaryPredecessorOperator56Cases
-     * @requires PHP 5.6
-     */
-    public function testIsUnaryPredecessorOperator56($source, array $expected)
-    {
-        $tokensAnalyzer = new TokensAnalyzer(Tokens::fromCode($source));
-
-        foreach ($expected as $index => $isUnary) {
-            $this->assertSame($isUnary, $tokensAnalyzer->isUnaryPredecessorOperator($index));
-            if ($isUnary) {
-                $this->assertFalse($tokensAnalyzer->isUnarySuccessorOperator($index));
-                $this->assertFalse($tokensAnalyzer->isBinaryOperator($index));
-            }
-        }
-    }
-
-    public function provideIsUnaryPredecessorOperator56Cases()
-    {
-        return array(
-            array(
->>>>>>> 10c9393a
                 '<?php function foo($a, ...$b) {}',
                 [8 => true],
             ],
@@ -646,44 +615,7 @@
     /**
      * @param string $source
      *
-<<<<<<< HEAD
-     * @dataProvider provideIsBinaryOperator70
-=======
-     * @dataProvider provideIsBinaryOperator56Cases
-     * @requires PHP 5.6
-     */
-    public function testIsBinaryOperator56($source, array $expected)
-    {
-        $tokensAnalyzer = new TokensAnalyzer(Tokens::fromCode($source));
-
-        foreach ($expected as $index => $isBinary) {
-            $this->assertSame($isBinary, $tokensAnalyzer->isBinaryOperator($index));
-            if ($isBinary) {
-                $this->assertFalse($tokensAnalyzer->isUnarySuccessorOperator($index));
-                $this->assertFalse($tokensAnalyzer->isUnaryPredecessorOperator($index));
-            }
-        }
-    }
-
-    public function provideIsBinaryOperator56Cases()
-    {
-        return array(
-            array(
-                '<?php $a ** $b;',
-                array(3 => true),
-            ),
-            array(
-                '<?php $a **= $b;',
-                array(3 => true),
-            ),
-        );
-    }
-
-    /**
-     * @param string $source
-     *
      * @dataProvider provideIsBinaryOperator70Cases
->>>>>>> 10c9393a
      * @requires PHP 7.0
      */
     public function testIsBinaryOperator70($source, array $expected)
@@ -835,7 +767,7 @@
      * @param string $source
      * @param int    $tokenIndex
      *
-     * @dataProvider provideArrayExceptionCases
+     * @dataProvider provideArrayExceptionsCases
      */
     public function testIsNotArray($source, $tokenIndex)
     {
@@ -848,7 +780,7 @@
      * @param string $source
      * @param int    $tokenIndex
      *
-     * @dataProvider provideArrayExceptionCases
+     * @dataProvider provideArrayExceptionsCases
      */
     public function testIsMultiLineArrayException($source, $tokenIndex)
     {
@@ -859,7 +791,7 @@
         $tokensAnalyzer->isArrayMultiLine($tokenIndex);
     }
 
-    public function provideArrayExceptionCases()
+    public function provideArrayExceptionsCases()
     {
         $cases = [
             ['<?php $a;', 1],
@@ -876,9 +808,9 @@
      * @param int    $index
      * @param array  $expected
      *
-     * @dataProvider provideGetMethodAttributesCases
-     */
-    public function testGetMethodAttributes($source, $index, array $expected)
+     * @dataProvider provideGetFunctionPropertiesCases
+     */
+    public function testGetFunctionProperties($source, $index, array $expected)
     {
         $tokens = Tokens::fromCode($source);
         $tokensAnalyzer = new TokensAnalyzer($tokens);
@@ -886,7 +818,7 @@
         $this->assertSame($expected, $attributes);
     }
 
-    public function provideGetMethodAttributesCases()
+    public function provideGetFunctionPropertiesCases()
     {
         $defaultAttributes = [
             'visibility' => null,
@@ -1098,17 +1030,17 @@
      * @param string $input
      * @param bool   $perNamespace
      *
-     * @dataProvider provideGetImportUseIndexes70Cases
+     * @dataProvider provideGetImportUseIndexesPHP70Cases
      * @requires PHP 7.0
      */
-    public function testGetImportUseIndexes70(array $expected, $input, $perNamespace = false)
+    public function testGetImportUseIndexesPHP70(array $expected, $input, $perNamespace = false)
     {
         $tokens = Tokens::fromCode($input);
         $tokensAnalyzer = new TokensAnalyzer($tokens);
         $this->assertSame($expected, $tokensAnalyzer->getImportUseIndexes($perNamespace));
     }
 
-    public function provideGetImportUseIndexes70Cases()
+    public function provideGetImportUseIndexesPHP70Cases()
     {
         return [
             [
