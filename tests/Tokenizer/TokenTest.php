<?php

/*
 * This file is part of PHP CS Fixer.
 *
 * (c) Fabien Potencier <fabien@symfony.com>
 *     Dariusz Rumiński <dariusz.ruminski@gmail.com>
 *
 * This source file is subject to the MIT license that is bundled
 * with this source code in the file LICENSE.
 */

namespace PhpCsFixer\Tests\Tokenizer;

use PhpCsFixer\Tokenizer\CT;
use PhpCsFixer\Tokenizer\Token;
use PhpCsFixer\Tokenizer\Tokens;
use PHPUnit\Framework\TestCase;

/**
 * @author Dariusz Rumiński <dariusz.ruminski@gmail.com>
 *
 * @internal
 *
 * @covers \PhpCsFixer\Tokenizer\Token
 */
final class TokenTest extends TestCase
{
    public function getBraceToken()
    {
        return new Token($this->getBraceTokenPrototype());
    }

    public function getBraceTokenPrototype()
    {
        return '(';
    }

    public function getForeachToken()
    {
        return new Token($this->getForeachTokenPrototype());
    }

    public function getForeachTokenPrototype()
    {
        static $prototype = [T_FOREACH, 'foreach'];

        return $prototype;
    }

    /**
<<<<<<< HEAD
     * @group legacy
     * @expectedDeprecation PhpCsFixer\Tokenizer\Token::clear is deprecated and will be removed in 3.0.
     */
=======
     * @param mixed $input
     *
     * @dataProvider provideConstructorValidationCases
     */
    public function testConstructorValidation($input)
    {
        $this->setExpectedException(get_class(new \InvalidArgumentException()));

        new Token($input);
    }

    public function provideConstructorValidationCases()
    {
        return array(
            array(null),
            array(123),
            array(new \stdClass()),
            array(array('asd', 'asd')),
            array(array(null, 'asd')),
            array(array(new \stdClass(), 'asd')),
            array(array(T_WHITESPACE, null)),
            array(array(T_WHITESPACE, 123)),
            array(array(T_WHITESPACE, '')),
            array(array(T_WHITESPACE, new \stdClass())),
        );
    }

>>>>>>> b0d5a5e6
    public function testClear()
    {
        $token = $this->getForeachToken();
        $token->clear();

        Tokens::setLegacyMode(false);

        $this->assertSame('', $token->getContent());
        $this->assertNull($token->getId());
        $this->assertFalse($token->isArray());
    }

    public function testGetPrototype()
    {
        $this->assertSame($this->getBraceTokenPrototype(), $this->getBraceToken()->getPrototype());
        $this->assertSame($this->getForeachTokenPrototype(), $this->getForeachToken()->getPrototype());
    }

    public function testIsArray()
    {
        $this->assertFalse($this->getBraceToken()->isArray());
        $this->assertTrue($this->getForeachToken()->isArray());
    }

    /**
     * @param Token $token
     * @param bool  $isCast
     *
     * @dataProvider provideIsCastCases
     */
    public function testIsCast(Token $token, $isCast)
    {
        $this->assertSame($isCast, $token->isCast());
    }

    public function provideIsCastCases()
    {
        return [
            [$this->getBraceToken(), false],
            [$this->getForeachToken(), false],
            [new Token([T_ARRAY_CAST, '(array)', 1]), true],
            [new Token([T_BOOL_CAST, '(bool)', 1]), true],
            [new Token([T_DOUBLE_CAST, '(double)', 1]), true],
            [new Token([T_INT_CAST, '(int)', 1]), true],
            [new Token([T_OBJECT_CAST, '(object)', 1]), true],
            [new Token([T_STRING_CAST, '(string)', 1]), true],
            [new Token([T_UNSET_CAST, '(unset)', 1]), true],
        ];
    }

    /**
     * @param Token $token
     * @param bool  $isClassy
     *
     * @dataProvider provideIsClassyCases
     */
    public function testIsClassy(Token $token, $isClassy)
    {
        $this->assertSame($isClassy, $token->isClassy());
    }

    public function provideIsClassyCases()
    {
        $cases = [
            [$this->getBraceToken(), false],
            [$this->getForeachToken(), false],
            [new Token([T_CLASS, 'class', 1]), true],
            [new Token([T_INTERFACE, 'interface', 1]), true],
            [new Token([T_TRAIT, 'trait', 1]), true],
        ];

        return $cases;
    }

    /**
     * @param Token $token
     * @param bool  $isComment
     *
     * @dataProvider provideIsCommentCases
     */
    public function testIsComment(Token $token, $isComment)
    {
        $this->assertSame($isComment, $token->isComment());
    }

    public function provideIsCommentCases()
    {
        return [
            [$this->getBraceToken(), false],
            [$this->getForeachToken(), false],
            [new Token([T_COMMENT, '/* comment */', 1]), true],
            [new Token([T_DOC_COMMENT, '/** docs */', 1]), true],
        ];
    }

    /**
     * @group legacy
     * @expectedDeprecation PhpCsFixer\Tokenizer\Token::isEmpty is deprecated and will be removed in 3.0.
     */
    public function testIsEmpty()
    {
        $braceToken = $this->getBraceToken();
        $this->assertFalse($braceToken->isEmpty());

        $emptyToken = new Token('');
        $this->assertTrue($emptyToken->isEmpty());

        $whitespaceToken = new Token([T_WHITESPACE, ' ']);
        $this->assertFalse($whitespaceToken->isEmpty());
    }

    public function testIsGivenKind()
    {
        $braceToken = $this->getBraceToken();
        $foreachToken = $this->getForeachToken();

        $this->assertFalse($braceToken->isGivenKind(T_FOR));
        $this->assertFalse($braceToken->isGivenKind(T_FOREACH));
        $this->assertFalse($braceToken->isGivenKind([T_FOR]));
        $this->assertFalse($braceToken->isGivenKind([T_FOREACH]));
        $this->assertFalse($braceToken->isGivenKind([T_FOR, T_FOREACH]));

        $this->assertFalse($foreachToken->isGivenKind(T_FOR));
        $this->assertTrue($foreachToken->isGivenKind(T_FOREACH));
        $this->assertFalse($foreachToken->isGivenKind([T_FOR]));
        $this->assertTrue($foreachToken->isGivenKind([T_FOREACH]));
        $this->assertTrue($foreachToken->isGivenKind([T_FOR, T_FOREACH]));
    }

    public function testIsKeywords()
    {
        $this->assertTrue($this->getForeachToken()->isKeyword());
        $this->assertFalse($this->getBraceToken()->isKeyword());
    }

    /**
     * @param ?int   $tokenId
     * @param string $content
     * @param bool   $isConstant
     *
     * @dataProvider provideMagicConstantCases
     */
    public function testIsMagicConstant($tokenId, $content, $isConstant = true)
    {
<<<<<<< HEAD
        $token = new Token([$tokenId, $content]);
=======
        $token = new Token(
            null === $tokenId ? $content : array($tokenId, $content)
        );

>>>>>>> b0d5a5e6
        $this->assertSame($isConstant, $token->isMagicConstant());
    }

    public function provideMagicConstantCases()
    {
        $cases = [
            [T_CLASS_C, '__CLASS__'],
            [T_DIR, '__DIR__'],
            [T_FILE, '__FILE__'],
            [T_FUNC_C, '__FUNCTION__'],
            [T_LINE, '__LINE__'],
            [T_METHOD_C, '__METHOD__'],
            [T_NS_C, '__NAMESPACE__'],
            [T_TRAIT_C, '__TRAIT__'],
        ];

        foreach ($cases as $case) {
            $cases[] = [$case[0], strtolower($case[1])];
        }

        foreach ([$this->getForeachToken(), $this->getBraceToken()] as $token) {
            $cases[] = [$token->getId(), $token->getContent(), false];
            $cases[] = [$token->getId(), strtolower($token->getContent()), false];
        }

        return $cases;
    }

    /**
     * @param Token $token
     * @param bool  $isNativeConstant
     *
     * @dataProvider provideIsNativeConstantCases
     */
    public function testIsNativeConstant(Token $token, $isNativeConstant)
    {
        $this->assertSame($isNativeConstant, $token->isNativeConstant());
    }

    public function provideIsNativeConstantCases()
    {
        return [
            [$this->getBraceToken(), false],
            [$this->getForeachToken(), false],
            [new Token([T_STRING, 'null', 1]), true],
            [new Token([T_STRING, 'false', 1]), true],
            [new Token([T_STRING, 'true', 1]), true],
            [new Token([T_STRING, 'tRuE', 1]), true],
            [new Token([T_STRING, 'TRUE', 1]), true],
        ];
    }

    /**
     * @param Token       $token
     * @param bool        $isWhitespace
     * @param null|string $whitespaces
     *
     * @dataProvider provideIsWhitespaceCases
     */
    public function testIsWhitespace(Token $token, $isWhitespace, $whitespaces = null)
    {
        if (null !== $whitespaces) {
            $this->assertSame($isWhitespace, $token->isWhitespace($whitespaces));
        } else {
            $this->assertSame($isWhitespace, $token->isWhitespace());
        }
    }

    public function provideIsWhitespaceCases()
    {
        return [
            [$this->getBraceToken(), false],
            [$this->getForeachToken(), false],
            [new Token(' '), true],
            [new Token("\t "), true],
            [new Token("\t "), false, ' '],
            [new Token([T_WHITESPACE, "\r", 1]), true],
            [new Token([T_WHITESPACE, "\0", 1]), true],
            [new Token([T_WHITESPACE, "\x0B", 1]), true],
            [new Token([T_WHITESPACE, "\n", 1]), true],
            [new Token([T_WHITESPACE, "\n", 1]), false, " \t"],
        ];
    }

    /**
     * @param mixed       $prototype
     * @param null|int    $expectedId
     * @param null|string $expectedContent
     * @param null|bool   $expectedIsArray
     * @param null|string $expectedExceptionClass
     *
     * @dataProvider provideCreatingTokenCases
     */
    public function testCreatingToken($prototype, $expectedId, $expectedContent, $expectedIsArray, $expectedExceptionClass = null)
    {
        if ($expectedExceptionClass) {
            $this->expectException($expectedExceptionClass);
        }

        $token = new Token($prototype);
        $this->assertSame($expectedId, $token->getId());
        $this->assertSame($expectedContent, $token->getContent());
        $this->assertSame($expectedIsArray, $token->isArray());
    }

    public function provideCreatingTokenCases()
    {
        return [
            [[T_FOREACH, 'foreach'], T_FOREACH, 'foreach', true],
            ['(', null, '(', false],
            [123, null, null, null, \InvalidArgumentException::class],
            [false, null, null, null, \InvalidArgumentException::class],
            [null, null, null, null, \InvalidArgumentException::class],
        ];
    }

    public function testEqualsDefaultIsCaseSensitive()
    {
        $token = new Token([T_FUNCTION, 'function', 1]);

        $this->assertTrue($token->equals([T_FUNCTION, 'function']));
        $this->assertFalse($token->equals([T_FUNCTION, 'Function']));
    }

    /**
     * @param Token              $token
     * @param string             $equals
     * @param array|string|Token $other
     * @param bool               $caseSensitive
     *
     * @dataProvider provideEqualsCases
     */
    public function testEquals(Token $token, $equals, $other, $caseSensitive = true)
    {
        $this->assertSame($equals, $token->equals($other, $caseSensitive));
    }

    public function provideEqualsCases()
    {
        $brace = $this->getBraceToken();
        $function = new Token([T_FUNCTION, 'function', 1]);

        return [
            [$brace, false, '!'],
            [$brace, false, '!', false],
            [$brace, true, '('],
            [$brace, true, '(', false],
            [$function, false, '('],
            [$function, false, '(', false],

            [$function, false, [T_NAMESPACE]],
            [$function, false, [T_NAMESPACE], false],
            [$function, false, [T_VARIABLE, 'function']],
            [$function, false, [T_VARIABLE, 'function'], false],
            [$function, false, [T_VARIABLE, 'Function']],
            [$function, false, [T_VARIABLE, 'Function'], false],
            [$function, true, [T_FUNCTION]],
            [$function, true, [T_FUNCTION], false],
            [$function, true, [T_FUNCTION, 'function']],
            [$function, true, [T_FUNCTION, 'function'], false],
            [$function, false, [T_FUNCTION, 'Function']],
            [$function, true, [T_FUNCTION, 'Function'], false],
            [$function, false, [T_FUNCTION, 'junction'], false],

            [$function, true, new Token([T_FUNCTION, 'function'])],
            [$function, false, new Token([T_FUNCTION, 'Function'])],
            [$function, true, new Token([T_FUNCTION, 'Function']), false],

            // if it is an array any additional field is checked too
            [$function, false, [T_FUNCTION, 'function', 'unexpected']],
        ];
    }

    public function testEqualsAnyDefaultIsCaseSensitive()
    {
        $token = new Token([T_FUNCTION, 'function', 1]);

        $this->assertTrue($token->equalsAny([[T_FUNCTION, 'function']]));
        $this->assertFalse($token->equalsAny([[T_FUNCTION, 'Function']]));
    }

    /**
     * @param bool  $equalsAny
     * @param array $other
     * @param bool  $caseSensitive
     *
     * @dataProvider provideEqualsAnyCases
     */
    public function testEqualsAny($equalsAny, array $other, $caseSensitive = true)
    {
        $token = new Token([T_FUNCTION, 'function', 1]);

        $this->assertSame($equalsAny, $token->equalsAny($other, $caseSensitive));
    }

    public function provideEqualsAnyCases()
    {
        $brace = $this->getBraceToken();
        $foreach = $this->getForeachToken();

        return [
            [false, []],
            [false, [$brace]],
            [false, [$brace, $foreach]],
            [true, [$brace, $foreach, [T_FUNCTION]]],
            [true, [$brace, $foreach, [T_FUNCTION, 'function']]],
            [false, [$brace, $foreach, [T_FUNCTION, 'Function']]],
            [true, [$brace, $foreach, [T_FUNCTION, 'Function']], false],
            [false, [[T_VARIABLE, 'junction'], [T_FUNCTION, 'junction']], false],
        ];
    }

    /**
     * @param bool       $isKeyCaseSensitive
     * @param array|bool $caseSensitive
     * @param int        $key
     *
     * @dataProvider provideIsKeyCaseSensitiveCases
     */
    public function testIsKeyCaseSensitive($isKeyCaseSensitive, $caseSensitive, $key)
    {
        $this->assertSame($isKeyCaseSensitive, Token::isKeyCaseSensitive($caseSensitive, $key));
    }

    public function provideIsKeyCaseSensitiveCases()
    {
        return [
            [true, true, 0],
            [true, true, 1],
            [true, [], 0],
            [true, [true], 0],
            [true, [false, true], 1],
            [true, [false, true, false], 1],
            [true, [false], 10],

            [false, false, 10],
            [false, [false], 0],
            [false, [true, false], 1],
            [false, [true, false, true], 1],
            [false, [1 => false], 1],
        ];
    }

    /**
     * @group legacy
     * @expectedDeprecation PhpCsFixer\Tokenizer\Token::isChanged is deprecated and will be removed in 3.0.
     */
    public function testIsChanged()
    {
        $token = new Token([T_WHITESPACE, ' ']);
        $this->assertFalse($token->isChanged());
    }

    /**
     * @param null|string $expected
     * @param int         $id
     *
     * @dataProvider provideTokenGetNameCases
     */
    public function testTokenGetNameForId($expected, $id)
    {
        $this->assertSame($expected, Token::getNameForId($id));
    }

    public function provideTokenGetNameCases()
    {
        return [
            [
                null,
                -1,
            ],
            [
                'T_CLASS',
                T_CLASS,
            ],
            [
                'CT::T_ARRAY_INDEX_CURLY_BRACE_CLOSE',
                CT::T_ARRAY_INDEX_CURLY_BRACE_CLOSE,
            ],
        ];
    }
}<|MERGE_RESOLUTION|>--- conflicted
+++ resolved
@@ -49,39 +49,37 @@
     }
 
     /**
-<<<<<<< HEAD
+     * @param mixed $input
+     *
+     * @dataProvider provideConstructorValidationCases
+     */
+    public function testConstructorValidation($input)
+    {
+        $this->expectException(\InvalidArgumentException::class);
+
+        new Token($input);
+    }
+
+    public function provideConstructorValidationCases()
+    {
+        return [
+            [null],
+            [123],
+            [new \stdClass()],
+            [['asd', 'asd']],
+            [[null, 'asd']],
+            [[new \stdClass(), 'asd']],
+            [[T_WHITESPACE, null]],
+            [[T_WHITESPACE, 123]],
+            [[T_WHITESPACE, '']],
+            [[T_WHITESPACE, new \stdClass()]],
+        ];
+    }
+
+    /**
      * @group legacy
      * @expectedDeprecation PhpCsFixer\Tokenizer\Token::clear is deprecated and will be removed in 3.0.
      */
-=======
-     * @param mixed $input
-     *
-     * @dataProvider provideConstructorValidationCases
-     */
-    public function testConstructorValidation($input)
-    {
-        $this->setExpectedException(get_class(new \InvalidArgumentException()));
-
-        new Token($input);
-    }
-
-    public function provideConstructorValidationCases()
-    {
-        return array(
-            array(null),
-            array(123),
-            array(new \stdClass()),
-            array(array('asd', 'asd')),
-            array(array(null, 'asd')),
-            array(array(new \stdClass(), 'asd')),
-            array(array(T_WHITESPACE, null)),
-            array(array(T_WHITESPACE, 123)),
-            array(array(T_WHITESPACE, '')),
-            array(array(T_WHITESPACE, new \stdClass())),
-        );
-    }
-
->>>>>>> b0d5a5e6
     public function testClear()
     {
         $token = $this->getForeachToken();
@@ -226,14 +224,10 @@
      */
     public function testIsMagicConstant($tokenId, $content, $isConstant = true)
     {
-<<<<<<< HEAD
-        $token = new Token([$tokenId, $content]);
-=======
         $token = new Token(
-            null === $tokenId ? $content : array($tokenId, $content)
+            null === $tokenId ? $content : [$tokenId, $content]
         );
 
->>>>>>> b0d5a5e6
         $this->assertSame($isConstant, $token->isMagicConstant());
     }
 
