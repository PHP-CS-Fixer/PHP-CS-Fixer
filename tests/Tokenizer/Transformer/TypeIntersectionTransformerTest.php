<?php

declare(strict_types=1);

/*
 * This file is part of PHP CS Fixer.
 *
 * (c) Fabien Potencier <fabien@symfony.com>
 *     Dariusz Rumiński <dariusz.ruminski@gmail.com>
 *
 * This source file is subject to the MIT license that is bundled
 * with this source code in the file LICENSE.
 */

namespace PhpCsFixer\Tests\Tokenizer\Transformer;

use PhpCsFixer\Tests\Test\AbstractTransformerTestCase;
use PhpCsFixer\Tokenizer\CT;

/**
 * @internal
 *
 * @covers \PhpCsFixer\Tokenizer\Transformer\TypeIntersectionTransformer
 *
 * @phpstan-import-type _TransformerTestExpectedTokens from AbstractTransformerTestCase
 */
final class TypeIntersectionTransformerTest extends AbstractTransformerTestCase
{
    /**
<<<<<<< HEAD
     * @param array<int, int> $expectedTokens
=======
     * @param _TransformerTestExpectedTokens $expectedTokens
>>>>>>> d4193e58
     *
     * @dataProvider provideProcessCases
     *
     * @requires PHP 8.1
     */
    public function testProcess(string $source, array $expectedTokens = []): void
    {
        $this->doTest(
            $source,
            $expectedTokens,
            [
                CT::T_TYPE_INTERSECTION,
            ]
        );
    }

    public static function provideProcessCases(): iterable
    {
        yield 'do not fix cases' => [
            '<?php
                echo 2 & 4;
                echo "aaa" & "bbb";
                echo F_OK & F_ERR;
                echo foo(F_OK & F_ERR);
                foo($A&&$b);
                foo($A&$b);
                // try {} catch (ExceptionType1 & ExceptionType2) {}
                $a = function(){};
                $x = ($y&$z);
                function foo(){}
                $a = $b&$c;
                $a &+ $b;
                const A1 = B&C;
                const B1 = D::X & C;
            ',
        ];

        if (\defined('T_AMPERSAND_FOLLOWED_BY_VAR_OR_VARARG')) { // @TODO: drop condition when PHP 8.1+ is required
            yield 'ensure T_AMPERSAND_FOLLOWED_BY_VAR_OR_VARARG is not modified' => [
                '<?php $a = $b&$c;',
                [
                    6 => T_AMPERSAND_FOLLOWED_BY_VAR_OR_VARARG,
                ],
            ];

            yield 'do not fix, close/open' => [
                '<?php fn() => 0 ?><?php $a = FOO|BAR|BAZ&$x;',
                [
                    20 => T_AMPERSAND_FOLLOWED_BY_VAR_OR_VARARG,
                ],
            ];

            yield 'do not fix, foreach' => [
                '<?php while(foo()){} $a = FOO|BAR|BAZ&$x;',
                [
                    19 => T_AMPERSAND_FOLLOWED_BY_VAR_OR_VARARG,
                ],
            ];
        }

        yield 'arrow function' => [
            '<?php $a = fn(int&null $item): int&null => $item * 2;',
            [
                8 => CT::T_TYPE_INTERSECTION,
                16 => CT::T_TYPE_INTERSECTION,
            ],
        ];

        yield 'static function' => [
            '<?php
$a = static function (A&B&int $a):int&null {};
',
            [
                11 => CT::T_TYPE_INTERSECTION,
                13 => CT::T_TYPE_INTERSECTION,
                20 => CT::T_TYPE_INTERSECTION,
            ],
        ];

        yield 'static function with use' => [
            '<?php
$a = static function () use ($a) : int&null {};
',
            [
                21 => CT::T_TYPE_INTERSECTION,
            ],
        ];

        yield 'function variable unions' => [
            '<?php
function Bar1(A&B&int $a) {
}
',
            [
                6 => CT::T_TYPE_INTERSECTION,
                8 => CT::T_TYPE_INTERSECTION,
            ],
        ];

        yield 'class method variable unions' => [
            '<?php
class Foo
{
    public function Bar1(A&B&int $a) {}
    public function Bar2(A\B&\A\Z $a) {}
    public function Bar3(int $a) {}
}
',
            [
                // Bar1
                14 => CT::T_TYPE_INTERSECTION,
                16 => CT::T_TYPE_INTERSECTION,
                // Bar2
                34 => CT::T_TYPE_INTERSECTION,
            ],
        ];

        yield 'class method return unions' => [
            '<?php
class Foo
{
    public function Bar(): A&B&int {}
}
',
            [
                17 => CT::T_TYPE_INTERSECTION,
                19 => CT::T_TYPE_INTERSECTION,
            ],
        ];

        yield 'class attribute var + union' => [
            '<?php
class Number
{
    var int&float&null $number;
}
',
            [
                10 => CT::T_TYPE_INTERSECTION,
                12 => CT::T_TYPE_INTERSECTION,
            ],
        ];

        yield 'class attributes visibility + unions' => [
            '<?php
class Number
{
    public array $numbers;

    /**  */
    public int&float $number1;

    // 2
    protected int&float&null $number2;

    # - foo 3
    private int&float&string&null $number3;

    /* foo 4 */
    private \Foo\Bar\A&null $number4;

    private \Foo&Bar $number5;

    private ?Bar $number6; // ? cannot be part of a union in PHP8
}
',
            [
                // number 1
                19 => CT::T_TYPE_INTERSECTION,
                // number 2
                30 => CT::T_TYPE_INTERSECTION,
                32 => CT::T_TYPE_INTERSECTION,
                // number 3
                43 => CT::T_TYPE_INTERSECTION,
                45 => CT::T_TYPE_INTERSECTION,
                47 => CT::T_TYPE_INTERSECTION,
                // number 4
                63 => CT::T_TYPE_INTERSECTION,
                // number 5
                73 => CT::T_TYPE_INTERSECTION,
            ],
        ];

        yield 'typed static properties' => [
            '<?php
            class Foo {
                private static int & null $bar;

                private static int & float & string & null $baz;
            }',
            [
                14 => CT::T_TYPE_INTERSECTION,
                27 => CT::T_TYPE_INTERSECTION,
                31 => CT::T_TYPE_INTERSECTION,
                35 => CT::T_TYPE_INTERSECTION,
            ],
        ];

        yield 'array as first element of types' => [
            '<?php function foo(array&bool&null $foo) {}',
            [
                6 => CT::T_TYPE_INTERSECTION,
                8 => CT::T_TYPE_INTERSECTION,
            ],
        ];

        yield 'array as middle element of types' => [
            '<?php function foo(null&array&bool $foo) {}',
            [
                6 => CT::T_TYPE_INTERSECTION,
                8 => CT::T_TYPE_INTERSECTION,
            ],
        ];

        yield 'array as last element of types' => [
            '<?php function foo(null&bool&array $foo) {}',
            [
                6 => CT::T_TYPE_INTERSECTION,
                8 => CT::T_TYPE_INTERSECTION,
            ],
        ];

        yield 'multiple function parameters' => [
            '<?php function foo(A&B $x, C&D $y, E&F $z) {};',
            [
                6 => CT::T_TYPE_INTERSECTION,
                13 => CT::T_TYPE_INTERSECTION,
                20 => CT::T_TYPE_INTERSECTION,
            ],
        ];

        yield 'function calls and function definitions' => [
            '<?php
                f1(CONST_A&CONST_B);
                function f2(A&B $x, C&D $y, E&F $z) {};
                f3(CONST_A&CONST_B);
                function f4(A&B $x, C&D $y, E&F $z) {};
                f5(CONST_A&CONST_B);
                $x = ($y&$z);
            ',
            [
                15 => CT::T_TYPE_INTERSECTION,
                22 => CT::T_TYPE_INTERSECTION,
                29 => CT::T_TYPE_INTERSECTION,
                52 => CT::T_TYPE_INTERSECTION,
                59 => CT::T_TYPE_INTERSECTION,
                66 => CT::T_TYPE_INTERSECTION,
            ],
        ];

        yield 'static function with alternation' => [
            '<?php
$a = static function (A&B&int $a):int|null {};
',
            [
                11 => CT::T_TYPE_INTERSECTION,
                13 => CT::T_TYPE_INTERSECTION,
            ],
        ];

        yield 'promoted properties' => [
            '<?php class Foo {
                public function __construct(
                    public readonly int&string $a,
                    protected readonly int&string $b,
                    private readonly int&string $c
                ) {}
            }',
            [
                19 => CT::T_TYPE_INTERSECTION,
                30 => CT::T_TYPE_INTERSECTION,
                41 => CT::T_TYPE_INTERSECTION,
            ],
        ];

        yield 'callable type' => [
            '<?php
                function f1(array&callable $x) {};
                function f2(callable&array $x) {};
                function f3(string&callable $x) {};
                function f4(callable&string $x) {};
            ',
            [
                7 => CT::T_TYPE_INTERSECTION,
                22 => CT::T_TYPE_INTERSECTION,
                37 => CT::T_TYPE_INTERSECTION,
                52 => CT::T_TYPE_INTERSECTION,
            ],
        ];

        yield [
            '<?php

use Psr\Log\LoggerInterface;
function f( #[Target(\'xxx\')] LoggerInterface&A $logger) {}

',
            [
                24 => CT::T_TYPE_INTERSECTION,
            ],
        ];

        yield [
            '<?php

use Psr\Log\LoggerInterface;
function f( #[Target(\'a\')] #[Target(\'b\')] #[Target(\'c\')] #[Target(\'d\')] LoggerInterface&X $logger) {}

',
            [
                45 => CT::T_TYPE_INTERSECTION,
            ],
        ];

        yield 'parameters by reference' => [
            '<?php
                f(FOO|BAR|BAZ&$x);
                function f1(FOO|BAR|BAZ&$x) {}
                function f2(FOO&BAR&BAZ&$x) {} // Intersection found
                f(FOO&BAR|BAZ&$x);
                f(FOO|BAR&BAZ&$x);
                fn(FOO&BAR&BAZ&$x) => 0; // Intersection found
                fn(FOO|BAR|BAZ&$x) => 0;
                f(FOO&BAR&BAZ&$x);
            ',
            [
                35 => CT::T_TYPE_INTERSECTION,
                37 => CT::T_TYPE_INTERSECTION,
                75 => CT::T_TYPE_INTERSECTION,
                77 => CT::T_TYPE_INTERSECTION,
            ],
        ];

        yield 'self as type' => [
            '<?php class Foo {
                function f1(bool&self&int $x): void {}
                function f2(): self&\stdClass {}
            }',
            [
                12 => CT::T_TYPE_INTERSECTION,
                14 => CT::T_TYPE_INTERSECTION,
                34 => CT::T_TYPE_INTERSECTION,
            ],
        ];

        yield 'static as type' => [
            '<?php class Foo {
                function f1(): static&TypeA {}
                function f2(): TypeA&static&TypeB {}
                function f3(): TypeA&static {}
            }',
            [
                15 => CT::T_TYPE_INTERSECTION,
                29 => CT::T_TYPE_INTERSECTION,
                31 => CT::T_TYPE_INTERSECTION,
                45 => CT::T_TYPE_INTERSECTION,
            ],
        ];

        yield 'splat operator' => [
            '<?php class Foo {
                function f1(bool&int ... $x) {}
                function f2(bool&int $x, TypeA&\Bar\Baz&TypeB ...$y) {}
            }',
            [
                12 => CT::T_TYPE_INTERSECTION,
                28 => CT::T_TYPE_INTERSECTION,
                35 => CT::T_TYPE_INTERSECTION,
                40 => CT::T_TYPE_INTERSECTION,
            ],
        ];
    }

    /**
     * @param _TransformerTestExpectedTokens $expectedTokens
     *
     * @dataProvider provideProcess82Cases
     *
     * @requires PHP 8.2
     */
    public function testProcess82(string $source, array $expectedTokens): void
    {
        $this->doTest($source, $expectedTokens);
    }

    public static function provideProcess82Cases(): iterable
    {
        yield 'disjunctive normal form types parameter' => [
            '<?php function foo((A&B)|D $x): void {}',
            [
                7 => CT::T_TYPE_INTERSECTION,
            ],
        ];

        yield 'disjunctive normal form types return' => [
            '<?php function foo(): (A&B)|D {}',
            [
                10 => CT::T_TYPE_INTERSECTION,
            ],
        ];

        yield 'disjunctive normal form types parameters' => [
            '<?php function foo(
                (A&B)|C|D $x,
                A|(B&C)|D $y,
                (A&B)|(C&D) $z,
            ): void {}',
            [
                8 => CT::T_TYPE_INTERSECTION,
                23 => CT::T_TYPE_INTERSECTION,
                34 => CT::T_TYPE_INTERSECTION,
                40 => CT::T_TYPE_INTERSECTION,
            ],
        ];

        yield 'lambda with lots of DNF parameters and some others' => [
            '<?php
$a = function(
    (X&Y)|C $a,
    $b = array(1,2),
    (\X&\Y)|C $c,
    array $d = [1,2],
    (\X&\Y)|C $e,
    $x, $y, $z, P|(H&J) $uu,
) {};

function foo (array $a = array(66,88, $d = [99,44],array()), $e = [99,44],(C&V)|G|array $f = array()){};

return new static();
',
            [
                10 => CT::T_TYPE_INTERSECTION, // $a
                34 => CT::T_TYPE_INTERSECTION, // $c
                60 => CT::T_TYPE_INTERSECTION, // $e
                83 => CT::T_TYPE_INTERSECTION, // $uu
                142 => CT::T_TYPE_INTERSECTION, // $f
            ],
        ];

        yield 'bigger set of multiple DNF properties' => [
            '<?php
class Dnf
{
    public A|(C&D) $a;
    protected (C&D)|B $b;
    private (C&D)|(E&F)|(G&H) $c;
    static (C&D)|Z $d;
    public /* */ (C&D)|X $e;

    public function foo($a, $b) {
        return
            $z|($A&$B)|(A::z&B\A::x)
            || A::b|($A&$B)
        ;
    }
}
',
            [
                13 => CT::T_TYPE_INTERSECTION,
                24 => CT::T_TYPE_INTERSECTION,
                37 => CT::T_TYPE_INTERSECTION,
                43 => CT::T_TYPE_INTERSECTION,
                49 => CT::T_TYPE_INTERSECTION,
                60 => CT::T_TYPE_INTERSECTION,
                75 => CT::T_TYPE_INTERSECTION,
            ],
        ];

        yield 'arrow function with DNF types' => [
            '<?php
                $f1 = fn (): A|(B&C) => new Foo();
                $f2 = fn ((A&B)|C $x, A|(B&C) $y): (A&B&C)|D|(E&F) => new Bar();
            ',
            [
                16 => CT::T_TYPE_INTERSECTION,
                38 => CT::T_TYPE_INTERSECTION,
                51 => CT::T_TYPE_INTERSECTION,
                61 => CT::T_TYPE_INTERSECTION,
                63 => CT::T_TYPE_INTERSECTION,
                71 => CT::T_TYPE_INTERSECTION,
            ],
        ];
    }

    /**
     * @param _TransformerTestExpectedTokens $expectedTokens
     *
     * @dataProvider provideProcess83Cases
     *
     * @requires PHP 8.3
     */
    public function testProcess83(string $source, array $expectedTokens): void
    {
        $this->doTest($source, $expectedTokens);
    }

    public static function provideProcess83Cases(): iterable
    {
        yield 'typed const DNF types 1' => [
            '<?php class Foo { const (A&B)|Z Bar = 1;}',
            [
                11 => CT::T_TYPE_INTERSECTION,
            ],
        ];

        yield 'typed const DNF types 2' => [
            '<?php class Foo { const Z|(A&B) Bar = 1;}',
            [
                13 => CT::T_TYPE_INTERSECTION,
            ],
        ];

        yield 'typed const DNF types 3' => [
            '<?php class Foo { const Z|(A&B)|X Bar = 1;}',
            [
                13 => CT::T_TYPE_INTERSECTION,
            ],
        ];

        yield 'typed const' => [
            '<?php class Foo { const A&B Bar = 1;}',
            [
                10 => CT::T_TYPE_INTERSECTION,
            ],
        ];
    }
}<|MERGE_RESOLUTION|>--- conflicted
+++ resolved
@@ -27,11 +27,7 @@
 final class TypeIntersectionTransformerTest extends AbstractTransformerTestCase
 {
     /**
-<<<<<<< HEAD
-     * @param array<int, int> $expectedTokens
-=======
      * @param _TransformerTestExpectedTokens $expectedTokens
->>>>>>> d4193e58
      *
      * @dataProvider provideProcessCases
      *
