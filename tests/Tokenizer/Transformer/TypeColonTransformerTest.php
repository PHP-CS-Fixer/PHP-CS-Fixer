<?php

declare(strict_types=1);

/*
 * This file is part of PHP CS Fixer.
 *
 * (c) Fabien Potencier <fabien@symfony.com>
 *     Dariusz Rumiński <dariusz.ruminski@gmail.com>
 *
 * This source file is subject to the MIT license that is bundled
 * with this source code in the file LICENSE.
 */

namespace PhpCsFixer\Tests\Tokenizer\Transformer;

use PhpCsFixer\Tests\Test\AbstractTransformerTestCase;
use PhpCsFixer\Tokenizer\CT;

/**
 * @author Dariusz Rumiński <dariusz.ruminski@gmail.com>
 *
 * @internal
 *
 * @covers \PhpCsFixer\Tokenizer\Transformer\TypeColonTransformer
 *
 * @phpstan-import-type _TransformerTestExpectedTokens from AbstractTransformerTestCase
 */
final class TypeColonTransformerTest extends AbstractTransformerTestCase
{
    /**
<<<<<<< HEAD
     * @param array<int, int> $expectedTokens
=======
     * @param _TransformerTestExpectedTokens $expectedTokens
>>>>>>> d4193e58
     *
     * @dataProvider provideProcessCases
     */
    public function testProcess(string $source, array $expectedTokens = []): void
    {
        $this->doTest(
            $source,
            $expectedTokens,
            [
                CT::T_TYPE_COLON,
            ]
        );
    }

    public static function provideProcessCases(): iterable
    {
        yield [
            '<?php function foo(): array { return []; }',
            [
                6 => CT::T_TYPE_COLON,
            ],
        ];

        yield [
            '<?php function & foo(): array { return []; }',
            [
                8 => CT::T_TYPE_COLON,
            ],
        ];

        yield [
            '<?php interface F { public function foo(): array; }',
            [
                14 => CT::T_TYPE_COLON,
            ],
        ];

        yield [
            '<?php $a=1; $f = function () : array {};',
            [
                15 => CT::T_TYPE_COLON,
            ],
        ];

        yield [
            '<?php $a=1; $f = function () use($a) : array {};',
            [
                20 => CT::T_TYPE_COLON,
            ],
        ];

        yield [
            '<?php
                    $a = 1 ? [] : [];
                    $b = 1 ? fnc() : [];
                    $c = 1 ?: [];
                ',
        ];

        yield [
            '<?php fn(): array => [];',
            [
                4 => CT::T_TYPE_COLON,
            ],
        ];

        yield [
            '<?php fn & (): array => [];',
            [
                7 => CT::T_TYPE_COLON,
            ],
        ];

        yield [
            '<?php $a=1; $f = fn () : array => [];',
            [
                15 => CT::T_TYPE_COLON,
            ],
        ];
    }

    /**
     * @param _TransformerTestExpectedTokens $expectedTokens
     *
     * @dataProvider provideProcess81Cases
     *
     * @requires PHP 8.1
     */
    public function testProcess81(string $source, array $expectedTokens = []): void
    {
        $this->testProcess($source, $expectedTokens);
    }

    public static function provideProcess81Cases(): iterable
    {
        yield [
            '<?php enum Foo: int {}',
            [
                4 => CT::T_TYPE_COLON,
            ],
        ];

        yield [
            '<?php enum Foo /** */ : int {}',
            [
                7 => CT::T_TYPE_COLON,
            ],
        ];
    }
}<|MERGE_RESOLUTION|>--- conflicted
+++ resolved
@@ -29,11 +29,7 @@
 final class TypeColonTransformerTest extends AbstractTransformerTestCase
 {
     /**
-<<<<<<< HEAD
-     * @param array<int, int> $expectedTokens
-=======
      * @param _TransformerTestExpectedTokens $expectedTokens
->>>>>>> d4193e58
      *
      * @dataProvider provideProcessCases
      */
