<?php

declare(strict_types=1);

/*
 * This file is part of PHP CS Fixer.
 *
 * (c) Fabien Potencier <fabien@symfony.com>
 *     Dariusz Rumiński <dariusz.ruminski@gmail.com>
 *
 * This source file is subject to the MIT license that is bundled
 * with this source code in the file LICENSE.
 */

namespace PhpCsFixer\Tests\Tokenizer\Transformer;

use PhpCsFixer\Tests\Test\AbstractTransformerTestCase;
use PhpCsFixer\Tokenizer\CT;

/**
 * @author Dariusz Rumiński <dariusz.ruminski@gmail.com>
 *
 * @internal
 *
 * @covers \PhpCsFixer\Tokenizer\AbstractTypeTransformer
 * @covers \PhpCsFixer\Tokenizer\Transformer\TypeAlternationTransformer
 *
 * @phpstan-import-type _TransformerTestExpectedTokens from AbstractTransformerTestCase
 */
final class TypeAlternationTransformerTest extends AbstractTransformerTestCase
{
    /**
<<<<<<< HEAD
     * @param array<int, int> $expectedTokens
=======
     * @param _TransformerTestExpectedTokens $expectedTokens
>>>>>>> d4193e58
     *
     * @dataProvider provideProcessCases
     */
    public function testProcess(string $source, array $expectedTokens): void
    {
        $this->doTest(
            $source,
            $expectedTokens,
            [
                CT::T_TYPE_ALTERNATION,
            ]
        );
    }

    public static function provideProcessCases(): iterable
    {
        yield 'no namespace' => [
            '<?php try {} catch (ExceptionType1 | ExceptionType2 | ExceptionType3 $e) {}',
            [
                11 => CT::T_TYPE_ALTERNATION,
                15 => CT::T_TYPE_ALTERNATION,
            ],
        ];

        yield 'comments & spacing' => [
            "<?php try {/* 1 */} catch (/* 2 */ExceptionType1/* 3 */\t\n|  \n\t/* 4 */\n\tExceptionType2 \$e) {}",
            [
                14 => CT::T_TYPE_ALTERNATION,
            ],
        ];

        yield 'native namespace only' => [
            '<?php try {} catch (\ExceptionType1 | \ExceptionType2 | \ExceptionType3 $e) {}',
            [
                12 => CT::T_TYPE_ALTERNATION,
                17 => CT::T_TYPE_ALTERNATION,
            ],
        ];

        yield 'namespaces' => [
            '<?php try {} catch (A\ExceptionType1 | \A\ExceptionType2 | \A\B\C\ExceptionType3 $e) {}',
            [
                13 => CT::T_TYPE_ALTERNATION,
                20 => CT::T_TYPE_ALTERNATION,
            ],
        ];

        yield 'do not fix cases' => [
            '<?php
                    echo 2 | 4;
                    echo "aaa" | "bbb";
                    echo F_OK | F_ERR;
                    echo foo(F_OK | F_ERR);
                    foo($A||$b);
                    foo($A|$b);
                    // try {} catch (ExceptionType1 | ExceptionType2) {}
                    $a = function(){};
                    $x = ($y|$z);
                    function foo(){}
                    $a = $b|$c;
                    const A = B|C;
                    const B = D::X|C ?>
                ',
            [
                6 => '|',
                15 => '|',
                24 => '|',
                35 => '|',
                52 => '|',
                76 => '|',
                94 => '|',
                105 => '|',
                118 => '|',
            ],
        ];

        yield 'do not fix, close/open' => [
            '<?php fn() => 0 ?><?php $a = FOO|BAR|BAZ&$x;',
            [
                16 => '|',
                18 => '|',
            ],
        ];

        yield 'do not fix, foreach' => [
            '<?php while(foo()){} $a = FOO|BAR|BAZ&$x;',
            [
                15 => '|',
                17 => '|',
            ],
        ];
    }

    /**
     * @param _TransformerTestExpectedTokens $expectedTokens
     *
     * @dataProvider provideProcess80Cases
     *
     * @requires PHP 8.0
     */
    public function testProcess80(string $source, array $expectedTokens): void
    {
        $this->doTest($source, $expectedTokens);
    }

    public static function provideProcess80Cases(): iterable
    {
        yield 'arrow function' => [
            '<?php $a = fn(int|null $item): int|null => $item * 2;',
            [
                8 => CT::T_TYPE_ALTERNATION,
                16 => CT::T_TYPE_ALTERNATION,
            ],
        ];

        yield 'static function' => ['<?php
$a = static function (A|B|int $a):int|null {};
',
            [
                11 => CT::T_TYPE_ALTERNATION,
                13 => CT::T_TYPE_ALTERNATION,
                20 => CT::T_TYPE_ALTERNATION,
            ],
        ];

        yield 'static function with use' => ['<?php
$a = static function () use ($a) : int|null {};
',
            [
                21 => CT::T_TYPE_ALTERNATION,
            ],
        ];

        yield 'function variable unions' => ['<?php
function Bar1(A|B|int $a) {
}
',
            [
                6 => CT::T_TYPE_ALTERNATION,
                8 => CT::T_TYPE_ALTERNATION,
            ],
        ];

        yield 'class method variable unions' => ['<?php
class Foo
{
    public function Bar1(A|B|int $a) {}
    public function Bar2(A\B|\A\Z $a) {}
    public function Bar3(int $a) {}
}
',
            [
                // Bar1
                14 => CT::T_TYPE_ALTERNATION,
                16 => CT::T_TYPE_ALTERNATION,
                // Bar2
                34 => CT::T_TYPE_ALTERNATION,
            ],
        ];

        yield 'class method return unions' => ['<?php
class Foo
{
    public function Bar(): A|B|int {}
}
',
            [
                17 => CT::T_TYPE_ALTERNATION,
                19 => CT::T_TYPE_ALTERNATION,
            ],
        ];

        yield 'class attribute var + union' => ['<?php
class Number
{
    var int|float|null $number;
}
',
            [
                10 => CT::T_TYPE_ALTERNATION,
                12 => CT::T_TYPE_ALTERNATION,
            ],
        ];

        yield 'class attributes visibility + unions' => ['<?php
class Number
{
    public array $numbers;

    /**  */
    public int|float $number1;

    // 2
    protected int|float|null $number2;

    # - foo 3
    private int|float|string|null $number3;

    /* foo 4 */
    private \Foo\Bar\A|null $number4;

    private \Foo|Bar $number5;

    private ?Bar $number6; // ? cannot be part of a union in PHP8
}
',
            [
                // number 1
                19 => CT::T_TYPE_ALTERNATION,
                // number 2
                30 => CT::T_TYPE_ALTERNATION,
                32 => CT::T_TYPE_ALTERNATION,
                // number 3
                43 => CT::T_TYPE_ALTERNATION,
                45 => CT::T_TYPE_ALTERNATION,
                47 => CT::T_TYPE_ALTERNATION,
                // number 4
                63 => CT::T_TYPE_ALTERNATION,
                // number 5
                73 => CT::T_TYPE_ALTERNATION,
            ],
        ];

        yield 'typed static properties' => [
            '<?php
            class Foo {
                private static int | null $bar;

                private static int | float | string | null $baz;
            }',
            [
                14 => CT::T_TYPE_ALTERNATION,
                27 => CT::T_TYPE_ALTERNATION,
                31 => CT::T_TYPE_ALTERNATION,
                35 => CT::T_TYPE_ALTERNATION,
            ],
        ];

        yield 'array as first element of types' => [
            '<?php function foo(array|bool|null $foo) {}',
            [
                6 => CT::T_TYPE_ALTERNATION,
                8 => CT::T_TYPE_ALTERNATION,
            ],
        ];

        yield 'array as middle element of types' => [
            '<?php function foo(null|array|bool $foo) {}',
            [
                6 => CT::T_TYPE_ALTERNATION,
                8 => CT::T_TYPE_ALTERNATION,
            ],
        ];

        yield 'array as last element of types' => [
            '<?php function foo(null|bool|array $foo) {}',
            [
                6 => CT::T_TYPE_ALTERNATION,
                8 => CT::T_TYPE_ALTERNATION,
            ],
        ];

        yield 'multiple function parameters' => [
            '<?php function foo(A|B $x, C|D $y, E|F $z) {};',
            [
                6 => CT::T_TYPE_ALTERNATION,
                13 => CT::T_TYPE_ALTERNATION,
                20 => CT::T_TYPE_ALTERNATION,
            ],
        ];

        yield 'function calls and function definitions' => [
            '<?php
                f1(CONST_A|CONST_B);
                function f2(A|B $x, C|D $y, E|F $z) {};
                f3(CONST_A|CONST_B);
                function f4(A|B $x, C|D $y, E|F $z) {};
                f5(CONST_A|CONST_B);
                $x = ($y|$z);
            ',
            [
                15 => CT::T_TYPE_ALTERNATION,
                22 => CT::T_TYPE_ALTERNATION,
                29 => CT::T_TYPE_ALTERNATION,
                52 => CT::T_TYPE_ALTERNATION,
                59 => CT::T_TYPE_ALTERNATION,
                66 => CT::T_TYPE_ALTERNATION,
            ],
        ];

        yield 'callable type' => [
            '<?php
                function f1(array|callable $x) {};
                function f2(callable|array $x) {};
                function f3(string|callable $x) {};
                function f4(callable|string $x) {};
            ',
            [
                7 => CT::T_TYPE_ALTERNATION,
                22 => CT::T_TYPE_ALTERNATION,
                37 => CT::T_TYPE_ALTERNATION,
                52 => CT::T_TYPE_ALTERNATION,
            ],
        ];

        yield 'promoted properties' => [
            '<?php class Foo {
                public function __construct(
                    public int|string $a,
                    protected int|string $b,
                    private int|string $c
                ) {}
            }',
            [
                17 => CT::T_TYPE_ALTERNATION,
                26 => CT::T_TYPE_ALTERNATION,
                35 => CT::T_TYPE_ALTERNATION,
            ],
        ];

        yield [
            '<?php

use Psr\Log\LoggerInterface;
function f( #[Target(\'xxx\')] LoggerInterface|A $logger) {}

',
            [
                24 => CT::T_TYPE_ALTERNATION,
            ],
        ];

        yield [
            '<?php

use Psr\Log\LoggerInterface;
function f( #[Target(\'a\')] #[Target(\'b\')] #[Target(\'c\')] #[Target(\'d\')] LoggerInterface|X $logger) {}

',
            [
                45 => CT::T_TYPE_ALTERNATION,
            ],
        ];

        yield 'self as type' => [
            '<?php class Foo {
                function f1(bool|self|int $x): void {}
                function f2(): self|\stdClass {}
            }',
            [
                12 => CT::T_TYPE_ALTERNATION,
                14 => CT::T_TYPE_ALTERNATION,
                34 => CT::T_TYPE_ALTERNATION,
            ],
        ];

        yield 'static as type' => [
            '<?php class Foo {
                function f1(): static|TypeA {}
                function f2(): TypeA|static|TypeB {}
                function f3(): TypeA|static {}
            }',
            [
                15 => CT::T_TYPE_ALTERNATION,
                29 => CT::T_TYPE_ALTERNATION,
                31 => CT::T_TYPE_ALTERNATION,
                45 => CT::T_TYPE_ALTERNATION,
            ],
        ];

        yield 'splat operator' => [
            '<?php class Foo {
                function f1(bool|int ... $x) {}
                function f2(bool|int $x, TypeA|\Bar\Baz|TypeB ...$y) {}
            }',
            [
                12 => CT::T_TYPE_ALTERNATION,
                28 => CT::T_TYPE_ALTERNATION,
                35 => CT::T_TYPE_ALTERNATION,
                40 => CT::T_TYPE_ALTERNATION,
            ],
        ];
    }

    /**
     * @param _TransformerTestExpectedTokens $expectedTokens
     *
     * @dataProvider provideFix81Cases
     *
     * @requires PHP 8.1
     */
    public function testFix81(array $expectedTokens, string $source): void
    {
        $this->doTest(
            $source,
            $expectedTokens,
            [
                CT::T_TYPE_ALTERNATION,
            ]
        );
    }

    public static function provideFix81Cases(): iterable
    {
        yield 'readonly' => [
            [
                12 => CT::T_TYPE_ALTERNATION,
            ],
            '<?php
class Foo
{
    public readonly string|int $c;
}',
        ];

        yield 'promoted properties' => [
            [
                19 => CT::T_TYPE_ALTERNATION,
                30 => CT::T_TYPE_ALTERNATION,
                41 => CT::T_TYPE_ALTERNATION,
            ],
            '<?php class Foo {
                public function __construct(
                    public readonly int|string $a,
                    protected readonly int|string $b,
                    private readonly int|string $c
                ) {}
            }',
        ];

        yield 'parameters by reference' => [
            [
                19 => CT::T_TYPE_ALTERNATION,
                21 => CT::T_TYPE_ALTERNATION,
                91 => CT::T_TYPE_ALTERNATION,
                93 => CT::T_TYPE_ALTERNATION,
            ],
            '<?php
                f(FOO|BAR|BAZ&$x);
                function f1(FOO|BAR|BAZ&$x) {} // Alternation found
                function f2(FOO&BAR&BAZ&$x) {}
                f(FOO&BAR|BAZ&$x);
                f(FOO|BAR&BAZ&$x);
                fn(FOO&BAR&BAZ&$x) => 0;
                fn(FOO|BAR|BAZ&$x) => 0; // Alternation found
                f(FOO&BAR&BAZ&$x);
            ',
        ];
    }

    /**
     * @param _TransformerTestExpectedTokens $expectedTokens
     *
     * @dataProvider provideProcess81Cases
     *
     * @requires PHP 8.1
     */
    public function testProcess81(string $source, array $expectedTokens): void
    {
        $this->doTest($source, $expectedTokens);
    }

    public static function provideProcess81Cases(): iterable
    {
        yield 'arrow function with intersection' => [
            '<?php $a = fn(int|null $item): int&null => $item * 2;',
            [
                8 => CT::T_TYPE_ALTERNATION,
            ],
        ];
    }

    /**
     * @param _TransformerTestExpectedTokens $expectedTokens
     *
     * @dataProvider provideProcess82Cases
     *
     * @requires PHP 8.2
     */
    public function testProcess82(string $source, array $expectedTokens): void
    {
        $this->doTest($source, $expectedTokens);
    }

    public static function provideProcess82Cases(): iterable
    {
        yield 'disjunctive normal form types parameter' => [
            '<?php function foo((A&B)|D $x): void {}',
            [
                10 => CT::T_TYPE_ALTERNATION,
            ],
        ];

        yield 'disjunctive normal form types return' => [
            '<?php function foo(): (A&B)|D {}',
            [
                13 => CT::T_TYPE_ALTERNATION,
            ],
        ];

        yield 'disjunctive normal form types parameters' => [
            '<?php function foo(
                (A&B)|C|D $x,
                A|(B&C)|D $y,
                A|B|(C&D) $z,
            ): void {}',
            [
                11 => CT::T_TYPE_ALTERNATION,
                13 => CT::T_TYPE_ALTERNATION,
                20 => CT::T_TYPE_ALTERNATION,
                26 => CT::T_TYPE_ALTERNATION,
                33 => CT::T_TYPE_ALTERNATION,
                35 => CT::T_TYPE_ALTERNATION,
            ],
        ];

        yield 'bigger set of multiple DNF properties' => [
            '<?php
class Dnf
{
    public A|(C&D) $a;
    protected (C&D)|B $b;
    private (C&D)|(E&F)|(G&H) $c;
    static (C&D)|Z $d;
    public /* */ (C&D)|X $e;

    public function foo($a, $b) {
        return
            $z|($A&$B)|(A::z&B\A::x)
            || A::b|($A&$B)
        ;
    }
}
',
            [
                10 => CT::T_TYPE_ALTERNATION,
                27 => CT::T_TYPE_ALTERNATION,
                40 => CT::T_TYPE_ALTERNATION,
                46 => CT::T_TYPE_ALTERNATION,
                63 => CT::T_TYPE_ALTERNATION,
                78 => CT::T_TYPE_ALTERNATION,
            ],
        ];

        yield 'arrow function with DNF types' => [
            '<?php
                $f1 = fn (): A|(B&C) => new Foo();
                $f2 = fn ((A&B)|C $x, A|(B&C) $y): (A&B&C)|D|(E&F) => new Bar();
            ',
            [
                13 => CT::T_TYPE_ALTERNATION,
                41 => CT::T_TYPE_ALTERNATION,
                48 => CT::T_TYPE_ALTERNATION,
                66 => CT::T_TYPE_ALTERNATION,
                68 => CT::T_TYPE_ALTERNATION,
            ],
        ];
    }

    /**
     * @param _TransformerTestExpectedTokens $expectedTokens
     *
     * @dataProvider provideProcess83Cases
     *
     * @requires PHP 8.3
     */
    public function testProcess83(string $source, array $expectedTokens): void
    {
        $this->doTest($source, $expectedTokens);
    }

    public static function provideProcess83Cases(): iterable
    {
        yield 'typed const alternate types' => [
            '<?php class Foo { const A|B Bar = 1;}',
            [
                10 => CT::T_TYPE_ALTERNATION,
            ],
        ];

        yield 'typed const mixed types' => [
            '<?php
                class Foo {
                    const A|\B|array/**/|(Z&V)|callable | X /* X*/ |D Bar = 1;
                }
            ',
            [
                11 => CT::T_TYPE_ALTERNATION,
                14 => CT::T_TYPE_ALTERNATION,
                17 => CT::T_TYPE_ALTERNATION,
                23 => CT::T_TYPE_ALTERNATION,
                26 => CT::T_TYPE_ALTERNATION,
                32 => CT::T_TYPE_ALTERNATION,
            ],
        ];
    }
}<|MERGE_RESOLUTION|>--- conflicted
+++ resolved
@@ -30,11 +30,7 @@
 final class TypeAlternationTransformerTest extends AbstractTransformerTestCase
 {
     /**
-<<<<<<< HEAD
-     * @param array<int, int> $expectedTokens
-=======
      * @param _TransformerTestExpectedTokens $expectedTokens
->>>>>>> d4193e58
      *
      * @dataProvider provideProcessCases
      */
