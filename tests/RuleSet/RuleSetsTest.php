<?php

declare(strict_types=1);

/*
 * This file is part of PHP CS Fixer.
 *
 * (c) Fabien Potencier <fabien@symfony.com>
 *     Dariusz Rumiński <dariusz.ruminski@gmail.com>
 *
 * This source file is subject to the MIT license that is bundled
 * with this source code in the file LICENSE.
 */

namespace PhpCsFixer\Tests\RuleSet;

use PhpCsFixer\Fixer\ConfigurableFixerInterface;
use PhpCsFixer\Fixer\PhpUnit\PhpUnitTargetVersion;
use PhpCsFixer\Preg;
use PhpCsFixer\RuleSet\RuleSet;
use PhpCsFixer\RuleSet\RuleSets;
use PhpCsFixer\Tests\Fixtures\ExternalRuleSet\ExampleRuleset;
use PhpCsFixer\Tests\Test\CiReader;
use PhpCsFixer\Tests\Test\TestCaseUtils;
use PhpCsFixer\Tests\TestCase;

/**
 * @author Dariusz Rumiński <dariusz.ruminski@gmail.com>
 *
 * @internal
 *
 * @covers \PhpCsFixer\RuleSet\RuleSets
 *
 * @no-named-arguments Parameter names are not covered by the backward compatibility promise.
 */
final class RuleSetsTest extends TestCase
{
    protected function setUp(): void
    {
        parent::setUp();

        // Since we register custom rule sets statically, we need to clear custom rule sets between runs.
        // We don't need to clear the built-in rule sets, because they don't change between runs.
        \Closure::bind(
            static function (): void { RuleSets::$customRuleSetDefinitions = []; },
            null,
            RuleSets::class
        )();
    }

    public function testGetSetDefinitionNames(): void
    {
        self::assertSame(
            array_keys(RuleSets::getSetDefinitions()),
            RuleSets::getSetDefinitionNames()
        );
    }

    public function testGetSetDefinitions(): void
    {
        $sets = RuleSets::getBuiltInSetDefinitions();

        foreach ($sets as $name => $set) {
            self::assertIsString($name);
            self::assertStringStartsWith('@', $name);
            self::assertIsArray($set->getRules());
            self::assertSame($set, RuleSets::getSetDefinition($name));
        }
    }

    public function testGetUnknownSetDefinition(): void
    {
        $name = 'Unknown';
        $this->expectException(\InvalidArgumentException::class);
        $this->expectExceptionMessageMatches(\sprintf('#^Set "%s" does not exist\.$#', $name));

        RuleSets::getSetDefinition($name);
    }

    public function testThatPhpMigrationSetsAreDefinedForEachSupportedPhpVersion(): void
    {
        $supportedPhpVersions = CiReader::getAllPhpVersionsUsedByCiForTests();

        $sets = RuleSets::getSetDefinitions();
        self::assertNotEmpty($supportedPhpVersions);
        foreach ($supportedPhpVersions as $version) {
            foreach (['', ':risky'] as $suffix) {
                $setName = \sprintf('@PHP%sMigration%s', str_replace('.', 'x', $version), $suffix);
                // var_dump($setName);
                self::assertArrayHasKey($setName, $sets, \sprintf('Set "%s" is not defined.', $setName));
            }
        }
    }

    /**
     * @dataProvider provideSetDefinitionNameCases
     */
    public function testHasIntegrationTest(string $setDefinitionName): void
    {
        /** @TODO v4 remove deprecated sets */
        $setsWithoutTests = [
            '@PER-CS:risky',
            '@PER-CS',
            '@PER-CS1.0:risky',
            '@PER-CS1.0',
            '@PER-CS2.0:risky',
            '@PER-CS2.0',
            '@PER-CS3.0:risky',
            '@PER-CS3.0',
            '@PER:risky',
            '@PER',
            '@PHP5x6Migration:risky',
            '@PHP5x6Migration',
            '@PHP7x0Migration:risky',
            '@PHP7x0Migration',
            '@PHP7x1Migration:risky',
            '@PHP7x1Migration',
            '@PHP7x3Migration',
            '@PHP8x0Migration',
            '@PhpCsFixer:risky',
<<<<<<< HEAD
            '@PHPUnit48Migration',
            '@PHPUnit55Migration:risky',
            '@PHPUnit75Migration:risky',
            '@PHPUnit84Migration:risky',
            '@PHPUnit91Migration:risky',
            '@PHPUnit100Migration:risky',
            '@PHPUnit110Migration:risky',
=======
            '@PhpCsFixer',
            '@PHPUnit10x0Migration:risky',
            '@PHPUnit4x8Migration',
            '@PHPUnit5x5Migration:risky',
            '@PHPUnit7x5Migration:risky',
            '@PHPUnit8x4Migration:risky',
            '@PHPUnit9x1Migration:risky',
>>>>>>> bf8548db
            '@PSR1',
        ];

        if (\in_array($setDefinitionName, $setsWithoutTests, true)) {
            self::markTestIncomplete(\sprintf('Set "%s" has no integration test.', $setDefinitionName));
        }

        // @TODO v4: remove me @MARKER_deprecated_migration_ruleset
        if (Preg::match('/^@PHP(Unit)?\d+Migration(:risky)?$/', $setDefinitionName)) {
            self::markTestSkipped(\sprintf('Set "%s" is deprecated and will be removed in next MAJOR.', $setDefinitionName));
        }

        if (str_starts_with($setDefinitionName, '@auto')) {
            self::markTestSkipped(\sprintf('Set "%s" is automatic and it\'s definition depends on individual project.', $setDefinitionName));
        }

        \assert(\array_key_exists($setDefinitionName, RuleSets::getSetDefinitions()));
        $setDefinition = RuleSets::getSetDefinitions()[$setDefinitionName]->getRules();

        if (1 === \count($setDefinition)
            && str_starts_with($setDefinitionName, '@PHP')
            && str_starts_with(array_key_first($setDefinition), '@PHP')
        ) {
            self::markTestSkipped(\sprintf('Set "%s" only includes previous, no own rules to test.', $setDefinitionName));
        }

        $setDefinitionFileNamePrefix = str_replace(':', '-', $setDefinitionName);
        $dir = __DIR__.'/../../tests/Fixtures/Integration/set';
        $file = \sprintf('%s/%s.test', $dir, $setDefinitionFileNamePrefix);

        self::assertFileExists($file);
        self::assertFileExists(\sprintf('%s/%s.test-in.php', $dir, $setDefinitionFileNamePrefix));
        self::assertFileExists(\sprintf('%s/%s.test-out.php', $dir, $setDefinitionFileNamePrefix));

        $template = '--TEST--
Integration of %s.
--RULESET--
{"%s": true}
';
        self::assertStringStartsWith(
            \sprintf($template, $setDefinitionName, $setDefinitionName),
            (string) file_get_contents($file)
        );
    }

    /**
     * @dataProvider provideSetDefinitionNameCases
     */
    public function testBuildInSetDefinitionNames(string $setName): void
    {
        self::assertStringStartsWith('@', $setName);
    }

    /**
     * @dataProvider provideSetDefinitionNameCases
     */
    public function testSetDefinitionsAreSorted(string $setDefinitionName): void
    {
        \assert(\array_key_exists($setDefinitionName, RuleSets::getSetDefinitions()));
        $setDefinition = RuleSets::getSetDefinitions()[$setDefinitionName]->getRules();
        $sortedSetDefinition = $setDefinition;
        $this->sort($sortedSetDefinition);

        self::assertSame($sortedSetDefinition, $setDefinition, \sprintf(
            'Failed to assert that the set definition for "%s" is sorted by key.',
            $setDefinitionName
        ));
    }

    /**
     * @return iterable<int, array{string}>
     */
    public static function provideSetDefinitionNameCases(): iterable
    {
        $setDefinitionNames = RuleSets::getSetDefinitionNames();

        return array_map(static fn (string $setDefinitionName): array => [$setDefinitionName], $setDefinitionNames);
    }

    public function testSetDefinitionsItselfIsSorted(): void
    {
        $setDefinition = array_keys(RuleSets::getSetDefinitions());
        $sortedSetDefinition = $setDefinition;
        natsort($sortedSetDefinition);

        self::assertSame($sortedSetDefinition, $setDefinition);
    }

    /**
     * @dataProvider providePHPUnitMigrationTargetVersionsCases
     */
    public function testPHPUnitMigrationTargetVersions(string $setName): void
    {
        $ruleSet = new RuleSet([$setName => true]);

        foreach ($ruleSet->getRules() as $ruleName => $ruleConfig) {
            $targetVersion = $ruleConfig['target'] ?? $this->getDefaultPHPUnitTargetOfRule($ruleName);

            if (null === $targetVersion) {
                // fixer does not have "target" option
                $this->addToAssertionCount(1);

                continue;
            }

            self::assertPHPUnitVersionIsLargestAllowed($setName, $ruleName, $targetVersion);
        }
    }

    /**
     * @return iterable<int, array{string}>
     */
    public static function providePHPUnitMigrationTargetVersionsCases(): iterable
    {
        $setDefinitionNames = RuleSets::getSetDefinitionNames();

        $setDefinitionPHPUnitMigrationNames = array_filter($setDefinitionNames, static fn (string $setDefinitionName): bool => Preg::match('/^@PHPUnit\d+Migration:risky$/', $setDefinitionName));

        return array_map(static fn (string $setDefinitionName): array => [$setDefinitionName], $setDefinitionPHPUnitMigrationNames);
    }

    public function testRegisteringRulesetMultipleTimesCausesAnException(): void
    {
        RuleSets::registerCustomRuleSet(new ExampleRuleset());
        self::expectException(\InvalidArgumentException::class);
        RuleSets::registerCustomRuleSet(new ExampleRuleset());
    }

    public function testCanReadCustomRegisteredRuleSet(): void
    {
        RuleSets::registerCustomRuleSet(new ExampleRuleset());
        $set = RuleSets::getSetDefinition('@Vendor/Ruleset');
        self::assertSame('@Vendor/Ruleset', $set->getName());
    }

    private static function assertPHPUnitVersionIsLargestAllowed(string $setName, string $ruleName, string $actualTargetVersion): void
    {
        $maximumVersionForRuleset = Preg::replace('/^@PHPUnit(\d+)(\d)Migration:risky$/', '$1.$2', $setName);

        $fixer = TestCaseUtils::getFixerByName($ruleName);

        self::assertInstanceOf(ConfigurableFixerInterface::class, $fixer, \sprintf('The fixer "%s" shall be configurable.', $fixer->getName()));

        foreach ($fixer->getConfigurationDefinition()->getOptions() as $option) {
            if ('target' === $option->getName()) {
                /** @var non-empty-list<PhpUnitTargetVersion::VERSION_*> */
                $allowedValues = $option->getAllowedValues();

                $allowedVersionsForFixer = array_diff(
                    $allowedValues,
                    [PhpUnitTargetVersion::VERSION_NEWEST]
                );

                break;
            }
        }

        if (!isset($allowedVersionsForFixer)) {
            throw new \Exception(\sprintf('The fixer "%s" does not have option "target".', $fixer->getName()));
        }

        /** @var list<PhpUnitTargetVersion::VERSION_*> */
        $allowedVersionsForRuleset = array_filter(
            $allowedVersionsForFixer,
            static fn (string $version): bool => version_compare($maximumVersionForRuleset, $version) >= 0
        );

        self::assertTrue(\in_array($actualTargetVersion, $allowedVersionsForRuleset, true), \sprintf(
            'Rule "%s" (in rule set "%s") has target "%s", but the rule set is not allowing it (allowed are only "%s")',
            $fixer->getName(),
            $setName,
            $actualTargetVersion,
            implode('", "', $allowedVersionsForRuleset)
        ));

        rsort($allowedVersionsForRuleset);
        $maximumAllowedVersionForRuleset = reset($allowedVersionsForRuleset);

        self::assertSame($maximumAllowedVersionForRuleset, $actualTargetVersion, \sprintf(
            'Rule "%s" (in rule set "%s") has target "%s", but there is higher available target "%s"',
            $fixer->getName(),
            $setName,
            $actualTargetVersion,
            $maximumAllowedVersionForRuleset
        ));
    }

    /**
     * Sorts an array of rule set definitions recursively.
     *
     * Sometimes keys are all string, sometimes they are integers - we need to account for that.
     *
     * @param array<array-key, mixed> $data
     */
    private function sort(array &$data): void
    {
        $this->doSort($data, '');
    }

    /**
     * @param array<array-key, mixed> $data
     */
    private function doSort(array &$data, string $path): void
    {
        if (\in_array($path, ['ordered_imports.imports_order', 'phpdoc_order.order'], true)) { // order matters
            return;
        }

        $keys = array_keys($data);

        if ($this->allInteger($keys)) {
            sort($data);
        } else {
            ksort($data);
        }

        foreach ($data as $key => $value) {
            if (\is_array($value)) {
                $this->doSort(
                    $data[$key],
                    $path.('' !== $path ? '.' : '').$key
                );
            }
        }
    }

    /**
     * @param array<array-key, mixed> $values
     */
    private function allInteger(array $values): bool
    {
        foreach ($values as $value) {
            if (!\is_int($value)) {
                return false;
            }
        }

        return true;
    }

    private function getDefaultPHPUnitTargetOfRule(string $ruleName): ?string
    {
        $targetVersion = null;
        $fixer = TestCaseUtils::getFixerByName($ruleName);

        if ($fixer instanceof ConfigurableFixerInterface) {
            foreach ($fixer->getConfigurationDefinition()->getOptions() as $option) {
                if ('target' === $option->getName()) {
                    $targetVersion = $option->getDefault();

                    break;
                }
            }
        }

        return $targetVersion;
    }
}<|MERGE_RESOLUTION|>--- conflicted
+++ resolved
@@ -118,23 +118,14 @@
             '@PHP7x3Migration',
             '@PHP8x0Migration',
             '@PhpCsFixer:risky',
-<<<<<<< HEAD
-            '@PHPUnit48Migration',
-            '@PHPUnit55Migration:risky',
-            '@PHPUnit75Migration:risky',
-            '@PHPUnit84Migration:risky',
-            '@PHPUnit91Migration:risky',
-            '@PHPUnit100Migration:risky',
-            '@PHPUnit110Migration:risky',
-=======
             '@PhpCsFixer',
             '@PHPUnit10x0Migration:risky',
+            '@PHPUnit11x0Migration:risky',
             '@PHPUnit4x8Migration',
             '@PHPUnit5x5Migration:risky',
             '@PHPUnit7x5Migration:risky',
             '@PHPUnit8x4Migration:risky',
             '@PHPUnit9x1Migration:risky',
->>>>>>> bf8548db
             '@PSR1',
         ];
 
