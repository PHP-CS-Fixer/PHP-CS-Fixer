--- conflicted
+++ resolved
@@ -37,7 +37,6 @@
     $arg2,
 );
 __DIR__; // `dir_constant` rule
-<<<<<<< HEAD
 dirname($path, 3); // `combine_nested_dirname` rule
 null === $var; // `is_null` rule
 mb_strpos($a, $b, ); // `mb_str_functions` rule
@@ -48,14 +47,6 @@
 $this->method1() // `multiline_whitespace_before_semicolons` rule
      ->method2(3, )
 ;
-=======
-null === $var; // `is_null` rule
-mb_strpos($a, $b, ); // `mb_str_functions` rule
-sample('foo', 'foobarbaz', 'baz', ); // `method_argument_space` rule
-$a = (int) $b; // `modernize_types_casting` rule
-$this->method1() // `multiline_whitespace_before_semicolons` rule
-     ->method2(3, );
->>>>>>> 891eccac
 mb_strlen($str, ); // `native_function_casing` rule
 $c = \get_class($d, ); // `native_function_invocation` rule
 $a = rtrim($b, ); // `no_alias_functions` rule
@@ -74,19 +65,11 @@
         $this->assertSame(1, 2, ); // `php_unit_test_case_static_method_calls` rule
     }
 }
-<<<<<<< HEAD
-$a** 1; // `pow_to_exponentiation` rule
-random_int($a, $b, ); // `random_api_migration` rule
-(int) $foo; // `set_type_to_cast` rule
-@trigger_error('Warning.', E_USER_DEPRECATED, ); // `silenced_deprecation_error` rule
-in_array($b, $c, true, ); // `strict_param` rule
-=======
 $a ** 1; // `pow_to_exponentiation` rule
 random_int($a, $b, ); // `random_api_migration` rule
 $foo = (int) $foo; // `set_type_to_cast` rule
+@trigger_error('Warning.', E_USER_DEPRECATED, ); // `error_suppression` rule
 in_array($b, $c, true, ); // `strict_param` rule
-@trigger_error('Warning.', E_USER_DEPRECATED, ); // `error_suppression` rule
->>>>>>> 891eccac
 foo(null === $a, ); // `yoda_style` rule
 
 --INPUT--
@@ -109,7 +92,6 @@
     $arg2,
 );
 dirname(__FILE__, ); // `dir_constant` rule
-<<<<<<< HEAD
 dirname(dirname(dirname($path, ), ), ); // `combine_nested_dirname` rule
 is_null($var, ); // `is_null` rule
 strpos($a, $b, ); // `mb_str_functions` rule
@@ -119,15 +101,6 @@
 $a = intval($b, ); // `modernize_types_casting` rule
 $this->method1() // `multiline_whitespace_before_semicolons` rule
      ->method2(3, );
-=======
-is_null($var, ); // `is_null` rule
-strpos($a, $b, ); // `mb_str_functions` rule
-sample('foo',    'foobarbaz', 'baz'   , ); // `method_argument_space` rule
-$a = intval($b, ); // `modernize_types_casting` rule
-$this->method1() // `multiline_whitespace_before_semicolons` rule
-     ->method2(3, )
-;
->>>>>>> 891eccac
 STRLEN($str, ); // `native_function_casing` rule
 $c = get_class($d, ); // `native_function_invocation` rule
 $a = chop($b, ); // `no_alias_functions` rule
@@ -147,12 +120,6 @@
 pow($a, 1, ); // `pow_to_exponentiation` rule
 rand($a, $b, ); // `random_api_migration` rule
 settype($foo, "integer", ); // `set_type_to_cast` rule
-<<<<<<< HEAD
-trigger_error('Warning.', E_USER_DEPRECATED, ); // `silenced_deprecation_error` rule
+trigger_error('Warning.', E_USER_DEPRECATED, ); // `error_suppression` rule
 in_array($b, $c, ); // `strict_param` rule
-foo($a === null, ); // `yoda_style` rule
-=======
-in_array($b, $c, ); // `strict_param` rule
-trigger_error('Warning.', E_USER_DEPRECATED, ); // `error_suppression` rule
-foo($a === null, ); // `yoda_style` rule
->>>>>>> 891eccac
+foo($a === null, ); // `yoda_style` rule