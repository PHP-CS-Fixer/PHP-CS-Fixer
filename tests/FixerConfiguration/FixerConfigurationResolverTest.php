<?php

/*
 * This file is part of PHP CS Fixer.
 *
 * (c) Fabien Potencier <fabien@symfony.com>
 *     Dariusz Rumiński <dariusz.ruminski@gmail.com>
 *
 * This source file is subject to the MIT license that is bundled
 * with this source code in the file LICENSE.
 */

namespace PhpCsFixer\Tests\FixerConfiguration;

use PhpCsFixer\FixerConfiguration\FixerConfigurationResolver;
use PhpCsFixer\FixerConfiguration\FixerOption;
use PHPUnit\Framework\TestCase;
use Symfony\Component\OptionsResolver\Exception\InvalidOptionsException;
use Symfony\Component\OptionsResolver\Options;

/**
 * @internal
 *
 * @covers \PhpCsFixer\FixerConfiguration\FixerConfigurationResolver
 */
final class FixerConfigurationResolverTest extends TestCase
{
    public function testWithoutOptions()
    {
        $this->expectException(\LogicException::class);
        $this->expectExceptionMessage('Options cannot be empty.');

        $configuration = new FixerConfigurationResolver([]);
    }

    public function testWithDuplicatesOptions()
    {
        $this->expectException(\LogicException::class);
        $this->expectExceptionMessage('The "foo" option is defined multiple times.');

        $configuration = new FixerConfigurationResolver([
            new FixerOption('foo', 'Bar-1.'),
            new FixerOption('foo', 'Bar-2.'),
        ]);
    }

    public function testGetOptions()
    {
        $options = [
            new FixerOption('foo', 'Bar.'),
            new FixerOption('baz', 'Qux.'),
        ];
        $configuration = new FixerConfigurationResolver($options);

        $this->assertSame($options, $configuration->getOptions());
    }

    public function testResolve()
    {
        $configuration = new FixerConfigurationResolver([
            new FixerOption('foo', 'Bar.'),
        ]);
        $this->assertSame(
            ['foo' => 'bar'],
            $configuration->resolve(['foo' => 'bar'])
        );
    }

    public function testResolveWithMissingRequiredOption()
    {
        $configuration = new FixerConfigurationResolver([
            new FixerOption('foo', 'Bar.'),
        ]);

        $this->expectException(\Symfony\Component\OptionsResolver\Exception\MissingOptionsException::class);
        $configuration->resolve([]);
    }

    public function testResolveWithDefault()
    {
        $configuration = new FixerConfigurationResolver([
            new FixerOption('foo', 'Bar.', false, 'baz'),
        ]);

        $this->assertSame(
            ['foo' => 'baz'],
            $configuration->resolve([])
        );
    }

    public function testResolveWithAllowedTypes()
    {
        $configuration = new FixerConfigurationResolver([
            new FixerOption('foo', 'Bar.', true, null, ['int']),
        ]);

        $this->assertSame(
            ['foo' => 1],
            $configuration->resolve(['foo' => 1])
        );

        $this->expectException(\Symfony\Component\OptionsResolver\Exception\InvalidOptionsException::class);
        $this->assertSame(
            ['foo' => 1],
            $configuration->resolve(['foo' => '1'])
        );
    }

    public function testResolveWithAllowedValues()
    {
        $configuration = new FixerConfigurationResolver([
            new FixerOption('foo', 'Bar.', true, null, null, [true, false]),
        ]);

        $this->assertSame(
            ['foo' => true],
            $configuration->resolve(['foo' => true])
        );

        $this->expectException(\Symfony\Component\OptionsResolver\Exception\InvalidOptionsException::class);
        $this->assertSame(
            ['foo' => 1],
            $configuration->resolve(['foo' => 1])
        );
    }

    public function testResolveWithUndefinedOption()
    {
        $configuration = new FixerConfigurationResolver([
            new FixerOption('bar', 'Bar.'),
        ]);

        $this->expectException(\Symfony\Component\OptionsResolver\Exception\UndefinedOptionsException::class);
        $configuration->resolve(['foo' => 'foooo']);
    }

    public function testResolveWithNormalizers()
    {
        $configuration = new FixerConfigurationResolver([
            new FixerOption('foo', 'Bar.', true, null, null, null, function (Options $options, $value) {
                return (int) $value;
            }),
        ]);

        $this->assertSame(
            ['foo' => 1],
            $configuration->resolve(['foo' => '1'])
        );

        $exception = new InvalidOptionsException('');
        $configuration = new FixerConfigurationResolver([
            new FixerOption('foo', 'Bar.', true, null, null, null, function (Options $options, $value) use ($exception) {
                throw $exception;
            }),
        ]);

        $caught = null;

        try {
<<<<<<< HEAD
            $configuration->resolve(['foo' => '1']);
        } catch (InvalidOptionsException $catched) {
=======
            $configuration->resolve(array('foo' => '1'));
        } catch (InvalidOptionsException $caught) {
>>>>>>> 897cf7ad
        }

        $this->assertSame($exception, $caught);
    }
}<|MERGE_RESOLUTION|>--- conflicted
+++ resolved
@@ -157,13 +157,8 @@
         $caught = null;
 
         try {
-<<<<<<< HEAD
             $configuration->resolve(['foo' => '1']);
-        } catch (InvalidOptionsException $catched) {
-=======
-            $configuration->resolve(array('foo' => '1'));
         } catch (InvalidOptionsException $caught) {
->>>>>>> 897cf7ad
         }
 
         $this->assertSame($exception, $caught);
