<?php

/*
 * This file is part of PHP CS Fixer.
 *
 * (c) Fabien Potencier <fabien@symfony.com>
 *     Dariusz Rumiński <dariusz.ruminski@gmail.com>
 *
 * This source file is subject to the MIT license that is bundled
 * with this source code in the file LICENSE.
 */

namespace PhpCsFixer\Tests\FixerConfiguration;

use PhpCsFixer\FixerConfiguration\AllowedValueSubset;
use PhpCsFixer\FixerConfiguration\FixerConfigurationResolver;
use PhpCsFixer\FixerConfiguration\FixerOption;
use PhpCsFixer\Tests\TestCase;
use Symfony\Component\OptionsResolver\Exception\InvalidOptionsException;
use Symfony\Component\OptionsResolver\Options;

/**
 * @internal
 *
 * @covers \PhpCsFixer\FixerConfiguration\FixerConfigurationResolver
 */
final class FixerConfigurationResolverTest extends TestCase
{
    public function testWithoutOptions()
    {
        $this->expectException(\LogicException::class);
        $this->expectExceptionMessage('Options cannot be empty.');

<<<<<<< HEAD
        $configuration = new FixerConfigurationResolver([]);
=======
        new FixerConfigurationResolver(array());
>>>>>>> ada6977e
    }

    public function testWithDuplicatesOptions()
    {
        $this->expectException(\LogicException::class);
        $this->expectExceptionMessage('The "foo" option is defined multiple times.');

<<<<<<< HEAD
        $configuration = new FixerConfigurationResolver([
=======
        new FixerConfigurationResolver(array(
>>>>>>> ada6977e
            new FixerOption('foo', 'Bar-1.'),
            new FixerOption('foo', 'Bar-2.'),
        ]);
    }

    public function testGetOptions()
    {
        $options = [
            new FixerOption('foo', 'Bar.'),
            new FixerOption('baz', 'Qux.'),
        ];
        $configuration = new FixerConfigurationResolver($options);

        $this->assertSame($options, $configuration->getOptions());
    }

    public function testResolve()
    {
        $configuration = new FixerConfigurationResolver([
            new FixerOption('foo', 'Bar.'),
        ]);
        $this->assertSame(
            ['foo' => 'bar'],
            $configuration->resolve(['foo' => 'bar'])
        );
    }

    public function testResolveWithMissingRequiredOption()
    {
        $configuration = new FixerConfigurationResolver([
            new FixerOption('foo', 'Bar.'),
        ]);

        $this->expectException(\Symfony\Component\OptionsResolver\Exception\MissingOptionsException::class);
        $configuration->resolve([]);
    }

    public function testResolveWithDefault()
    {
        $configuration = new FixerConfigurationResolver([
            new FixerOption('foo', 'Bar.', false, 'baz'),
        ]);

        $this->assertSame(
            ['foo' => 'baz'],
            $configuration->resolve([])
        );
    }

    public function testResolveWithAllowedTypes()
    {
        $configuration = new FixerConfigurationResolver([
            new FixerOption('foo', 'Bar.', true, null, ['int']),
        ]);

        $this->assertSame(
            ['foo' => 1],
            $configuration->resolve(['foo' => 1])
        );

<<<<<<< HEAD
        $this->expectException(\Symfony\Component\OptionsResolver\Exception\InvalidOptionsException::class);
        $this->assertSame(
            ['foo' => 1],
            $configuration->resolve(['foo' => '1'])
        );
=======
        $this->setExpectedException('Symfony\Component\OptionsResolver\Exception\InvalidOptionsException');
        $configuration->resolve(array('foo' => '1'));
>>>>>>> ada6977e
    }

    public function testResolveWithAllowedValues()
    {
        $configuration = new FixerConfigurationResolver([
            new FixerOption('foo', 'Bar.', true, null, null, [true, false]),
        ]);

        $this->assertSame(
            ['foo' => true],
            $configuration->resolve(['foo' => true])
        );

<<<<<<< HEAD
        $this->expectException(\Symfony\Component\OptionsResolver\Exception\InvalidOptionsException::class);
        $this->assertSame(
            ['foo' => 1],
            $configuration->resolve(['foo' => 1])
=======
        $this->setExpectedException('Symfony\Component\OptionsResolver\Exception\InvalidOptionsException');
        $configuration->resolve(array('foo' => 1));
    }

    public function testResolveWithAllowedValuesSubset()
    {
        $configuration = new FixerConfigurationResolver(array(
            new FixerOption('foo', 'Bar.', true, null, null, array(new AllowedValueSubset(array('foo', 'bar')))),
        ));

        $this->assertSame(
            array('foo' => array('bar')),
            $configuration->resolve(array('foo' => array('bar')))
>>>>>>> ada6977e
        );

        $this->setExpectedException('Symfony\Component\OptionsResolver\Exception\InvalidOptionsException');
        $configuration->resolve(array('foo' => array('baz')));
    }

    public function testResolveWithUndefinedOption()
    {
        $configuration = new FixerConfigurationResolver([
            new FixerOption('bar', 'Bar.'),
        ]);

        $this->expectException(\Symfony\Component\OptionsResolver\Exception\UndefinedOptionsException::class);
        $configuration->resolve(['foo' => 'foooo']);
    }

    public function testResolveWithNormalizers()
    {
        $configuration = new FixerConfigurationResolver([
            new FixerOption('foo', 'Bar.', true, null, null, null, static function (Options $options, $value) {
                return (int) $value;
            }),
        ]);

        $this->assertSame(
            ['foo' => 1],
            $configuration->resolve(['foo' => '1'])
        );

        $exception = new InvalidOptionsException('');
        $configuration = new FixerConfigurationResolver([
            new FixerOption('foo', 'Bar.', true, null, null, null, static function (Options $options, $value) use ($exception) {
                throw $exception;
            }),
        ]);

        $caught = null;

        try {
            $configuration->resolve(['foo' => '1']);
        } catch (InvalidOptionsException $caught) {
        }

        $this->assertSame($exception, $caught);
    }
}<|MERGE_RESOLUTION|>--- conflicted
+++ resolved
@@ -31,11 +31,7 @@
         $this->expectException(\LogicException::class);
         $this->expectExceptionMessage('Options cannot be empty.');
 
-<<<<<<< HEAD
-        $configuration = new FixerConfigurationResolver([]);
-=======
-        new FixerConfigurationResolver(array());
->>>>>>> ada6977e
+        new FixerConfigurationResolver([]);
     }
 
     public function testWithDuplicatesOptions()
@@ -43,11 +39,7 @@
         $this->expectException(\LogicException::class);
         $this->expectExceptionMessage('The "foo" option is defined multiple times.');
 
-<<<<<<< HEAD
-        $configuration = new FixerConfigurationResolver([
-=======
-        new FixerConfigurationResolver(array(
->>>>>>> ada6977e
+        new FixerConfigurationResolver([
             new FixerOption('foo', 'Bar-1.'),
             new FixerOption('foo', 'Bar-2.'),
         ]);
@@ -108,16 +100,8 @@
             $configuration->resolve(['foo' => 1])
         );
 
-<<<<<<< HEAD
         $this->expectException(\Symfony\Component\OptionsResolver\Exception\InvalidOptionsException::class);
-        $this->assertSame(
-            ['foo' => 1],
-            $configuration->resolve(['foo' => '1'])
-        );
-=======
-        $this->setExpectedException('Symfony\Component\OptionsResolver\Exception\InvalidOptionsException');
-        $configuration->resolve(array('foo' => '1'));
->>>>>>> ada6977e
+        $configuration->resolve(['foo' => '1']);
     }
 
     public function testResolveWithAllowedValues()
@@ -131,30 +115,23 @@
             $configuration->resolve(['foo' => true])
         );
 
-<<<<<<< HEAD
         $this->expectException(\Symfony\Component\OptionsResolver\Exception\InvalidOptionsException::class);
-        $this->assertSame(
-            ['foo' => 1],
-            $configuration->resolve(['foo' => 1])
-=======
-        $this->setExpectedException('Symfony\Component\OptionsResolver\Exception\InvalidOptionsException');
-        $configuration->resolve(array('foo' => 1));
+        $configuration->resolve(['foo' => 1]);
     }
 
     public function testResolveWithAllowedValuesSubset()
     {
-        $configuration = new FixerConfigurationResolver(array(
-            new FixerOption('foo', 'Bar.', true, null, null, array(new AllowedValueSubset(array('foo', 'bar')))),
-        ));
+        $configuration = new FixerConfigurationResolver([
+            new FixerOption('foo', 'Bar.', true, null, null, [new AllowedValueSubset(['foo', 'bar'])]),
+        ]);
 
         $this->assertSame(
-            array('foo' => array('bar')),
-            $configuration->resolve(array('foo' => array('bar')))
->>>>>>> ada6977e
+            ['foo' => ['bar']],
+            $configuration->resolve(['foo' => ['bar']])
         );
 
-        $this->setExpectedException('Symfony\Component\OptionsResolver\Exception\InvalidOptionsException');
-        $configuration->resolve(array('foo' => array('baz')));
+        $this->expectException(\Symfony\Component\OptionsResolver\Exception\InvalidOptionsException::class);
+        $configuration->resolve(['foo' => ['baz']]);
     }
 
     public function testResolveWithUndefinedOption()
