--- conflicted
+++ resolved
@@ -29,13 +29,9 @@
      */
     public function testCheckOK()
     {
-<<<<<<< HEAD
         $process = $this->prophesize();
         $process->willExtend(\Symfony\Component\Process\Process::class);
 
-=======
-        $process = $this->prophesize(\Symfony\Component\Process\Process::class);
->>>>>>> cb5ce922
         $process
             ->wait()
             ->willReturn(0)
@@ -52,13 +48,9 @@
 
     public function testCheckFail()
     {
-<<<<<<< HEAD
         $process = $this->prophesize();
         $process->willExtend(\Symfony\Component\Process\Process::class);
 
-=======
-        $process = $this->prophesize(\Symfony\Component\Process\Process::class);
->>>>>>> cb5ce922
         $process
             ->wait()
             ->willReturn(0)
