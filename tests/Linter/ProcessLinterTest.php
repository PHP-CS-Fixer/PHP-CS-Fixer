<?php

/*
 * This file is part of PHP CS Fixer.
 *
 * (c) Fabien Potencier <fabien@symfony.com>
 *     Dariusz Rumiński <dariusz.ruminski@gmail.com>
 *
 * This source file is subject to the MIT license that is bundled
 * with this source code in the file LICENSE.
 */

namespace PhpCsFixer\Tests\Linter;

use PhpCsFixer\Linter\ProcessLinter;
use PhpCsFixer\Test\AccessibleObject;

/**
 * @author Dariusz Rumiński <dariusz.ruminski@gmail.com>
 *
 * @internal
 *
 * @covers \PhpCsFixer\Linter\ProcessLinter
 * @covers \PhpCsFixer\Linter\ProcessLintingResult
 */
final class ProcessLinterTest extends AbstractLinterTestCase
{
    public function testIsAsync()
    {
        $this->assertTrue($this->createLinter()->isAsync());
    }

<<<<<<< HEAD
    public function testPrepareCommand()
=======
    /**
     * @param string $executable
     * @param string $file
     * @param string $expected
     *
     * @testWith ["php", "foo.php", "'php' '-l' 'foo.php'"]
     *           ["C:\\Program Files\\php\\php.exe", "foo bar\\baz.php", "'C:\\Program Files\\php\\php.exe' '-l' 'foo bar\\baz.php'"]
     * @requires OS Linux
     */
    public function testPrepareCommandOnPhpOnLinux($executable, $file, $expected)
>>>>>>> 12d4ec7e
    {
        $this->assertSame(
            $expected,
            AccessibleObject::create(new ProcessLinter($executable))->prepareProcess($file)->getCommandLine()
        );
    }

    /**
     * @param string $executable
     * @param string $file
     * @param string $expected
     *
     * @testWith ["php", "foo.php", "php -l foo.php"]
     *           ["C:\\Program Files\\php\\php.exe", "foo bar\\baz.php", "\"C:\\Program Files\\php\\php.exe\" -l \"foo bar\\baz.php\""]
     * @requires OS Win
     */
    public function testPrepareCommandOnPhpOnWindows($executable, $file, $expected)
    {
        $this->assertSame(
            $expected,
            AccessibleObject::create(new ProcessLinter($executable))->prepareProcess($file)->getCommandLine()
        );
    }

<<<<<<< HEAD
=======
    public function testPrepareCommandOnHhvm()
    {
        if (!defined('HHVM_VERSION')) {
            $this->markTestSkipped('Skip tests for HHVM compiler when running on PHP compiler.');
        }

        $this->assertSame(
            "'hhvm' '--php' '-l' 'foo.php'",
            AccessibleObject::create(new ProcessLinter('hhvm'))->prepareProcess('foo.php')->getCommandLine()
        );
    }

>>>>>>> 12d4ec7e
    /**
     * {@inheritdoc}
     */
    protected function createLinter()
    {
        return new ProcessLinter();
    }
}<|MERGE_RESOLUTION|>--- conflicted
+++ resolved
@@ -30,9 +30,6 @@
         $this->assertTrue($this->createLinter()->isAsync());
     }
 
-<<<<<<< HEAD
-    public function testPrepareCommand()
-=======
     /**
      * @param string $executable
      * @param string $file
@@ -43,7 +40,6 @@
      * @requires OS Linux
      */
     public function testPrepareCommandOnPhpOnLinux($executable, $file, $expected)
->>>>>>> 12d4ec7e
     {
         $this->assertSame(
             $expected,
@@ -68,21 +64,6 @@
         );
     }
 
-<<<<<<< HEAD
-=======
-    public function testPrepareCommandOnHhvm()
-    {
-        if (!defined('HHVM_VERSION')) {
-            $this->markTestSkipped('Skip tests for HHVM compiler when running on PHP compiler.');
-        }
-
-        $this->assertSame(
-            "'hhvm' '--php' '-l' 'foo.php'",
-            AccessibleObject::create(new ProcessLinter('hhvm'))->prepareProcess('foo.php')->getCommandLine()
-        );
-    }
-
->>>>>>> 12d4ec7e
     /**
      * {@inheritdoc}
      */
