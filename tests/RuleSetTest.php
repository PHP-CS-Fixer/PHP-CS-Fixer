--- conflicted
+++ resolved
@@ -314,17 +314,10 @@
         $ruleSet = new RuleSet();
 
         foreach ($ruleSet->getSetDefinitionNames() as $name) {
-<<<<<<< HEAD
             $sets[$name] = [
                 [$name => true],
-                strpos($name, ':risky') === false,
+                false === strpos($name, ':risky'),
             ];
-=======
-            $sets[$name] = array(
-                array($name => true),
-                false === strpos($name, ':risky'),
-            );
->>>>>>> cff9b0ae
         }
 
         $sets['@Symfony:risky_and_@Symfony'] = [
