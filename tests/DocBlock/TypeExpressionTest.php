--- conflicted
+++ resolved
@@ -397,13 +397,11 @@
 
         yield 'generic with no arguments' => ['f<>'];
 
-<<<<<<< HEAD
+        yield 'generic Closure with no arguments' => ['Closure<>(): void'];
+
+        yield 'generic Closure with non-identifier template argument' => ['Closure<A|B>(): void'];
+
         yield [substr(self::createHugeArrayShapeType(), 0, -1)];
-=======
-        yield 'generic Closure with no arguments' => ['Closure<>(): void'];
-
-        yield 'generic Closure with non-identifier template argument' => ['Closure<A|B>(): void'];
->>>>>>> 951d3c28
     }
 
     public function testHugeType(): void
