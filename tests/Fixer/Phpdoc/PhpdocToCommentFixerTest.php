--- conflicted
+++ resolved
@@ -27,7 +27,7 @@
      * @param string      $expected
      * @param null|string $input
      *
-     * @dataProvider provideFixCases
+     * @dataProvider provideDocblocksCases
      */
     public function testFix($expected, $input = null)
     {
@@ -38,20 +38,15 @@
      * @param string      $expected
      * @param null|string $input
      *
-<<<<<<< HEAD
      *
-     * @dataProvider provideTraits
-=======
-     * @requires PHP 5.4
      * @dataProvider provideTraitsCases
->>>>>>> 10c9393a
      */
     public function testFixTraits($expected, $input = null)
     {
         $this->doTest($expected, $input);
     }
 
-    public function provideFixCases()
+    public function provideDocblocksCases()
     {
         $cases = [];
 
