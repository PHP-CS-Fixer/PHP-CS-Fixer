<?php

/*
 * This file is part of PHP CS Fixer.
 *
 * (c) Fabien Potencier <fabien@symfony.com>
 *     Dariusz Rumiński <dariusz.ruminski@gmail.com>
 *
 * This source file is subject to the MIT license that is bundled
 * with this source code in the file LICENSE.
 */

namespace PhpCsFixer\Tests\Fixer\Import;

use PhpCsFixer\Tests\Test\AbstractFixerTestCase;

/**
 * @internal
 *
 * @covers \PhpCsFixer\Fixer\Import\NoUnusedImportsFixer
 */
final class NoUnusedImportsFixerTest extends AbstractFixerTestCase
{
    public function testFix()
    {
        $expected = <<<'EOF'
<?php

use Foo\Bar;
use Foo\Bar\FooBar as FooBaz;
use SomeClass;

$a = new Bar();
$a = new FooBaz();
$a = new SomeClass();

use Symfony\Annotation\Template;
use Symfony\Doctrine\Entities\Entity;
use Symfony\Array123\ArrayInterface;

class AnnotatedClass
{
    /**
     * @Template(foobar=21)
     * @param Entity $foo
     */
    public function doSomething($foo)
    {
        $bar = $foo->toArray();
        /** @var ArrayInterface $bar */
    }
}
EOF;

        $input = <<<'EOF'
<?php

use Foo\Bar;
use Foo\Bar\Baz;
use Foo\Bar\FooBar as FooBaz;
use Foo\Bar\Foo as Fooo;
use Foo\Bar\Baar\Baar;
use SomeClass;

$a = new Bar();
$a = new FooBaz();
$a = new SomeClass();

use Symfony\Annotation\Template;
use Symfony\Doctrine\Entities\Entity;
use Symfony\Array123\ArrayInterface;

class AnnotatedClass
{
    /**
     * @Template(foobar=21)
     * @param Entity $foo
     */
    public function doSomething($foo)
    {
        $bar = $foo->toArray();
        /** @var ArrayInterface $bar */
    }
}
EOF;

        $this->doTest($expected, $input);
    }

    public function testFixFunWithIndent()
    {
        $expected = <<<'EOF'
<?php

use Foo\Bar;
    $foo = 1;
use Foo\Bar\FooBar as FooBaz;
    use SomeClassIndented;

$a = new Bar();
$a = new FooBaz();
$a = new SomeClassIndented();

EOF;

        $input = <<<'EOF'
<?php

use Foo\Bar;
use Foo\Bar\Baz;
    $foo = 1;
use Foo\Bar\FooBar as FooBaz;
use Foo\Bar\Foo as Fooo;
use Foo\Bar\Baar\Baar;
    use SomeClassIndented;

$a = new Bar();
$a = new FooBaz();
$a = new SomeClassIndented();

EOF;

        $this->doTest($expected, $input);
    }

    public function testFixUseInTheSameNamespace()
    {
        $expected = <<<'EOF'
<?php

namespace Foo\Bar\FooBar;

use Foo\Bar\FooBar\Foo as Fooz;
use Foo\Bar\FooBar\Aaa\Bbb;
use XYZ\FQCN_XYZ;

$a = new Baz();
$b = new Fooz();
$c = new Bar\Fooz();
$d = new Bbb();
$e = new FQCN_Babo();
$f = new FQCN_XYZ();
EOF;

        $input = <<<'EOF'
<?php

namespace Foo\Bar\FooBar;

use Foo\Bar\FooBar\Baz;
use Foo\Bar\FooBar\Foo as Fooz;
use Foo\Bar\FooBar\Bar;
use Foo\Bar\FooBar\Aaa\Bbb;
use \Foo\Bar\FooBar\FQCN_Babo;
use XYZ\FQCN_XYZ;

$a = new Baz();
$b = new Fooz();
$c = new Bar\Fooz();
$d = new Bbb();
$e = new FQCN_Babo();
$f = new FQCN_XYZ();
EOF;

        $this->doTest($expected, $input);

        $expected = <<<'EOF'
<?php namespace App\Http\Controllers;


EOF;

        $input = <<<'EOF'
<?php namespace App\Http\Controllers;

use Illuminate\Http\Request;
use App\Http\Controllers\Controller;

EOF;

        $this->doTest($expected, $input);

        // the fixer doesn't support file with multiple namespace - test if we don't remove imports in that case
        $expected = <<<'EOF'
<?php

namespace Foooooooo;
namespace Foo;

use Foo\Bar;
use Foo\Baz;

$a = new Bar();
$b = new Baz();
EOF;

        $this->doTest($expected);
    }

    public function testMultipleUseStatements()
    {
        $expected = <<<'EOF'
<?php

namespace Foo;

use BarB, BarC as C, BarD;
use BarE;

$c = new D();
$e = new BarE();
EOF;

        $input = <<<'EOF'
<?php

namespace Foo;

use Bar;
use BarA;
use BarB, BarC as C, BarD;
use BarB2;
use BarB\B2;
use BarE;

$c = new D();
$e = new BarE();
EOF;

        $this->doTest($expected, $input);
    }

    public function testNamespaceWithBraces()
    {
        $expected = <<<'EOF'
<?php

namespace Foo\Bar\FooBar {
    use Foo\Bar\FooBar\Foo as Fooz;
    use Foo\Bar\FooBar\Aaa\Bbb;

    $a = new Baz();
    $b = new Fooz();
    $c = new Bar\Fooz();
    $d = new Bbb();
}
EOF;

        $input = <<<'EOF'
<?php

namespace Foo\Bar\FooBar {
    use Foo\Bar\FooBar\Baz;
    use Foo\Bar\FooBar\Foo as Fooz;
    use Foo\Bar\FooBar\Bar;
    use Foo\Bar\FooBar\Aaa\Bbb;

    $a = new Baz();
    $b = new Fooz();
    $c = new Bar\Fooz();
    $d = new Bbb();
}
EOF;

        $this->doTest($expected, $input);
    }

    public function testTrailingSpaces()
    {
        $expected = <<<'EOF'
<?php

use Foo\Bar ;
use Foo\Bar\FooBar as FooBaz ;

$a = new Bar();
$a = new FooBaz();
EOF;

        $input = <<<'EOF'
<?php

use Foo\Bar ;
use Foo\Bar\FooBar as FooBaz ;
use Foo\Bar\Foo as Fooo ;
use SomeClass ;

$a = new Bar();
$a = new FooBaz();
EOF;

        $this->doTest($expected, $input);
    }

    public function testTraits()
    {
        $expected = <<<'EOF'
<?php

use Foo as Bar;

class MyParent
{
    use MyTrait1;
use MyTrait2;
    use Bar;
}
EOF;

        $input = <<<'EOF'
<?php

use Foo;
use Foo as Bar;

class MyParent
{
    use MyTrait1;
use MyTrait2;
    use Bar;
}
EOF;

        $this->doTest($expected, $input);
    }

    public function testFunctionUse()
    {
        $expected = <<<'EOF'
<?php

use Foo;

$f = new Foo();
$a = function ($item) use ($f) {
    return !in_array($item, $f);
};
EOF;

        $input = <<<'EOF'
<?php

use Foo;
use Bar;

$f = new Foo();
$a = function ($item) use ($f) {
    return !in_array($item, $f);
};
EOF;

        $this->doTest($expected, $input);
    }

    public function testSimilarNames()
    {
        $expected = <<<'EOF'
<?php

use SomeEntityRepository;

class SomeService
{
    public function __construct(SomeEntityRepository $repo)
    {
        $this->repo = $repo;
    }
}
EOF;

        $input = <<<'EOF'
<?php

use SomeEntityRepository;
use SomeEntity;

class SomeService
{
    public function __construct(SomeEntityRepository $repo)
    {
        $this->repo = $repo;
    }
}
EOF;

        $this->doTest($expected, $input);
    }

    public function testVariableName()
    {
        $expected = <<<'EOF'
<?php


$bar = null;
EOF;

        $input = <<<'EOF'
<?php

use Foo\Bar;

$bar = null;
EOF;

        $this->doTest($expected, $input);
    }

    public function testPropertyName()
    {
        $expected = <<<'EOF'
<?php


$foo->bar = null;
EOF;

        $input = <<<'EOF'
<?php

use Foo\Bar;

$foo->bar = null;
EOF;

        $this->doTest($expected, $input);
    }

    public function testNamespacePart()
    {
        $expected = <<<'EOF'
<?php


new \Baz\Bar();
EOF;

        $input = <<<'EOF'
<?php

use Foo\Bar;

new \Baz\Bar();
EOF;

        $this->doTest($expected, $input);
    }

    /**
     * @param string $expected
     *
     * @dataProvider provideFixUseInStringCases
     */
    public function testFixUseInString($expected)
    {
        $this->doTest($expected);
    }

    public function provideFixUseInStringCases()
    {
        $expected1 = <<<'EOF'
<?php
$x=<<<'EOA'
use a;
use b;
EOA;

EOF;

        $expected2 = <<<'EOF'
<?php
$x='
use a;
use b;
';
EOF;

        $expected3 = <<<'EOF'
<?php
$x="
use a;
use b;
";
EOF;

<<<<<<< HEAD
        return [
            [$expected1],
            [$expected2],
            [$expected3],
        ];
=======
        $expected4 = <<<'EOF'
<?php
namespace A;
use \SplFileInfo;
new SplFileInfo(__FILE__);
EOF;

        return array(
            array($expected1),
            array($expected2),
            array($expected3),
            array($expected4),
        );
>>>>>>> a461ecd6
    }

    public function testUseAsLastStatement()
    {
        $expected = <<<'EOF'
<?php

EOF;

        $input = <<<'EOF'
<?php
use Bar\Finder;
EOF;

        $this->doTest($expected, $input);
    }

    public function testUseWithSameLastPartThatIsInNamespace()
    {
        $expected = <<<'EOF'
<?php

namespace Foo\Finder;


EOF;

        $input = <<<'EOF'
<?php

namespace Foo\Finder;

use Bar\Finder;
EOF;

        $this->doTest($expected, $input);
    }

    public function testFoo()
    {
        $expected = <<<'EOF'
<?php
namespace Aaa;


class Ddd
{
}

EOF;

        $input = <<<'EOF'
<?php
namespace Aaa;

use Aaa\Bbb;
use Ccc;

class Ddd
{
}

EOF;

        $this->doTest($expected, $input);
    }

    /**
     * @param string      $expected
     * @param null|string $input
     *
     * @dataProvider provideCloseTagCases
     */
    public function testFixABC($expected, $input = null)
    {
        $this->doTest($expected, $input);
    }

    public function provideCloseTagCases()
    {
        return [
            [
                '<?php
?>inline content<?php ?>',
                '<?php
     use A\AA;
     use B\C?>inline content<?php use A\D; use E\F ?>',
            ],
            [
                '<?php ?>',
                '<?php use A\B;?>',
            ],
            [
                '<?php ?>',
                '<?php use A\B?>',
            ],
        ];
    }

    /**
     * @requires PHP 7.0
     */
    public function testPHP70()
    {
        $expected = <<<'EOF'
<?php
use some\a\{ClassD};
use some\b\{ClassA, ClassB, ClassC as C};
use function some\c\{fn_a, fn_b, fn_c};
use const some\d\{ConstA, ConstB, ConstC};

new CLassD();
echo fn_a();
EOF;
        $this->doTest($expected);
    }

    public function testFixWithComments()
    {
        $input = '<?php
use# 1
\# 2
Exception# 3
# 4





  ;
use /**/A\B/**/;
  echo 1;
  new B();
';

        $expected = '<?php
# 1
# 2
# 3
# 4
  use /**/A\B/**/;
  echo 1;
  new B();
';

        $this->doTest($expected, $input);
    }

    public function testWithSameNamespaceImportAndUnusedImport()
    {
        $expected = <<<'EOF'
<?php

namespace Foo;

use Bar\C;
/* test */

abstract class D extends A implements C
{
}

EOF;

        $input = <<<'EOF'
<?php

namespace Foo;

use Bar\C;
use Foo\A;
use Foo\Bar\B /* test */ ;

abstract class D extends A implements C
{
}

EOF;

        $this->doTest($expected, $input);
    }

    public function testWithSameNamespaceImportAndUnusedImportAfterNamespaceStatement()
    {
        $expected = <<<'EOF'
<?php

namespace Foo;

use Foo\Bar\C;

abstract class D extends A implements C
{
}

EOF;

        $input = <<<'EOF'
<?php

namespace Foo;

use Foo\A;
use Foo\Bar\B;
use Foo\Bar\C;

abstract class D extends A implements C
{
}

EOF;

        $this->doTest($expected, $input);
    }

    /**
     * @param string      $expected
     * @param null|string $input
     *
     * @dataProvider provideFix72Cases
     * @requires PHP 7.2
     */
    public function testFix72($expected, $input = null)
    {
        $this->doTest($expected, $input);
    }

    public function provideFix72Cases()
    {
        return [
            [ // TODO test shows lot of cases where imports are not removed while could be
                '<?php use A\{B,};
use some\y\{ClassA, ClassB, ClassC as C,};
use function some\a\{fn_a, fn_b, fn_c,};
use const some\Z\{ConstAA,ConstBB,ConstCC,};
use const some\X\{ConstA,ConstB,ConstC,ConstF};
use C\{D,E,};

    echo ConstA.ConstB.ConstC,ConstF;
    echo ConstBB.ConstCC;
    fn_a(ClassA::test, new C());
',
                '<?php use A\{B,};
use some\y\{ClassA, ClassB, ClassC as C,};
use function some\a\{fn_a, fn_b, fn_c,};
use const some\Z\{ConstAA,ConstBB,ConstCC,};
use const some\X\{ConstA,ConstB,ConstC,ConstF};
use C\{D,E,};
use Z;

    echo ConstA.ConstB.ConstC,ConstF;
    echo ConstBB.ConstCC;
    fn_a(ClassA::test, new C());
',
            ],
        ];
    }

    public function testFunctionsInTheGlobalNamespaceShouldNotBeRemoved()
    {
        $expected = <<<'EOF'
<?php

namespace Foo;

use function is_int;

is_int(1);

EOF;

        $input = <<<'EOF'
<?php

namespace Foo;

use function is_int;
use function is_float;

is_int(1);

EOF;

        $this->doTest($expected, $input);
    }

    public function testConstantsInTheGlobalNamespaceShouldNotBeRemoved()
    {
        $expected = <<<'EOF'
<?php

namespace Foo;

use const PHP_INT_MAX;

echo PHP_INT_MAX;

EOF;

        $input = <<<'EOF'
<?php

namespace Foo;

use const PHP_INT_MAX;
use const PHP_INT_MIN;

echo PHP_INT_MAX;

EOF;

        $this->doTest($expected, $input);
    }

    public function testFunctionsInTheGlobalNamespaceShouldNotBeRemovedEvenWhenDeclarationHasNewLinesAndIsUppercase()
    {
        $expected = <<<'EOF'
<?php

namespace Foo;use/**/FUNCTION#1
is_int;#2

is_int(1);

EOF;

        $input = <<<'EOF'
<?php

namespace Foo;use/**/FUNCTION#1
is_int;#2
use function
    is_float;
use
    const
        PHP_INT_MIN;

is_int(1);

EOF;

        $this->doTest($expected, $input);
    }
}<|MERGE_RESOLUTION|>--- conflicted
+++ resolved
@@ -483,27 +483,19 @@
 ";
 EOF;
 
-<<<<<<< HEAD
+        $expected4 = <<<'EOF'
+<?php
+namespace A;
+use \SplFileInfo;
+new SplFileInfo(__FILE__);
+EOF;
+
         return [
             [$expected1],
             [$expected2],
             [$expected3],
+            [$expected4],
         ];
-=======
-        $expected4 = <<<'EOF'
-<?php
-namespace A;
-use \SplFileInfo;
-new SplFileInfo(__FILE__);
-EOF;
-
-        return array(
-            array($expected1),
-            array($expected2),
-            array($expected3),
-            array($expected4),
-        );
->>>>>>> a461ecd6
     }
 
     public function testUseAsLastStatement()
