<?php

declare(strict_types=1);

/*
 * This file is part of PHP CS Fixer.
 *
 * (c) Fabien Potencier <fabien@symfony.com>
 *     Dariusz Rumiński <dariusz.ruminski@gmail.com>
 *
 * This source file is subject to the MIT license that is bundled
 * with this source code in the file LICENSE.
 */

namespace PhpCsFixer\Tests\Fixer\FunctionNotation;

use PhpCsFixer\ConfigurationException\InvalidFixerConfigurationException;
use PhpCsFixer\Fixer\FunctionNotation\FunctionDeclarationFixer;
use PhpCsFixer\Tests\Test\AbstractFixerTestCase;

/**
 * @author Denis Sokolov <denis@sokolov.cc>
 * @author Dariusz Rumiński <dariusz.ruminski@gmail.com>
 *
 * @internal
 *
 * @covers \PhpCsFixer\Fixer\FunctionNotation\FunctionDeclarationFixer
 */
final class FunctionDeclarationFixerTest extends AbstractFixerTestCase
{
    /**
     * @var array<string,string>
     */
    private static $configurationClosureSpacingNone = ['closure_function_spacing' => FunctionDeclarationFixer::SPACING_NONE];
    private static $configurationClosureSpacingNoneShortArrowOnly = ['closure_function_spacing' => FunctionDeclarationFixer::SPACING_NONE_SHORT_ARROW_ONLY];

    public function testInvalidConfigurationClosureFunctionSpacing(): void
    {
        $this->expectException(InvalidFixerConfigurationException::class);
        $this->expectExceptionMessageMatches(
            '#^\[function_declaration\] Invalid configuration: The option "closure_function_spacing" with value "neither" is invalid\. Accepted values are: "none", "one", "none_short_arrow_only"\.$#'
        );

        $this->fixer->configure(['closure_function_spacing' => 'neither']);
    }

    /**
     * @dataProvider provideFixCases
     */
    public function testFix(string $expected, ?string $input = null, array $configuration = []): void
    {
        $this->fixer->configure($configuration);
        $this->doTest($expected, $input);
    }

    public function provideFixCases(): array
    {
        return [
            [
                // non-PHP test
                'function foo () {}',
            ],
            [
                '<?php function foo() {}',
                '<?php function	foo() {}',
            ],
            [
                '<?php function foo() {}',
                '<?php function foo	() {}',
            ],
            [
                '<?php function foo() {}',
                '<?php function foo () {}',
            ],
            [
                '<?php function foo() {}',
                '<?php function
foo () {}',
            ],
            [
                '<?php function ($i) {};',
                '<?php function($i) {};',
            ],
            [
                '<?php function _function() {}',
                '<?php function _function () {}',
            ],
            [
                '<?php function foo($a, $b = true) {}',
                '<?php function foo($a, $b = true){}',
            ],
            [
                '<?php function foo($a, $b = true) {}',
                '<?php function foo($a, $b = true)    {}',
            ],
            [
                '<?php function foo($a)
{}',
            ],
            [
                '<?php function ($a) use ($b) {};',
                '<?php function ($a) use ($b)     {};',
            ],
            [
                '<?php $foo = function ($foo) use ($bar, $baz) {};',
                '<?php $foo = function ($foo) use($bar, $baz) {};',
            ],
            [
                '<?php $foo = function ($foo) use ($bar, $baz) {};',
                '<?php $foo = function ($foo)use ($bar, $baz) {};',
            ],
            [
                '<?php $foo = function ($foo) use ($bar, $baz) {};',
                '<?php $foo = function ($foo)use($bar, $baz) {};',
            ],
            [
                '<?php function &foo($a) {}',
                '<?php function &foo( $a ) {}',
            ],
            [
                '<?php function foo($a)
	{}',
                '<?php function foo( $a)
	{}',
            ],
            [
                '<?php
    function foo(
        $a,
        $b,
        $c
    ) {}',
            ],
            [
                '<?php $function = function () {};',
                '<?php $function = function(){};',
            ],
            [
                '<?php $function("");',
            ],
            [
                '<?php function ($a) use ($b) {};',
                '<?php function($a)use($b) {};',
            ],
            [
                '<?php function ($a) use ($b) {};',
                '<?php function($a)         use      ($b) {};',
            ],
            [
                '<?php function ($a) use ($b) {};',
                '<?php function ($a) use ( $b ) {};',
            ],
            [
                '<?php function &($a) use ($b) {};',
                '<?php function &(  $a   ) use (   $b      ) {};',
            ],
            [
                '<?php
    interface Foo
    {
        public function setConfig(ConfigInterface $config);
    }',
            ],
            // do not remove multiline space before { when end of previous line is a comment
            [
                '<?php
function foo() // bar
{              // baz
}',
            ],
            [
                '<?php
function foo() /* bar */
{              /* baz */
}',
            ],
            [
                // non-PHP test
                'function foo () {}',
                null,
                self::$configurationClosureSpacingNone,
            ],
            [
                '<?php function foo() {}',
                '<?php function	foo() {}',
                self::$configurationClosureSpacingNone,
            ],
            [
                '<?php function foo() {}',
                '<?php function foo () {}',
                self::$configurationClosureSpacingNone,
            ],
            [
                '<?php function foo() {}',
                '<?php function foo	() {}',
                self::$configurationClosureSpacingNone,
            ],
            [
                '<?php function foo() {}',
                '<?php function
foo () {}',
                self::$configurationClosureSpacingNone,
            ],
            [
                '<?php function($i) {};',
                null,
                self::$configurationClosureSpacingNone,
            ],
            [
                '<?php function _function() {}',
                '<?php function _function () {}',
                self::$configurationClosureSpacingNone,
            ],
            [
                '<?php function foo($a, $b = true) {}',
                '<?php function foo($a, $b = true){}',
                self::$configurationClosureSpacingNone,
            ],
            [
                '<?php function foo($a, $b = true) {}',
                '<?php function foo($a, $b = true)    {}',
                self::$configurationClosureSpacingNone,
            ],
            [
                '<?php function foo($a)
{}',
                null,
                self::$configurationClosureSpacingNone,
            ],
            [
                '<?php function($a) use ($b) {};',
                '<?php function ($a) use ($b)     {};',
                self::$configurationClosureSpacingNone,
            ],
            [
                '<?php $foo = function($foo) use ($bar, $baz) {};',
                '<?php $foo = function ($foo) use($bar, $baz) {};',
                self::$configurationClosureSpacingNone,
            ],
            [
                '<?php $foo = function($foo) use ($bar, $baz) {};',
                '<?php $foo = function ($foo)use ($bar, $baz) {};',
                self::$configurationClosureSpacingNone,
            ],
            [
                '<?php $foo = function($foo) use ($bar, $baz) {};',
                '<?php $foo = function ($foo)use($bar, $baz) {};',
                self::$configurationClosureSpacingNone,
            ],
            [
                '<?php function &foo($a) {}',
                '<?php function &foo( $a ) {}',
                self::$configurationClosureSpacingNone,
            ],
            [
                '<?php function foo($a)
	{}',
                '<?php function foo( $a)
	{}',
                self::$configurationClosureSpacingNone,
            ],
            [
                '<?php
    function foo(
        $a,
        $b,
        $c
    ) {}',
                null,
                self::$configurationClosureSpacingNone,
            ],
            [
                '<?php $function = function() {};',
                '<?php $function = function (){};',
                self::$configurationClosureSpacingNone,
            ],
            [
                '<?php $function("");',
                null,
                self::$configurationClosureSpacingNone,
            ],
            [
                '<?php function($a) use ($b) {};',
                '<?php function ($a)use($b) {};',
                self::$configurationClosureSpacingNone,
            ],
            [
                '<?php function($a) use ($b) {};',
                '<?php function ($a)         use      ($b) {};',
                self::$configurationClosureSpacingNone,
            ],
            [
                '<?php function($a) use ($b) {};',
                '<?php function ($a) use ( $b ) {};',
                self::$configurationClosureSpacingNone,
            ],
            [
                '<?php function&($a) use ($b) {};',
                '<?php function &(  $a   ) use (   $b      ) {};',
                self::$configurationClosureSpacingNone,
            ],
            [
                '<?php
    interface Foo
    {
        public function setConfig(ConfigInterface $config);
    }',
                null,
                self::$configurationClosureSpacingNone,
            ],
            // do not remove multiline space before { when end of previous line is a comment
            [
                '<?php
function foo() // bar
{              // baz
}',
                null,
                self::$configurationClosureSpacingNone,
            ],
            [
                '<?php
function foo() /* bar */
{              /* baz */
}',
                null,
                self::$configurationClosureSpacingNone,
            ],
            [
                '<?php function #
foo#
 (#
 ) #
{#
}#',
            ],
            [
                '<?php
                    $b = static function ($a) {
                        echo $a;
                    };
                ',
                '<?php
                    $b = static     function( $a )   {
                        echo $a;
                    };
                ',
            ],
            [
                '<?php
                    $b = static function($a) {
                        echo $a;
                    };
                ',
                '<?php
                    $b = static     function ( $a )   {
                        echo $a;
                    };
                ',
                self::$configurationClosureSpacingNone,
            ],
            ['<?php use function Foo\bar; bar ( 1 );'],
            ['<?php use function some\test\{fn_a, fn_b, fn_c};'],
            ['<?php use function some\test\{fn_a, fn_b, fn_c} ?>'],
            ['<?php use function Foo\bar; bar ( 1 );', null, self::$configurationClosureSpacingNone],
            ['<?php use function some\test\{fn_a, fn_b, fn_c};', null, self::$configurationClosureSpacingNone],
            ['<?php use function some\test\{fn_a, fn_b, fn_c} ?>', null, self::$configurationClosureSpacingNone],
<<<<<<< HEAD

            // ensure short_arrow_only adds space
            // could use tests for more variations
            [
                '<?php $foo = function ($foo) use ($bar, $baz) {};',
                '<?php $foo = function($foo) use($bar, $baz) {};',
                self::$configurationClosureSpacingNoneShortArrowOnly,
            ],
        ];
    }

    /**
     * @dataProvider provideFix74Cases
     * @requires PHP 7.4
     */
    public function test74(string $expected, ?string $input = null, array $configuration = []): void
    {
        $this->fixer->configure($configuration);

        $this->doTest($expected, $input);
    }

    public function provideFix74Cases(): array
    {
        return [
=======
>>>>>>> 11577772
            [
                '<?php fn ($i) => null;',
                '<?php fn($i) => null;',
            ],
            [
                '<?php fn ($a) => null;',
                '<?php fn ($a)     => null;',
            ],
            [
                '<?php $fn = fn () => null;',
                '<?php $fn = fn()=> null;',
            ],
            [
                '<?php fn &($a) => null;',
                '<?php fn &(  $a   ) => null;',
            ],
            [
                '<?php fn($i) => null;',
                null,
                self::$configurationClosureSpacingNone,
            ],
            [
                '<?php fn($a) => null;',
                '<?php fn ($a)      => null;',
                self::$configurationClosureSpacingNone,
            ],
            [
                '<?php $fn = fn() => null;',
                '<?php $fn = fn ()=> null;',
                self::$configurationClosureSpacingNone,
            ],
            [
                '<?php $fn("");',
                null,
                self::$configurationClosureSpacingNone,
            ],
            [
                '<?php fn&($a) => null;',
                '<?php fn &(  $a   ) => null;',
                self::$configurationClosureSpacingNone,
            ],
            [
                '<?php fn&($a,$b) => null;',
                '<?php fn &(  $a,$b  ) => null;',
                self::$configurationClosureSpacingNone,
            ],
            [
                '<?php $b = static fn ($a) => $a;',
                '<?php $b = static     fn( $a )   => $a;',
            ],
            [
                '<?php $b = static fn($a) => $a;',
                '<?php $b = static     fn ( $a )   => $a;',
                self::$configurationClosureSpacingNone,
            ],
            // short arrow only tests
            [
                '<?php fn($i) => null;',
                '<?php fn ($i) => null;',
                self::$configurationClosureSpacingNoneShortArrowOnly,
            ],

            // this test ensures function () has space
            [
                '<?php $function = function () {};',
                '<?php $function = function(){};',
                self::$configurationClosureSpacingNoneShortArrowOnly,
            ],
            [
                '<?php fn($a) => null;',
                '<?php fn ($a)     => null;',
                self::$configurationClosureSpacingNoneShortArrowOnly,
            ],
            [
                '<?php $fn = fn() => null;',
                '<?php $fn = fn()=> null;',
                self::$configurationClosureSpacingNoneShortArrowOnly,
            ],
            [
                '<?php fn&($a) => null;',
                '<?php fn& (  $a   ) => null;',
                self::$configurationClosureSpacingNoneShortArrowOnly,
            ],
            [
                '<?php fn($i) => null;',
                null,
                self::$configurationClosureSpacingNoneShortArrowOnly,
            ],
        ];
    }

    /**
     * @dataProvider provideFixPhp80Cases
     * @requires PHP 8.0
     */
    public function testFixPhp80(string $expected, ?string $input = null, array $configuration = []): void
    {
        $this->fixer->configure($configuration);
        $this->doTest($expected, $input);
    }

    public function provideFixPhp80Cases(): \Generator
    {
        yield [
            '<?php function ($i,) {};',
            '<?php function(   $i,   ) {};',
        ];

        yield [
            '<?php
                    $b = static function ($a,$b,) {
                        echo $a;
                    };
                ',
            '<?php
                    $b = static     function(  $a,$b,   )   {
                        echo $a;
                    };
                ',
        ];

        yield [
            '<?php fn&($a,$b,) => null;',
            '<?php fn &(  $a,$b,   ) => null;',
            self::$configurationClosureSpacingNone,
        ];
    }
}<|MERGE_RESOLUTION|>--- conflicted
+++ resolved
@@ -364,8 +364,6 @@
             ['<?php use function Foo\bar; bar ( 1 );', null, self::$configurationClosureSpacingNone],
             ['<?php use function some\test\{fn_a, fn_b, fn_c};', null, self::$configurationClosureSpacingNone],
             ['<?php use function some\test\{fn_a, fn_b, fn_c} ?>', null, self::$configurationClosureSpacingNone],
-<<<<<<< HEAD
-
             // ensure short_arrow_only adds space
             // could use tests for more variations
             [
@@ -390,8 +388,6 @@
     public function provideFix74Cases(): array
     {
         return [
-=======
->>>>>>> 11577772
             [
                 '<?php fn ($i) => null;',
                 '<?php fn($i) => null;',
