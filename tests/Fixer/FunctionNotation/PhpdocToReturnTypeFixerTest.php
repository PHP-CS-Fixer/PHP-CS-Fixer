--- conflicted
+++ resolved
@@ -60,9 +60,6 @@
             'invalid class 2' => [
                 '<?php /** @return \\Foo\\\\Bar */ function my_foo() {}',
             ],
-<<<<<<< HEAD
-            'excluded class methods' => [
-=======
             'invalid class 3' => [
                 '<?php /** @return Break */ function my_foo() {}',
             ],
@@ -72,8 +69,7 @@
             'invalid class 5' => [
                 '<?php /** @return I\Want\To\Break\Free */ function queen() {}',
             ],
-            'blacklisted class methods' => [
->>>>>>> c0d6a342
+            'excluded class methods' => [
                 '<?php
 
                     class Foo
