<?php

/*
 * This file is part of PHP CS Fixer.
 *
 * (c) Fabien Potencier <fabien@symfony.com>
 *     Dariusz Rumiński <dariusz.ruminski@gmail.com>
 *
 * This source file is subject to the MIT license that is bundled
 * with this source code in the file LICENSE.
 */

namespace PhpCsFixer\Tests\Fixer\FunctionNotation;

use PhpCsFixer\Tests\Test\AbstractFixerTestCase;
use PhpCsFixer\WhitespacesFixerConfig;

/**
 * @author Kuanhung Chen <ericj.tw@gmail.com>
 *
 * @internal
 *
 * @covers \PhpCsFixer\Fixer\FunctionNotation\MethodArgumentSpaceFixer
 */
final class MethodArgumentSpaceFixerTest extends AbstractFixerTestCase
{
    /**
     * @param string      $expected
     * @param null|string $input
     *
     * @dataProvider provideFixCases
     */
    public function testFix($expected, $input = null, array $configuration = [])
    {
        $indent = '    ';
        $lineEnding = "\n";

        if (null !== $expected) {
            if (false !== strpos($expected, "\t")) {
                $indent = "\t";
            } elseif (preg_match('/\n  \S/', $expected)) {
                $indent = '  ';
            }

            if (false !== strpos($expected, "\r")) {
                $lineEnding = "\r\n";
            }
        }

        $this->fixer->configure($configuration);
        $this->fixer->setWhitespacesConfig(new WhitespacesFixerConfig(
            $indent,
            $lineEnding
        ));

        $this->doTest($expected, $input);
    }

    /**
     * @param string      $expected
     * @param null|string $input
     *
     * @dataProvider provideFixCases
     */
    public function testFixWithDifferentLineEndings($expected, $input = null, array $configuration = [])
    {
        if (null !== $input) {
            $input = str_replace("\n", "\r\n", $input);
        }

        return $this->testFix(
            str_replace("\n", "\r\n", $expected),
            $input,
            $configuration
        );
    }

    public function provideFixCases()
    {
        return [
            [
                '<?php
// space '.'
$var1 = $a->some_method(
    $var2
);

// space '.'
$var2 = some_function(
    $var2
);

    // space     '.'
    $var2a = $z[1](
        $var2a
    );
    '.'
    $var3 = function(  $a, $b  ) { };
',
                '<?php
// space '.'
$var1 = $a->some_method(
    $var2);

// space '.'
$var2 = some_function(
    $var2);

    // space     '.'
    $var2a = $z[1](
        $var2a
    );
    '.'
    $var3 = function(  $a , $b  ) { };
',
                [
                    'on_multiline' => 'ensure_fully_multiline',
                ],
            ],
            'default' => [
                '<?php xyz("", "", "", "");',
                '<?php xyz("","","","");',
            ],
            'test method arguments' => [
                '<?php function xyz($a=10, $b=20, $c=30) {}',
                '<?php function xyz($a=10,$b=20,$c=30) {}',
            ],
            'test method arguments with multiple spaces' => [
                '<?php function xyz($a=10, $b=20, $c=30) {}',
                '<?php function xyz($a=10,         $b=20 , $c=30) {}',
            ],
            'test method arguments with multiple spaces (kmsac)' => [
                '<?php function xyz($a=10,         $b=20, $c=30) {}',
                '<?php function xyz($a=10,         $b=20 , $c=30) {}',
                ['keep_multiple_spaces_after_comma' => true],
            ],
            'test method call (I)' => [
                '<?php xyz($a=10, $b=20, $c=30);',
                '<?php xyz($a=10 ,$b=20,$c=30);',
            ],
            'test method call (II)' => [
                '<?php xyz($a=10, $b=20, $this->foo(), $c=30);',
                '<?php xyz($a=10,$b=20 ,$this->foo() ,$c=30);',
            ],
            'test method call with multiple spaces (I)' => [
                '<?php xyz($a=10, $b=20, $c=30);',
                '<?php xyz($a=10 , $b=20 ,          $c=30);',
            ],
            'test method call with multiple spaces (I) (kmsac)' => [
                '<?php xyz($a=10, $b=20,          $c=30);',
                '<?php xyz($a=10 , $b=20 ,          $c=30);',
                ['keep_multiple_spaces_after_comma' => true],
            ],
            'test method call with tab' => [
                '<?php xyz($a=10, $b=20, $c=30);',
                "<?php xyz(\$a=10 , \$b=20 ,\t \$c=30);",
            ],
            'test method call with tab (kmsac)' => [
                "<?php xyz(\$a=10, \$b=20,\t \$c=30);",
                "<?php xyz(\$a=10 , \$b=20 ,\t \$c=30);",
                ['keep_multiple_spaces_after_comma' => true],
            ],
            'test method call with multiple spaces (II)' => [
                '<?php xyz($a=10, $b=20, $this->foo(), $c=30);',
                '<?php xyz($a=10,$b=20 ,         $this->foo() ,$c=30);',
            ],
            'test method call with multiple spaces (II) (kmsac)' => [
                '<?php xyz($a=10, $b=20,         $this->foo(), $c=30);',
                '<?php xyz($a=10,$b=20 ,         $this->foo() ,$c=30);',
                ['keep_multiple_spaces_after_comma' => true],
            ],
            'test receiving data in list context with omitted values' => [
                '<?php list($a, $b, , , $c) = foo();',
                '<?php list($a, $b,, ,$c) = foo();',
            ],
            'test receiving data in list context with omitted values and multiple spaces' => [
                '<?php list($a, $b, , , $c) = foo();',
                '<?php list($a, $b,,    ,$c) = foo();',
            ],
            'test receiving data in list context with omitted values and multiple spaces (kmsac)' => [
                '<?php list($a, $b, ,    , $c) = foo();',
                '<?php list($a, $b,,    ,$c) = foo();',
                ['keep_multiple_spaces_after_comma' => true],
            ],
            'skip array' => [
                '<?php array(10 , 20 ,30); $foo = [ 10,50 , 60 ] ?>',
            ],
            'list call with trailing comma' => [
                '<?php list($path, $mode, ) = foo();',
                '<?php list($path, $mode,) = foo();',
            ],
            'list call with trailing comma multi line' => [
                '<?php
list(
    $a,
    $b,
) = foo();
',
                '<?php
list(
    $a   ,
    $b  ,
) = foo();
',
            ],
            'inline comments with spaces' => [
                '<?php xyz($a=10, /*comment1*/ $b=2000, /*comment2*/ $c=30);',
                '<?php xyz($a=10,    /*comment1*/ $b=2000,/*comment2*/ $c=30);',
            ],
            'inline comments with spaces (kmsac)' => [
                '<?php xyz($a=10,    /*comment1*/ $b=2000, /*comment2*/ $c=30);',
                '<?php xyz($a=10,    /*comment1*/ $b=2000,/*comment2*/ $c=30);',
                ['keep_multiple_spaces_after_comma' => true],
            ],
            'multi line testing method call' => [
                '<?php if (1) {
                xyz(
                    $a=10,
                    $b=20,
                    $c=30
                );
                }',
                '<?php if (1) {
                xyz(
                    $a=10 ,
                    $b=20,
                    $c=30
                );
                }',
            ],
            'skip arrays but replace arg methods' => [
                '<?php fnc(1, array(2, func2(6, 7) ,4), 5);',
                '<?php fnc(1,array(2, func2(6,    7) ,4),    5);',
            ],
            'skip arrays but replace arg methods (kmsac)' => [
                '<?php fnc(1, array(2, func2(6,    7) ,4),    5);',
                '<?php fnc(1,array(2, func2(6,    7) ,4),    5);',
                ['keep_multiple_spaces_after_comma' => true],
            ],
            'ignore commas inside call argument' => [
                '<?php fnc(1, array(2, 3 ,4), 5);',
            ],
            'skip multi line array' => [
                '<?php
                    array(
                        10 ,
                        20,
                        30
                    );',
            ],
            'skip short array' => [
                '<?php
    $foo = ["a"=>"apple", "b"=>"bed" ,"c"=>"car"];
    $bar = ["a" ,"b" ,"c"];
    ',
            ],
            'don\'t change HEREDOC and NOWDOC' => [
                "<?php if (1) {
    \$this->foo(
        <<<EOTXTa
    heredoc
EOTXTa
        ,
        <<<'EOTXTb'
    nowdoc
EOTXTb
        ,
        'foo'
    );
}",
            ],
            'with_random_comments on_multiline:ignore' => [
                '<?php xyz#
 (#
""#
,#
$a#
);',
                null,
                ['on_multiline' => 'ignore'],
            ],
            'with_random_comments on_multiline:ensure_single_line' => [
                '<?php xyz#
 (#
""#
,#
$a#
);',
                null,
                ['on_multiline' => 'ensure_single_line'],
            ],
            'with_random_comments on_multiline:ensure_fully_multiline' => [
                '<?php xyz#
 (#
""#
,#
$a#
 );',
                '<?php xyz#
 (#
""#
,#
$a#
);',
                ['on_multiline' => 'ensure_fully_multiline'],
            ],
            'test half-multiline function becomes fully-multiline' => [
                <<<'EXPECTED'
<?php
functionCall(
    'a',
    'b',
    'c'
);
EXPECTED
                ,
                <<<'INPUT'
<?php
functionCall(
    'a', 'b',
    'c'
);
INPUT
                ,
            ],
            'test wrongly formatted half-multiline function becomes fully-multiline' => [
                '<?php
f(
    1,
    2,
    3
);',
                '<?php
f(1,2,
3);',
            ],
            'function calls with here doc cannot be anything but multiline' => [
                <<<'EXPECTED'
<?php
str_replace(
    "\n",
    PHP_EOL,
    <<<'TEXT'
   1) someFile.php

TEXT
);
EXPECTED
                ,
                <<<'INPUT'
<?php
str_replace("\n", PHP_EOL, <<<'TEXT'
   1) someFile.php

TEXT
);
INPUT
                ,
            ],
            'test barely multiline function with blank lines becomes fully-multiline' => [
                <<<'EXPECTED'
<?php
functionCall(
    'a',
    'b',
    'c'
);
EXPECTED
                ,
                <<<'INPUT'
<?php
functionCall('a', 'b',

    'c');
INPUT
                ,
            ],
            'test indentation is preserved' => [
                <<<'EXPECTED'
<?php
if (true) {
    functionCall(
        'a',
        'b',
        'c'
    );
}
EXPECTED
                ,
                <<<'INPUT'
<?php
if (true) {
    functionCall(
        'a', 'b',
        'c'
    );
}
INPUT
                ,
            ],
            'test multiline array arguments do not trigger multiline' => [
                <<<'EXPECTED'
<?php
defraculate(1, array(
    'a',
    'b',
    'c',
), 42);
EXPECTED
                ,
            ],
            'test multiline function arguments do not trigger multiline' => [
                <<<'EXPECTED'
<?php
defraculate(1, function () {
    $a = 42;
}, 42);
EXPECTED
                ,
            ],
            'test violation after opening parenthesis' => [
                <<<'EXPECTED'
<?php
defraculate(
    1,
    2,
    3
);
EXPECTED
                ,
                <<<'INPUT'
<?php
defraculate(
    1, 2, 3);
INPUT
                ,
            ],
            'test violation after opening parenthesis, indented with two spaces' => [
                <<<'EXPECTED'
<?php
defraculate(
  1,
  2,
  3
);
EXPECTED
                ,
                <<<'INPUT'
<?php
defraculate(
  1, 2, 3);
INPUT
                ,
            ],
            'test violation after opening parenthesis, indented with tabs' => [
                <<<'EXPECTED'
<?php
defraculate(
	1,
	2,
	3
);
EXPECTED
                ,
                <<<'INPUT'
<?php
defraculate(
	1, 2, 3);
INPUT
                ,
            ],
            'test violation before closing parenthesis' => [
                <<<'EXPECTED'
<?php
defraculate(
    1,
    2,
    3
);
EXPECTED
                ,
                <<<'INPUT'
<?php
defraculate(1, 2, 3
);
INPUT
                ,
            ],
            'test violation before closing parenthesis in nested call' => [
                <<<'EXPECTED'
<?php
getSchwifty('rick', defraculate(
    1,
    2,
    3
), 'morty');
EXPECTED
                ,
                <<<'INPUT'
<?php
getSchwifty('rick', defraculate(1, 2, 3
), 'morty');
INPUT
                ,
            ],
            'test with comment between arguments' => [
                <<<'EXPECTED'
<?php
functionCall(
    'a', /* comment */
    'b',
    'c'
);
EXPECTED
                ,
                <<<'INPUT'
<?php
functionCall(
    'a',/* comment */'b',
    'c'
);
INPUT
                ,
            ],
            'test with deeply nested arguments' => [
                <<<'EXPECTED'
<?php
foo(
    'a',
    'b',
    [
        'c',
        'd', bar('e', 'f'),
        baz(
            'g',
            ['h',
                'i',
            ]
        ),
    ]
);
EXPECTED
                ,
                <<<'INPUT'
<?php
foo('a',
    'b',
    [
        'c',
        'd', bar('e', 'f'),
        baz('g',
            ['h',
                'i',
            ]),
    ]);
INPUT
                ,
            ],
            'multiline string argument' => [
                <<<'UNAFFECTED'
<?php
$this->with('<?php
%s
class FooClass
{
}', $comment, false);
UNAFFECTED
                ,
            ],
            'arrays with whitespace inside' => [
                <<<'UNAFFECTED'
<?php
$a = array/**/(  1);
$a = array/**/( 12,
7);
$a = array/***/(123,  7);
$a = array (        1,
2);
UNAFFECTED
                ,
            ],
            'test code that should not be affected (because not a function nor a method)' => [
                <<<'UNAFFECTED'
<?php
if (true &&
    true
    ) {
    // do whatever
}
UNAFFECTED
                ,
            ],
            'test ungodly code' => [
                <<<'EXPECTED'
<?php
$a = function#
(#
#
$a#
#
,#
#
$b,
    $c#
#
)#
use ($b,
$c,$d) {
};
EXPECTED
                ,
                <<<'INPUT'
<?php
$a = function#
(#
#
$a#
#
,#
#
$b,$c#
#
)#
use ($b,
$c,$d) {
};
INPUT
                ,
            ],
            'test list' => [
                <<<'UNAFFECTED'
<?php
// no fix
list($a,
    $b, $c) = $a;
isset($a,
$b, $c);
unset($a,
$b, $c);
array(1,
    2,3
);
UNAFFECTED
                ,
            ],
            'test function argument with multiline echo in it' => [
                <<<'UNAFFECTED'
<?php
call_user_func(function ($arguments) {
    echo 'a',
      'b';
}, $argv);
UNAFFECTED
                ,
            ],
            'test function argument with oneline echo in it' => [
                <<<'EXPECTED'
<?php
call_user_func(
    function ($arguments) {
    echo 'a', 'b';
},
    $argv
);
EXPECTED
                ,
                <<<'INPUT'
<?php
call_user_func(function ($arguments) {
    echo 'a', 'b';
},
$argv);
INPUT
                ,
            ],
            'ensure_single_line' => [
                <<<'EXPECTED'
<?php
function foo($a, $b) {
    // foo
}
foo($a, $b);
EXPECTED
                ,
                <<<'INPUT'
<?php
function foo(
    $a,
    $b
) {
    // foo
}
foo(
    $a,
    $b
);
INPUT
                ,
                ['on_multiline' => 'ensure_single_line'],
            ],
            'ensure_single_line_with_random_comments' => [
                <<<'EXPECTED'
<?php
function foo(/* foo */// bar
    $a, /* foo */// bar
    $b#foo
) {
    // foo
}
foo(/* foo */// bar
    $a, /* foo */// bar
    $b#foo
);
EXPECTED
                ,
                null,
                ['on_multiline' => 'ensure_single_line'],
            ],
            'ensure_single_line_with_consecutive_newlines' => [
                <<<'EXPECTED'
<?php
function foo($a, $b) {
    // foo
}
foo($a, $b);
EXPECTED
                ,
                <<<'INPUT'
<?php
function foo(


    $a,


    $b


) {
    // foo
}
foo(


    $a,


    $b


);
INPUT
                ,
                ['on_multiline' => 'ensure_single_line'],
            ],
            'ensure_single_line_methods' => [
                <<<'EXPECTED'
<?php
class Foo {
    public static function foo1($a, $b, $c) {}
    private function foo2($a, $b, $c) {}
}
EXPECTED
                ,
                <<<'INPUT'
<?php
class Foo {
    public static function foo1(
        $a,
        $b,
        $c
    ) {}
    private function foo2(
        $a,
        $b,
        $c
    ) {}
}
INPUT
                ,
                ['on_multiline' => 'ensure_single_line'],
            ],
            'ensure_single_line_keep_spaces_after_comma' => [
                <<<'EXPECTED'
<?php
function foo($a,    $b) {
    // foo
}
foo($a,    $b);
EXPECTED
                ,
                <<<'INPUT'
<?php
function foo(
    $a,
    $b
) {
    // foo
}
foo(
    $a,
    $b
);
INPUT
                ,
                [
                    'on_multiline' => 'ensure_single_line',
                    'keep_multiple_spaces_after_comma' => true,
                ],
            ],
            'fix closing parenthesis (without trailing comma)' => [
                '<?php
if (true) {
    execute(
        $foo,
        $bar
    );
}',
                '<?php
if (true) {
    execute(
        $foo,
        $bar
        );
}',
                [
                    'on_multiline' => 'ensure_fully_multiline',
                ],
            ],
        ];
    }

    /**
     * @param string $expected
     * @param string $input
     *
     * @dataProvider provideFix56Cases
     */
    public function testFix56($expected, $input)
    {
        $this->doTest($expected, $input);
    }

    public function provideFix56Cases()
    {
        return [
            [
                '<?php function A($c, ...$a){}',
                '<?php function A($c ,...$a){}',
            ],
        ];
    }

    /**
     * @param string      $expected
     * @param null|string $input
     *
     * @dataProvider provideFix73Cases
     * @requires PHP 7.3
     */
    public function testFix73($expected, $input = null, array $config = [])
    {
        $this->fixer->configure($config);
        $this->doTest($expected, $input);
    }

    public function provideFix73Cases()
    {
        return [
            [
                <<<'EXPECTED'
<?php
foo(
    <<<'EOD'
        bar
        EOD,
    'baz'
);
EXPECTED
                ,
                <<<'INPUT'
<?php
foo(
    <<<'EOD'
        bar
        EOD
    ,
    'baz'
);
INPUT
                ,
                ['after_heredoc' => true],
            ],
            [
                <<<'EXPECTED'
<?php
foo(
    $bar,
    $baz,
);
EXPECTED
                ,
                null,
                ['on_multiline' => 'ensure_fully_multiline'],
            ],
            [
                '<?php
functionCall(
    1,
    2,
    3,
);',
                '<?php
functionCall(
    1, 2,
    3,
);',
                [
                    'on_multiline' => 'ensure_fully_multiline',
                ],
            ],
            [
                '<?php foo(1, 2, 3, );',
                '<?php foo(1,2,3,);',
            ],
        ];
    }

    /**
<<<<<<< HEAD
     * @dataProvider provideFixDeprecatedCases
     *
=======
     * @param string      $expected
     * @param null|string $input
     *
     * @dataProvider provideFix74Cases
     * @requires PHP 7.4
     */
    public function testFix74($expected, $input = null, array $config = [])
    {
        $this->fixer->configure($config);
        $this->doTest($expected, $input);
    }

    public function provideFix74Cases()
    {
        return [
            [
                '<?php
$fn = fn(
    $test1,
    $test2
) => null;',
                '<?php
$fn = fn(
    $test1, $test2
) => null;',
                [
                    'on_multiline' => 'ensure_fully_multiline',
                ],
            ],
        ];
    }

    /**
>>>>>>> c8ba40fd
     * @group legacy
     * @expectedDeprecation Option "ensure_fully_multiline" for rule "method_argument_space" is deprecated and will be removed in version 4.0. Use option "on_multiline" instead.
     *
     * @param string      $expected
     * @param null|string $input
     */
    public function testFixDeprecated($expected, $input = null, array $configuration = null)
    {
        $this->testFix($expected, $input, $configuration);
    }

    public function provideFixDeprecatedCases()
    {
        return [
            'test method call with \n not affected' => [
                "<?php xyz(\$a=10, \$b=20,\n                    \$c=30);",
                null,
                ['ensure_fully_multiline' => false],
            ],
            'test method call with \r\n not affected' => [
                "<?php xyz(\$a=10, \$b=20,\r\n                    \$c=30);",
                null,
                ['ensure_fully_multiline' => false],
            ],
            'must keep align comments' => [
                '<?php function xyz(
                    $a=10,      //comment1
                    $b=20,      //comment2
                    $c=30) {
                }',
                null,
                ['ensure_fully_multiline' => false],
            ],
            'must keep align comments (2)' => [
                '<?php function xyz(
                    $a=10,  //comment1
                    $b=2000,//comment2
                    $c=30) {
                }',
                null,
                ['ensure_fully_multiline' => false],
            ],
            'multiline comments also must be ignored (I)' => [
                '<?php function xyz(
                    $a=10,  /* comment1a
                               comment1b
                            */
                    $b=2000,/* comment2a
                        comment 2b
                        comment 2c */
                    $c=30) {
                }',
                null,
                ['ensure_fully_multiline' => false],
            ],
            'multiline comments also must be ignored (II)' => [
                '<?php
                    function xyz(
                        $a=10, /* multiline comment
                                 not at the end of line
                                */ $b=2000,
                        $a2=10 /* multiline comment
                                 not at the end of line
                                */ , $b2=2000,
                        $c=30) {
                    }',
                '<?php
                    function xyz(
                        $a=10, /* multiline comment
                                 not at the end of line
                                */ $b=2000,
                        $a2=10 /* multiline comment
                                 not at the end of line
                                */ ,$b2=2000,
                        $c=30) {
                    }',
                ['ensure_fully_multiline' => false],
            ],
            'multi line testing method arguments' => [
                '<?php function xyz(
                    $a=10,
                    $b=20,
                    $c=30) {
                }',
                '<?php function xyz(
                    $a=10 ,
                    $b=20,
                    $c=30) {
                }',
                ['ensure_fully_multiline' => false],
            ],
            'keep_multiple_spaces_after_comma_with_newlines' => [
                "<?php xyz(\$a=10,\n\$b=20);",
                "<?php xyz(\$a=10,   \n\$b=20);",
                [
                    'keep_multiple_spaces_after_comma' => true,
                    'ensure_fully_multiline' => false,
                ],
            ],
        ];
    }
}<|MERGE_RESOLUTION|>--- conflicted
+++ resolved
@@ -927,10 +927,6 @@
     }
 
     /**
-<<<<<<< HEAD
-     * @dataProvider provideFixDeprecatedCases
-     *
-=======
      * @param string      $expected
      * @param null|string $input
      *
@@ -964,12 +960,12 @@
     }
 
     /**
->>>>>>> c8ba40fd
+     * @param string      $expected
+     * @param null|string $input
+     *
      * @group legacy
      * @expectedDeprecation Option "ensure_fully_multiline" for rule "method_argument_space" is deprecated and will be removed in version 4.0. Use option "on_multiline" instead.
-     *
-     * @param string      $expected
-     * @param null|string $input
+     * @dataProvider provideFixDeprecatedCases
      */
     public function testFixDeprecated($expected, $input = null, array $configuration = null)
     {
