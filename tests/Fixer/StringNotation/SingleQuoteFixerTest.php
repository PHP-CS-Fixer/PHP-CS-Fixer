<?php

/*
 * This file is part of PHP CS Fixer.
 *
 * (c) Fabien Potencier <fabien@symfony.com>
 *     Dariusz Rumiński <dariusz.ruminski@gmail.com>
 *
 * This source file is subject to the MIT license that is bundled
 * with this source code in the file LICENSE.
 */

namespace PhpCsFixer\Tests\Fixer\StringNotation;

use PhpCsFixer\Tests\Test\AbstractFixerTestCase;

/**
 * @author Gregor Harlan <gharlan@web.de>
 *
 * @internal
 *
 * @covers \PhpCsFixer\Fixer\StringNotation\SingleQuoteFixer
 */
final class SingleQuoteFixerTest extends AbstractFixerTestCase
{
    /**
     * @param string      $expected
     * @param null|string $input
     *
     * @dataProvider provideTestFixCases
     */
    public function testFix($expected, $input = null)
    {
        $this->doTest($expected, $input);
    }

    public function provideTestFixCases()
    {
        return [
            [
                '<?php $a = \'\';',
                '<?php $a = "";',
<<<<<<< HEAD
            ],
            [
                '<?php $a = \'foo bar\';',
                '<?php $a = "foo bar";',
            ],
            [
=======
            ),
            array(
                '<?php $a = b\'\';',
                '<?php $a = b"";',
            ),
            array(
                '<?php $a = B\'\';',
                '<?php $a = B"";',
            ),
            array(
                '<?php $a = \'foo bar\';',
                '<?php $a = "foo bar";',
            ),
            array(
                '<?php $a = b\'foo bar\';',
                '<?php $a = b"foo bar";',
            ),
            array(
                '<?php $a = B\'foo bar\';',
                '<?php $a = B"foo bar";',
            ),
            array(
>>>>>>> af4fa50e
                '<?php $a = \'foo
                    bar\';',
                '<?php $a = "foo
                    bar";',
            ],
            [
                '<?php $a = \'foo\'.\'bar\'."$baz";',
                '<?php $a = \'foo\'."bar"."$baz";',
            ],
            [
                '<?php $a = \'foo "bar"\';',
                '<?php $a = "foo \"bar\"";',
            ],
            [<<<'EOF'
<?php $a = '\\foo\\bar\\\\';
EOF
                , <<<'EOF'
<?php $a = "\\foo\\bar\\\\";
EOF
            ],
            [
                '<?php $a = \'foo $bar7\';',
                '<?php $a = "foo \$bar7";',
            ],
            [
                '<?php $a = \'foo $(bar7)\';',
                '<?php $a = "foo \$(bar7)";',
            ],
            [
                '<?php $a = \'foo \\\\($bar8)\';',
                '<?php $a = "foo \\\\(\$bar8)";',
<<<<<<< HEAD
            ],
            ['<?php $a = "foo \\" \\$$bar";'],
            ['<?php $a = "foo \'bar\'";'],
            ['<?php $a = "foo $bar";'],
            ['<?php $a = "foo ${bar}";'],
            ['<?php $a = "foo\n bar";'],
            [<<<'EOF'
=======
            ),
            array('<?php $a = "foo \\" \\$$bar";'),
            array('<?php $a = b"foo \\" \\$$bar";'),
            array('<?php $a = B"foo \\" \\$$bar";'),
            array('<?php $a = "foo \'bar\'";'),
            array('<?php $a = b"foo \'bar\'";'),
            array('<?php $a = B"foo \'bar\'";'),
            array('<?php $a = "foo $bar";'),
            array('<?php $a = b"foo $bar";'),
            array('<?php $a = B"foo $bar";'),
            array('<?php $a = "foo ${bar}";'),
            array('<?php $a = b"foo ${bar}";'),
            array('<?php $a = B"foo ${bar}";'),
            array('<?php $a = "foo\n bar";'),
            array('<?php $a = b"foo\n bar";'),
            array('<?php $a = B"foo\n bar";'),
            array(<<<'EOF'
>>>>>>> af4fa50e
<?php $a = "\\\n";
EOF
            ],
        ];
    }

    /**
     * @param string      $expected
     * @param null|string $input
     *
     * @dataProvider provideTestSingleQuoteFixCases
     */
    public function testSingleQuoteFix($expected, $input = null)
    {
        $this->fixer->configure([
            'strings_containing_single_quote_chars' => true,
        ]);

        $this->doTest($expected, $input);
    }

    public function provideTestSingleQuoteFixCases()
    {
        return [
            [
                '<?php $a = \'foo \\\'bar\\\'\';',
                '<?php $a = "foo \'bar\'";',
            ],
            [
                <<<'EOT'
<?php
// none
$a = 'start \' end';
// one escaped baskslash
$b = 'start \\\' end';
// two escaped baskslash
$c = 'start \\\\\' end';
EOT
                ,
                <<<'EOT'
<?php
// none
$a = "start ' end";
// one escaped baskslash
$b = "start \\' end";
// two escaped baskslash
$c = "start \\\\' end";
EOT
                ,
            ],
            [
                <<<'EOT'
<?php
// one unescaped backslash
$a = "start \' end";
// one escaped + one unescaped baskslash
$b = "start \\\' end";
EOT
                ,
            ],
        ];
    }
}<|MERGE_RESOLUTION|>--- conflicted
+++ resolved
@@ -40,37 +40,32 @@
             [
                 '<?php $a = \'\';',
                 '<?php $a = "";',
-<<<<<<< HEAD
             ],
             [
                 '<?php $a = \'foo bar\';',
                 '<?php $a = "foo bar";',
             ],
             [
-=======
-            ),
-            array(
                 '<?php $a = b\'\';',
                 '<?php $a = b"";',
-            ),
-            array(
+            ],
+            [
                 '<?php $a = B\'\';',
                 '<?php $a = B"";',
-            ),
-            array(
+            ],
+            [
                 '<?php $a = \'foo bar\';',
                 '<?php $a = "foo bar";',
-            ),
-            array(
+            ],
+            [
                 '<?php $a = b\'foo bar\';',
                 '<?php $a = b"foo bar";',
-            ),
-            array(
+            ],
+            [
                 '<?php $a = B\'foo bar\';',
                 '<?php $a = B"foo bar";',
-            ),
-            array(
->>>>>>> af4fa50e
+            ],
+            [
                 '<?php $a = \'foo
                     bar\';',
                 '<?php $a = "foo
@@ -102,33 +97,23 @@
             [
                 '<?php $a = \'foo \\\\($bar8)\';',
                 '<?php $a = "foo \\\\(\$bar8)";',
-<<<<<<< HEAD
             ],
             ['<?php $a = "foo \\" \\$$bar";'],
+            ['<?php $a = b"foo \\" \\$$bar";'],
+            ['<?php $a = B"foo \\" \\$$bar";'],
             ['<?php $a = "foo \'bar\'";'],
+            ['<?php $a = b"foo \'bar\'";'],
+            ['<?php $a = B"foo \'bar\'";'],
             ['<?php $a = "foo $bar";'],
+            ['<?php $a = b"foo $bar";'],
+            ['<?php $a = B"foo $bar";'],
             ['<?php $a = "foo ${bar}";'],
+            ['<?php $a = b"foo ${bar}";'],
+            ['<?php $a = B"foo ${bar}";'],
             ['<?php $a = "foo\n bar";'],
+            ['<?php $a = b"foo\n bar";'],
+            ['<?php $a = B"foo\n bar";'],
             [<<<'EOF'
-=======
-            ),
-            array('<?php $a = "foo \\" \\$$bar";'),
-            array('<?php $a = b"foo \\" \\$$bar";'),
-            array('<?php $a = B"foo \\" \\$$bar";'),
-            array('<?php $a = "foo \'bar\'";'),
-            array('<?php $a = b"foo \'bar\'";'),
-            array('<?php $a = B"foo \'bar\'";'),
-            array('<?php $a = "foo $bar";'),
-            array('<?php $a = b"foo $bar";'),
-            array('<?php $a = B"foo $bar";'),
-            array('<?php $a = "foo ${bar}";'),
-            array('<?php $a = b"foo ${bar}";'),
-            array('<?php $a = B"foo ${bar}";'),
-            array('<?php $a = "foo\n bar";'),
-            array('<?php $a = b"foo\n bar";'),
-            array('<?php $a = B"foo\n bar";'),
-            array(<<<'EOF'
->>>>>>> af4fa50e
 <?php $a = "\\\n";
 EOF
             ],
