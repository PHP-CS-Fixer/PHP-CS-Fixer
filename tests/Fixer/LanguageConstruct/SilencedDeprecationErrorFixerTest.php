<?php

/*
 * This file is part of PHP CS Fixer.
 *
 * (c) Fabien Potencier <fabien@symfony.com>
 *     Dariusz Rumiński <dariusz.ruminski@gmail.com>
 *
 * This source file is subject to the MIT license that is bundled
 * with this source code in the file LICENSE.
 */

namespace PhpCsFixer\Tests\Fixer\LanguageConstruct;

use PhpCsFixer\Tests\Test\AbstractFixerTestCase;

/**
 * @author Jules Pietri <jules@heahprod.com>
 *
 * @internal
 *
 * @covers \PhpCsFixer\Fixer\LanguageConstruct\SilencedDeprecationErrorFixer
 */
final class SilencedDeprecationErrorFixerTest extends AbstractFixerTestCase
{
    /**
     * @param string      $expected
     * @param null|string $input
     *
     * @dataProvider provideFixCases
     */
    public function testFix($expected, $input = null)
    {
        $this->doTest($expected, $input);
    }

    public function provideFixCases()
    {
        return [
            [
                '<?php trigger_error("This is a deprecation warning."); ?>',
            ],
            [
                '<?php trigger_error("This is a deprecation warning.", E_USER_WARNING); ?>',
            ],
            [
                '<?php A\B\trigger_error("This is a deprecation warning.", E_USER_DEPRECATED); ?>',
            ],
            [
                '<?php \A\B/* */\trigger_error("This is a deprecation warning.", E_USER_DEPRECATED); ?>',
            ],
            [
                '<?php @trigger_error("This is a deprecation warning.", E_USER_DEPRECATED); ?>',
                '<?php trigger_error("This is a deprecation warning.", E_USER_DEPRECATED); ?>',
            ],
            [
                '<?php @\trigger_error("This is a deprecation warning.", E_USER_DEPRECATED); ?>',
                '<?php \trigger_error("This is a deprecation warning.", E_USER_DEPRECATED); ?>',
            ],
            [
                '<?php echo "test";@trigger_error("This is a deprecation warning.", E_USER_DEPRECATED); ?>',
                '<?php echo "test";trigger_error("This is a deprecation warning.", E_USER_DEPRECATED); ?>',
            ],
            [
                '<?php //
@Trigger_Error/**/("This is a deprecation warning.", E_USER_DEPRECATED/***/); ?>',
                '<?php //
Trigger_Error/**/("This is a deprecation warning.", E_USER_DEPRECATED/***/); ?>',
<<<<<<< HEAD
            ],
        ];
=======
            ),
            array(
                '<?php new trigger_error("This is not a deprecation warning.", E_USER_DEPRECATED); ?>',
            ),
            array(
                '<?php new \trigger_error("This is not a deprecation warning.", E_USER_DEPRECATED); ?>',
            ),
            array(
                '<?php $foo->trigger_error("This is not a deprecation warning.", E_USER_DEPRECATED); ?>',
            ),
            array(
                '<?php Foo::trigger_error("This is not a deprecation warning.", E_USER_DEPRECATED); ?>',
            ),
        );
>>>>>>> 38ebfe93
    }
}<|MERGE_RESOLUTION|>--- conflicted
+++ resolved
@@ -66,24 +66,19 @@
 @Trigger_Error/**/("This is a deprecation warning.", E_USER_DEPRECATED/***/); ?>',
                 '<?php //
 Trigger_Error/**/("This is a deprecation warning.", E_USER_DEPRECATED/***/); ?>',
-<<<<<<< HEAD
+            ],
+            [
+                '<?php new trigger_error("This is not a deprecation warning.", E_USER_DEPRECATED); ?>',
+            ],
+            [
+                '<?php new \trigger_error("This is not a deprecation warning.", E_USER_DEPRECATED); ?>',
+            ],
+            [
+                '<?php $foo->trigger_error("This is not a deprecation warning.", E_USER_DEPRECATED); ?>',
+            ],
+            [
+                '<?php Foo::trigger_error("This is not a deprecation warning.", E_USER_DEPRECATED); ?>',
             ],
         ];
-=======
-            ),
-            array(
-                '<?php new trigger_error("This is not a deprecation warning.", E_USER_DEPRECATED); ?>',
-            ),
-            array(
-                '<?php new \trigger_error("This is not a deprecation warning.", E_USER_DEPRECATED); ?>',
-            ),
-            array(
-                '<?php $foo->trigger_error("This is not a deprecation warning.", E_USER_DEPRECATED); ?>',
-            ),
-            array(
-                '<?php Foo::trigger_error("This is not a deprecation warning.", E_USER_DEPRECATED); ?>',
-            ),
-        );
->>>>>>> 38ebfe93
     }
 }