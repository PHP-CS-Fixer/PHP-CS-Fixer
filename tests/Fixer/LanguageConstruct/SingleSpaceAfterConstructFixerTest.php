--- conflicted
+++ resolved
@@ -3009,14 +3009,9 @@
     }
 
     /**
-<<<<<<< HEAD
-=======
      * @dataProvider provideWithNamespaceCases
-     *
-     * @param string      $expected
-     * @param null|string $input
-     */
-    public function testWithNamespace($expected, $input = null)
+     */
+    public function testWithNamespace(string $expected, ?string $input = null): void
     {
         $this->fixer->configure([
             'constructs' => [
@@ -3027,7 +3022,7 @@
         $this->doTest($expected, $input);
     }
 
-    public function provideWithNamespaceCases()
+    public function provideWithNamespaceCases(): iterable
     {
         yield 'simple' => [
             '<?php
@@ -3084,10 +3079,6 @@
     }
 
     /**
-     * @param string $input
-     * @param string $expected
-     *
->>>>>>> 218d611b
      * @dataProvider provideFix80Cases
      * @requires PHP 8.0
      */
