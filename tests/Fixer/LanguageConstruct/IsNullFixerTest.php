--- conflicted
+++ resolved
@@ -192,48 +192,6 @@
             ],
         ];
     }
-<<<<<<< HEAD
-=======
-
-    /**
-     * @group legacy
-     * @expectedDeprecation Option "use_yoda_style" for rule "is_null" is deprecated and will be removed in version 3.0. Use "yoda_style" fixer instead.
-     *
-     * @dataProvider provideNonYodaFixCases
-     *
-     * @param string      $expected
-     * @param null|string $input
-     */
-    public function testNonYodaFix($expected, $input)
-    {
-        $this->fixer->configure(['use_yoda_style' => false]);
-        $this->doTest($expected, $input);
-    }
-
-    public function provideNonYodaFixCases()
-    {
-        return [
-            [
-                '<?php $x = $y === null;', '<?php $x = is_null($y);',
-            ],
-            [
-                '<?php $b = a(a(a(b() === null) === null) === null) === null;',
-                '<?php $b = \is_null(a(\is_null(a(\is_null(a(\is_null(b())))))));',
-            ],
-            [
-                '<?php if ($x === null && $y) echo "foo";',
-                '<?php if (is_null($x) && $y) echo "foo";',
-            ],
-            [
-                '<?php $x = ($x = array()) === null;',
-                '<?php $x = is_null($x = array());',
-            ],
-            [
-                '<?php while (($nextMaxId = $myTimeline->getNextMaxId()) === null);',
-                '<?php while (is_null($nextMaxId = $myTimeline->getNextMaxId()));',
-            ],
-        ];
-    }
 
     /**
      * @param string $expected
@@ -268,5 +226,4 @@
             ],
         ];
     }
->>>>>>> 391925ac
 }