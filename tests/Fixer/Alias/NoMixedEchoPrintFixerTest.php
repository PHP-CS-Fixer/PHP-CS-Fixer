--- conflicted
+++ resolved
@@ -273,20 +273,6 @@
         ];
     }
 
-<<<<<<< HEAD
-=======
-    /**
-     * @group legacy
-     * @expectedDeprecation Passing NULL to set default configuration is deprecated and will not be supported in 3.0, use an empty array instead.
-     */
-    public function testLegacyDefaultConfig()
-    {
-        $this->fixer->configure(null);
-
-        static::assertAttributeSame(T_PRINT, 'candidateTokenType', $this->fixer);
-    }
-
->>>>>>> e4d446b2
     public function testDefaultConfig()
     {
         $this->fixer->configure([]);
