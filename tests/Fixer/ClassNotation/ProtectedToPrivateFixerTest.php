--- conflicted
+++ resolved
@@ -83,17 +83,12 @@
             'multiple-classes' => [
                 "<?php final class MyFirstClass { $attributesAndMethodsFixed } class MySecondClass { $attributesAndMethodsOriginal } final class MyThirdClass { $attributesAndMethodsFixed } ",
                 "<?php final class MyFirstClass { $attributesAndMethodsOriginal } class MySecondClass { $attributesAndMethodsOriginal } final class MyThirdClass { $attributesAndMethodsOriginal } ",
-<<<<<<< HEAD
+            ],
+            'minimal-set' => [
+                '<?php final class MyClass { private $v1; }',
+                '<?php final class MyClass { protected $v1; }',
             ],
         ];
-=======
-            ),
-            'minimal-set' => array(
-                '<?php final class MyClass { private $v1; }',
-                '<?php final class MyClass { protected $v1; }',
-            ),
-        );
->>>>>>> 75a5c253
     }
 
     /**
