--- conflicted
+++ resolved
@@ -728,16 +728,10 @@
                     $classy,
                     $classy
                 ),
-<<<<<<< HEAD
-            ],
-            [
-                sprintf('<?php
-=======
-            ),
-            array(
+            ],
+            [
                 sprintf(
                     '<?php
->>>>>>> f4f2e8ab
 namespace {
     %s IndentedNameSpacedClass
 {
