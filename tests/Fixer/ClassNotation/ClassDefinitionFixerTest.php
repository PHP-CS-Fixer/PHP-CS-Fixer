<?php

/*
 * This file is part of PHP CS Fixer.
 *
 * (c) Fabien Potencier <fabien@symfony.com>
 *     Dariusz Rumiński <dariusz.ruminski@gmail.com>
 *
 * This source file is subject to the MIT license that is bundled
 * with this source code in the file LICENSE.
 */

namespace PhpCsFixer\Tests\Fixer\ClassNotation;

use PhpCsFixer\Fixer\ClassNotation\ClassDefinitionFixer;
use PhpCsFixer\Tests\Test\AbstractFixerWithAliasedOptionsTestCase;
use PhpCsFixer\Tokenizer\Tokens;
use PhpCsFixer\WhitespacesFixerConfig;

/**
 * @author SpacePossum
 *
 * @internal
 *
 * @covers \PhpCsFixer\Fixer\ClassNotation\ClassDefinitionFixer
 */
final class ClassDefinitionFixerTest extends AbstractFixerWithAliasedOptionsTestCase
{
<<<<<<< HEAD
=======
    /**
     * @group legacy
     * @expectedDeprecation Passing NULL to set default configuration is deprecated and will not be supported in 3.0, use an empty array instead.
     */
    public function testLegacyConfigureDefaultToNull()
    {
        $defaultConfig = [
            'multi_line_extends_each_single_line' => false,
            'single_item_single_line' => false,
            'single_line' => false,
        ];

        $fixer = new ClassDefinitionFixer();
        $fixer->configure($defaultConfig);
        $this->assertAttributeSame($defaultConfig, 'configuration', $fixer);

        $fixer->configure(null);
        $this->assertAttributeSame($defaultConfig, 'configuration', $fixer);
    }

>>>>>>> f574bb21
    public function testConfigureDefaultToNull()
    {
        $defaultConfig = [
            'multi_line_extends_each_single_line' => false,
            'single_item_single_line' => false,
            'single_line' => false,
        ];

        $fixer = new ClassDefinitionFixer();
        $fixer->configure($defaultConfig);
        $this->assertAttributeSame($defaultConfig, 'configuration', $fixer);

        $fixer->configure([]);
        $this->assertAttributeSame($defaultConfig, 'configuration', $fixer);
    }

    /**
     * @param string              $expected PHP source code
     * @param string              $input    PHP source code
     * @param array<string, bool> $config
     *
     * @dataProvider provideAnonymousClassesCases
     *
     * @requires PHP 7.0
     */
    public function testFixingAnonymousClasses($expected, $input, array $config = [])
    {
        $this->configureFixerWithAliasedOptions($config);

        $this->doTest($expected, $input);
    }

    /**
     * @param string $expected PHP source code
     * @param string $input    PHP source code
     *
     * @dataProvider provideClassesCases
     */
    public function testFixingClasses($expected, $input)
    {
        $this->fixer->configure([]);

        $this->doTest($expected, $input);
    }

    /**
     * @param string              $expected PHP source code
     * @param string              $input    PHP source code
     * @param array<string, bool> $config
     *
     * @dataProvider provideClassesWithConfigCases
     */
    public function testFixingClassesWithConfig($expected, $input, array $config)
    {
        $this->configureFixerWithAliasedOptions($config);

        $this->doTest($expected, $input);
    }

    /**
     * @param string $expected PHP source code
     * @param string $input    PHP source code
     *
     * @dataProvider provideInterfacesCases
     */
    public function testFixingInterfaces($expected, $input)
    {
        $this->fixer->configure([]);

        $this->doTest($expected, $input);
    }

    /**
     * @param string $expected PHP source code
     * @param string $input    PHP source code
     *
     * @dataProvider provideTraitsCases
     */
    public function testFixingTraits($expected, $input)
    {
        $this->fixer->configure([]);

        $this->doTest($expected, $input);
    }

    public function testInvalidConfigurationKey()
    {
        $this->expectException(\PhpCsFixer\ConfigurationException\InvalidFixerConfigurationException::class);
        $this->expectExceptionMessageRegExp(
            '/^\[class_definition\] Invalid configuration: The option "a" does not exist\. Defined options are: "multi_line_extends_each_single_line", "single_item_single_line", "single_line"\.$/'
        );

        $fixer = new ClassDefinitionFixer();
        $fixer->configure(['a' => false]);
    }

    public function testInvalidConfigurationValueType()
    {
        $this->expectException(\PhpCsFixer\ConfigurationException\InvalidFixerConfigurationException::class);
        $this->expectExceptionMessageRegExp(
            '/^\[class_definition\] Invalid configuration: The option "single_line" with value "z" is expected to be of type "bool", but is of type "string"\.$/'
        );

        $fixer = new ClassDefinitionFixer();
        $fixer->configure(['singleLine' => 'z']);
    }

    public function provideAnonymousClassesCases()
    {
        return [
            [
                '<?php $a = new class(0) extends SomeClass implements SomeInterface, D {};',
                "<?php \$a = new    class(0)     extends\nSomeClass\timplements    SomeInterface, D {};",
            ],
            [
                '<?php $a = new class(1) extends SomeClass implements SomeInterface, D {};',
                "<?php \$a = new    class(1)     extends\nSomeClass\timplements    SomeInterface, D {};",
                ['singleLine' => true],
            ],
            [
                "<?php \$a = new class('1a') implements\nA\n{};",
                "<?php \$a = new class('1a')   implements\nA{};",
            ],
            [
                "<?php \$a = new class('1a') implements A {};",
                "<?php \$a = new class('1a')   implements\nA{};",
                ['singleItemSingleLine' => true],
            ],
            [
                '<?php $a = new class {};',
                '<?php $a = new class{};',
            ],
            [
                '<?php $a = new class {};',
                "<?php \$a = new class\n{};",
            ],
            [
                '<?php $a = new class() {};',
                "<?php \$a = new\n class  (  ){};",
            ],
            [
                '<?php $a = new class(10, 1, /**/ 2) {};',
                '<?php $a = new class(  10, 1,/**/2  ){};',
            ],
            [
                '<?php $a = new class(2) {};',
                '<?php $a = new    class(2){};',
            ],
            [
                '<?php $a = new class($this->prop) {};',
                '<?php $a = new class(   $this->prop   ){};',
            ],
            [
                '<?php $a = new class($this->prop, $v[3], 4) {};',
                '<?php $a = new class(   $this->prop,$v[3],   4)         {};',
            ],
            'PSR-12 Extends/Implements Parenthesis on the next line.' => [
                '<?php
$instance = new class extends \Foo implements
\ArrayAccess,
    \Countable,
    \Serializable
{};',
                '<?php
$instance = new class extends \Foo implements
\ArrayAccess,\Countable,\Serializable{};',
            ],
            'PSR-12 Implements Parenthesis on the next line.' => [
                '<?php
$instance = new class implements
\ArrayAccess,
    \Countable,
    \Serializable
{};',
                '<?php
$instance = new class implements
\ArrayAccess,\Countable,\Serializable{};',
            ],
            'PSR-12 Extends Parenthesis on the next line.' => [
                '<?php
$instance = new class extends
ArrayAccess
{};',
                '<?php
$instance = new class
extends
ArrayAccess
{};',
            ],
            [
                "<?php \$a = new #
class #
( #
'1a', #
1 #
) #
implements#
A, #
B,
    C #
{#
#
}#
;",
                "<?php \$a = new#
class#
(#
'1a',#
1 #
)#
implements#
A, #
B,C#
{#
#
}#
;",
            ],
            [
                "<?php \$a = new #
class #
( #
'1a', #
1 #
) #
implements #
A #
{#
#
}#
;",
                "<?php \$a = new#
class#
(#
'1a',#
1 #
)#
implements#
A#
{#
#
}#
;",
                ['singleItemSingleLine' => true],
            ],
            [
                '<?php $a = new class() #
{};',
                '<?php $a = new class()#
{};',
            ],
        ];
    }

    public function provideClassesCases()
    {
        return array_merge(
            $this->provideClassyCases('class'),
            $this->provideClassyExtendingCases('class'),
            $this->provideClassyImplementsCases()
        );
    }

    public function provideClassesWithConfigCases()
    {
        return [
            [
                "<?php class configA implements B, C\n{}",
                "<?php class configA implements\nB, C{}",
                ['singleLine' => true],
            ],
            [
                "<?php class configA1 extends B\n{}",
                "<?php class configA1\n extends\nB{}",
                ['singleLine' => true],
            ],
            [
                "<?php class configA1a extends B\n{}",
                "<?php class configA1a\n extends\nB{}",
                ['singleLine' => false, 'singleItemSingleLine' => true],
            ],
            [
                "<?php class configA2 extends D implements B, C\n{}",
                "<?php class configA2 extends D implements\nB,\nC{}",
                ['singleLine' => true],
            ],
            [
                "<?php class configA3 extends D implements B, C\n{}",
                "<?php class configA3\n extends\nD\n\t implements\nB,\nC{}",
                ['singleLine' => true],
            ],
            [
                "<?php class configA4 extends D implements B, #\nC\n{}",
                "<?php class configA4\n extends\nD\n\t implements\nB,#\nC{}",
                ['singleLine' => true],
            ],
            [
                "<?php class configA5 implements A\n{}",
                "<?php class configA5 implements\nA{}",
                ['singleLine' => false, 'singleItemSingleLine' => true],
            ],
            [
                "<?php interface TestWithMultiExtendsMultiLine extends\n    A,\nAb,\n    C,\n    D\n{}",
                "<?php interface TestWithMultiExtendsMultiLine extends A,\nAb,C,D\n{}",
                [
                    'singleLine' => false,
                    'singleItemSingleLine' => false,
                    'multiLineExtendsEachSingleLine' => true,
                ],
            ],
        ];
    }

    public function provideInterfacesCases()
    {
        $cases = array_merge(
            $this->provideClassyCases('interface'),
            $this->provideClassyExtendingCases('interface')
        );

        $cases[] = [
            '<?php
interface Test extends
  /*a*/    /*b*/TestInterface1   , \A\B\C  ,  /* test */
    TestInterface2   ,   // test
    '.'

// Note: PSR does not have a rule for multiple extends
TestInterface3, /**/     TestInterface4   ,
      TestInterface5    ,     '.'
        /**/TestInterface65
{}
            ',
            '<?php
interface Test
extends
  /*a*/    /*b*/TestInterface1   , \A\B\C  ,  /* test */
    TestInterface2   ,   // test
    '.'

// Note: PSR does not have a rule for multiple extends
TestInterface3, /**/     TestInterface4   ,
      TestInterface5    ,     '.'
        /**/TestInterface65    {}
            ',
        ];

        return $cases;
    }

    public function provideTraitsCases()
    {
        return $this->provideClassyCases('trait');
    }

    /**
     * @param string $source   PHP source code
     * @param array  $expected
     *
     * @dataProvider provideClassyDefinitionInfoCases
     */
    public function testClassyDefinitionInfo($source, array $expected)
    {
        Tokens::clearCache();
        $tokens = Tokens::fromCode($source);

        $method = new \ReflectionMethod($this->fixer, 'getClassyDefinitionInfo');
        $method->setAccessible(true);

        $result = $method->invoke($this->fixer, $tokens, $expected['classy']);

        $this->assertSame($expected, $result);
    }

    public function provideClassyDefinitionInfoCases()
    {
        return [
            [
                '<?php class A{}',
                [
                    'start' => 1,
                    'classy' => 1,
                    'open' => 4,
                    'extends' => false,
                    'implements' => false,
                    'anonymousClass' => false,
                ],
            ],
            [
                '<?php final class A{}',
                [
                    'start' => 1,
                    'classy' => 3,
                    'open' => 6,
                    'extends' => false,
                    'implements' => false,
                    'anonymousClass' => false,
                ],
            ],
            [
                '<?php abstract /**/ class A{}',
                [
                    'start' => 1,
                    'classy' => 5,
                    'open' => 8,
                    'extends' => false,
                    'implements' => false,
                    'anonymousClass' => false,
                ],
            ],
            [
                '<?php class A extends B {}',
                [
                    'start' => 1,
                    'classy' => 1,
                    'open' => 9,
                    'extends' => [
                        'start' => 5,
                        'numberOfExtends' => 1,
                        'multiLine' => false,
                    ],
                    'implements' => false,
                    'anonymousClass' => false,
                ],
            ],
            [
                '<?php interface A extends B,C,D {}',
                [
                    'start' => 1,
                    'classy' => 1,
                    'open' => 13,
                    'extends' => [
                        'start' => 5,
                        'numberOfExtends' => 3,
                        'multiLine' => false,
                    ],
                    'implements' => false,
                    'anonymousClass' => false,
                ],
            ],
        ];
    }

    /**
     * @param string $source   PHP source code
     * @param string $label
     * @param array  $expected
     *
     * @dataProvider provideClassyImplementsInfoCases
     */
    public function testClassyInheritanceInfo($source, $label, array $expected)
    {
        $this->doTestClassyInheritanceInfo($source, $label, $expected);
    }

    /**
     * @param string $source   PHP source code
     * @param string $label
     * @param array  $expected
     *
     * @requires PHP 7.0
     * @dataProvider provideClassyInheritanceInfo7Cases
     */
    public function testClassyInheritanceInfo7($source, $label, array $expected)
    {
        $this->doTestClassyInheritanceInfo($source, $label, $expected);
    }

    public function doTestClassyInheritanceInfo($source, $label, array $expected)
    {
        Tokens::clearCache();
        $tokens = Tokens::fromCode($source);
        $this->assertTrue($tokens[$expected['start']]->isGivenKind([T_IMPLEMENTS, T_EXTENDS]), sprintf('Token must be "implements" or "extends", got "%s".', $tokens[$expected['start']]->getContent()));
        $method = new \ReflectionMethod($this->fixer, 'getClassyInheritanceInfo');
        $method->setAccessible(true);

        $result = $method->invoke($this->fixer, $tokens, $expected['start'], $label);

        $this->assertSame($expected, $result);
    }

    public function provideClassyImplementsInfoCases()
    {
        return [
            [
                '<?php
class X11 implements    Z   , T,R
{
}',
                'numberOfImplements',
                ['start' => 5, 'numberOfImplements' => 3, 'multiLine' => false],
            ],
            [
                '<?php
class X10 implements    Z   , T,R    //
{
}',
                'numberOfImplements',
                ['start' => 5, 'numberOfImplements' => 3, 'multiLine' => false],
            ],
            [
                '<?php class A implements B {}',
                'numberOfImplements',
                ['start' => 5, 'numberOfImplements' => 1, 'multiLine' => false],
            ],
            [
                "<?php class A implements B,\n C{}",
                'numberOfImplements',
                ['start' => 5, 'numberOfImplements' => 2, 'multiLine' => true],
            ],
            [
                "<?php class A implements Z\\C\\B,C,D  {\n\n\n}",
                'numberOfImplements',
                ['start' => 5, 'numberOfImplements' => 3, 'multiLine' => false],
            ],
            [
                '<?php
namespace A {
    interface C {}
}

namespace {
    class B{}

    class A extends //
        B     implements /*  */ \A
        \C, Z{
        public function test()
        {
            echo 1;
        }
    }

    $a = new A();
    $a->test();
}',
                'numberOfImplements',
                ['start' => 36, 'numberOfImplements' => 2, 'multiLine' => true],
            ],
        ];
    }

    public function provideClassyInheritanceInfo7Cases()
    {
        return [
            [
                "<?php \$a = new    class(3)     extends\nSomeClass\timplements    SomeInterface, D {};",
                'numberOfExtends',
                ['start' => 12, 'numberOfExtends' => 1, 'multiLine' => true],
            ],
            [
                "<?php \$a = new class(4) extends\nSomeClass\timplements SomeInterface, D\n\n{};",
                'numberOfImplements',
                ['start' => 16, 'numberOfImplements' => 2, 'multiLine' => false],
            ],
            [
                "<?php \$a = new class(5) extends SomeClass\nimplements    SomeInterface, D {};",
                'numberOfExtends',
                ['start' => 12, 'numberOfExtends' => 1, 'multiLine' => true],
            ],
        ];
    }

    /**
     * @param string      $expected
     * @param null|string $input
     *
     * @dataProvider providePHP7Cases
     * @requires PHP 7.0
     */
    public function testFixPHP7($expected, $input = null)
    {
        $this->fixer->configure([]);

        $this->doTest($expected, $input);
    }

    public function providePHP7Cases()
    {
        return [
            [
                '<?php
$a = new class implements
    \RFb,
    \Fcc,
    \GFddZz
{
};',
                '<?php
$a = new class implements
    \RFb,
    \Fcc, \GFddZz
{
};',
            ],
            [
                '<?php
$a = new class implements
    \RFb,
    \Fcc,
    \GFddZz
{
}?>',
                '<?php
$a = new class implements
    \RFb,
    \Fcc, \GFddZz
{
}?>',
            ],
        ];
    }

    /**
     * @param string      $expected
     * @param null|string $input
     *
     * @dataProvider provideMessyWhitespacesCases
     */
    public function testMessyWhitespaces($expected, $input = null)
    {
        $this->fixer->setWhitespacesConfig(new WhitespacesFixerConfig("\t", "\r\n"));
        $this->fixer->configure([]);

        $this->doTest($expected, $input);
    }

    public function provideMessyWhitespacesCases()
    {
        return [
            [
                "<?php\r\nclass Aaa implements\r\n\tBbb,\r\n\tCcc,\r\n\tDdd\r\n\t{\r\n\t}",
                "<?php\r\nclass Aaa implements\r\n\tBbb, Ccc,\r\n\tDdd\r\n\t{\r\n\t}",
            ],
        ];
    }

    private function provideClassyCases($classy)
    {
        return [
            [
                sprintf("<?php %s A\n{}", $classy),
                sprintf('<?php %s    A   {}', $classy),
            ],
            [
                sprintf("<?php %s B\n{}", $classy),
                sprintf('<?php %s    B{}', $classy),
            ],
            [
                sprintf("<?php %s C\n{}", $classy),
                sprintf("<?php %s\n\tC{}", $classy),
            ],
            [
                sprintf("<?php %s D //\n{}", $classy),
                sprintf("<?php %s    D//\n{}", $classy),
            ],
            [
                sprintf("<?php %s /**/ E //\n{}", $classy),
                sprintf("<?php %s/**/E//\n{}", $classy),
            ],
            [
                sprintf(
                    "<?php
%s A
{}

%s /**/ B //
/**/\n{}",
                    $classy,
                    $classy
                ),
                sprintf(
                    '<?php
%s
   A
{}

%s/**/B //
/**/ {}',
                    $classy,
                    $classy
                ),
            ],
            [
                sprintf(
                    '<?php
namespace {
    %s IndentedNameSpacedClass
{
    }
}',
                    $classy
                ),
                sprintf(
                    '<?php
namespace {
    %s IndentedNameSpacedClass    {
    }
}',
                    $classy
                ),
            ],
        ];
    }

    private function provideClassyExtendingCases($classy)
    {
        return [
            [
                sprintf("<?php %s AE0 extends B\n{}", $classy),
                sprintf('<?php %s    AE0    extends B    {}', $classy),
            ],
            [
                sprintf("<?php %s /**/ AE1 /**/ extends /**/ B /**/\n{}", $classy),
                sprintf('<?php %s/**/AE1/**/extends/**/B/**/{}', $classy),
            ],
            [
                sprintf("<?php %s /*%s*/ AE2 extends\nB\n{}", $classy, $classy),
                sprintf("<?php %s /*%s*/ AE2 extends\nB{}", $classy, $classy),
            ],
            [
                sprintf('<?php
%s Test124 extends
\Exception
{}', $classy),
                sprintf('<?php
%s
Test124

extends
\Exception {}', $classy),
            ],
        ];
    }

    private function provideClassyImplementsCases()
    {
        return [
            [
                "<?php class E implements B\n{}",
                "<?php class    E   \nimplements     B       \t{}",
            ],
            [
                "<?php abstract class F extends B implements C\n{}",
                '<?php abstract    class    F    extends     B    implements C {}',
            ],
            [
                "<?php abstract class G extends       //
B /*  */ implements C\n{}",
                '<?php abstract    class     G     extends       //
B/*  */implements C{}',
            ],
            [
                '<?php
class Aaa IMPLEMENTS
    \RFb,
    \Fcc,
    \GFddZz
{
}',
                '<?php
class Aaa IMPLEMENTS
    \RFb,
    \Fcc, \GFddZz
{
}',
            ],
            [
                '<?php
class        //
X            //
extends      //
Y            //
implements   //
Z,       //
U            //
{}           //',
                '<?php
class        //
X            //
extends      //
Y            //
implements   //
Z    ,       //
U            //
{}           //',
            ],
            [
                '<?php
class Aaa implements
    PhpCsFixer\Tests\Fixer,
    \RFb,
    \Fcc1,
    \GFdd
{
}',
                '<?php
class Aaa implements
    PhpCsFixer\Tests\Fixer,\RFb,
    \Fcc1, \GFdd
{
}',
            ],
            [
                '<?php
class /**/ Test123 EXtends /**/ \RuntimeException implements
TestZ
{
}',
                '<?php
class/**/Test123
EXtends  /**/        \RuntimeException    implements
TestZ
{
}',
            ],
            [
                '<?php
    class Aaa implements Ebb, \Ccc
    {
    }',
                '<?php
    class Aaa    implements    Ebb,    \Ccc
    {
    }',
            ],
            [
                '<?php
class X2 IMPLEMENTS
Z, //
U,
    D
{
}',
                '<?php
class X2 IMPLEMENTS
Z    , //
U, D
{
}',
            ],
            [
                '<?php
                    class VeryLongClassNameWithLotsOfLetters extends AnotherVeryLongClassName implements
    VeryLongInterfaceNameThatIDontWantOnTheSameLine
{
}',
                '<?php
                    class      VeryLongClassNameWithLotsOfLetters    extends AnotherVeryLongClassName implements
    VeryLongInterfaceNameThatIDontWantOnTheSameLine
{
}',
            ],
            [
                '<?php
class /**/ Test125 //aaa
extends  /*

*/
//
\Exception        //
{}',
                '<?php
class/**/Test125 //aaa
extends  /*

*/
//
\Exception        //
{}',
            ],
            [
                '<?php
class Test extends TestInterface8 implements      /*a*/      /*b*/
    TestInterface1,  /* test */
    TestInterface2,   // test
    '.'

// test
TestInterface3, /**/
    TestInterface4,
      TestInterface5,    '.'
        /**/TestInterface6c
{
}',
                '<?php
class Test
extends
    TestInterface8
  implements      /*a*/      /*b*/TestInterface1   ,  /* test */
    TestInterface2   ,   // test
    '.'

// test
TestInterface3, /**/     TestInterface4   ,
      TestInterface5    ,    '.'
        /**/TestInterface6c
{
}',
            ],
        ];
    }
}<|MERGE_RESOLUTION|>--- conflicted
+++ resolved
@@ -26,29 +26,6 @@
  */
 final class ClassDefinitionFixerTest extends AbstractFixerWithAliasedOptionsTestCase
 {
-<<<<<<< HEAD
-=======
-    /**
-     * @group legacy
-     * @expectedDeprecation Passing NULL to set default configuration is deprecated and will not be supported in 3.0, use an empty array instead.
-     */
-    public function testLegacyConfigureDefaultToNull()
-    {
-        $defaultConfig = [
-            'multi_line_extends_each_single_line' => false,
-            'single_item_single_line' => false,
-            'single_line' => false,
-        ];
-
-        $fixer = new ClassDefinitionFixer();
-        $fixer->configure($defaultConfig);
-        $this->assertAttributeSame($defaultConfig, 'configuration', $fixer);
-
-        $fixer->configure(null);
-        $this->assertAttributeSame($defaultConfig, 'configuration', $fixer);
-    }
-
->>>>>>> f574bb21
     public function testConfigureDefaultToNull()
     {
         $defaultConfig = [
