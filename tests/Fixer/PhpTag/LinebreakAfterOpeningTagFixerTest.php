--- conflicted
+++ resolved
@@ -36,23 +36,7 @@
         $this->doTest($expected, $input);
     }
 
-<<<<<<< HEAD
-    public function provideCases()
-=======
-    /**
-     * @param string      $expected
-     * @param null|string $input
-     *
-     * @requires PHP 5.4
-     * @dataProvider provideFix54Cases
-     */
-    public function testFix54($expected, $input = null)
-    {
-        $this->doTest($expected, $input);
-    }
-
     public function provideFixCases()
->>>>>>> 10c9393a
     {
         return [
             [
@@ -91,19 +75,8 @@
                 '<?php $foo = true; ?>
 Html here
 <?php $bar = false; ?>',
-<<<<<<< HEAD
             ],
             [
-=======
-            ),
-        );
-    }
-
-    public function provideFix54Cases()
-    {
-        return array(
-            array(
->>>>>>> 10c9393a
                 '<?= $bar;
 $foo = $bar;
 ?>',
