--- conflicted
+++ resolved
@@ -31,23 +31,6 @@
         $this->doTest($expected, $input);
     }
 
-<<<<<<< HEAD
-    /**
-     * @dataProvider provideFix74DeprecatedCases
-     *
-     * @group legacy
-     *
-     * @requires PHP <8.0
-     */
-    public function testFix74Deprecated(string $expected, ?string $input = null): void
-    {
-        $this->expectDeprecation('The (real) cast is deprecated, use (float) instead');
-
-        $this->doTest($expected, $input);
-    }
-
-=======
->>>>>>> ac9c2e05
     public static function provideFixCases(): iterable
     {
         foreach (['boolean' => 'bool', 'integer' => 'int', 'double' => 'float', 'binary' => 'string'] as $from => $to) {
