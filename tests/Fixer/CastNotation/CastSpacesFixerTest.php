--- conflicted
+++ resolved
@@ -45,7 +45,7 @@
      * @param string      $expected
      * @param null|string $input
      *
-     * @dataProvider provideSingleSpaceCases
+     * @dataProvider providerFixCasts
      */
     public function testFixCastsWithDefaultConfiguration($expected, $input = null)
     {
@@ -56,11 +56,7 @@
      * @param string      $expected
      * @param null|string $input
      *
-<<<<<<< HEAD
-     * @dataProvider provideSingleSpaceCases
-=======
      * @dataProvider providerFixCasts
->>>>>>> 2c3d2ed1
      */
     public function testFixCastsSingleSpace($expected, $input = null)
     {
@@ -68,11 +64,7 @@
         $this->doTest($expected, $input);
     }
 
-<<<<<<< HEAD
-    public function provideSingleSpaceCases()
-=======
     public function providerFixCasts()
->>>>>>> 2c3d2ed1
     {
         return [
             [
