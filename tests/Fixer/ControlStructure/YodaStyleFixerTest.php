<?php

declare(strict_types=1);

/*
 * This file is part of PHP CS Fixer.
 *
 * (c) Fabien Potencier <fabien@symfony.com>
 *     Dariusz Rumiński <dariusz.ruminski@gmail.com>
 *
 * This source file is subject to the MIT license that is bundled
 * with this source code in the file LICENSE.
 */

namespace PhpCsFixer\Tests\Fixer\ControlStructure;

use PhpCsFixer\Tests\Test\AbstractFixerTestCase;

/**
 * @author Dariusz Rumiński <dariusz.ruminski@gmail.com>
 * @author SpacePossum
 *
 * @internal
 *
 * @covers \PhpCsFixer\Fixer\ControlStructure\YodaStyleFixer
 */
final class YodaStyleFixerTest extends AbstractFixerTestCase
{
    /**
     * @dataProvider provideFixCases
     */
    public function testFix(string $expected, ?string $input = null, array $extraConfig = []): void
    {
        $this->fixer->configure(['equal' => true, 'identical' => true] + $extraConfig);
        $this->doTest($expected, $input);
    }

    /**
     * Test with the inverse config.
     *
     * @dataProvider provideFixCases
     */
    public function testFixInverse(string $expected, ?string $input = null, array $extraConfig = []): void
    {
        $this->fixer->configure(['equal' => false, 'identical' => false] + $extraConfig);

        if (null === $input) {
            $this->doTest($expected);
        } else {
            $this->doTest($input, $expected);
        }
    }

    public function provideFixCases()
    {
        $tests = [
            [
                '<?php $a = 1 + ($b + $c) === true ? 1 : 2;',
                null,
                ['always_move_variable' => true],
            ],
            [
                '<?php $a = true === ($b + $c) ? 1 : 2;',
                '<?php $a = ($b + $c) === true ? 1 : 2;',
                ['always_move_variable' => true],
            ],
            [
                '<?php
if ((1 === $a) === 1) {
    return;
}',
                '<?php
if (($a === 1) === 1) {
    return;
}',
                ['always_move_variable' => false],
            ],
            [
                '<?php
if (true === (1 !== $foo[0])) {
    return;
}',
                '<?php
if (($foo[0] !== 1) === true) {
    return;
}',
                ['always_move_variable' => true],
            ],
            [
                '<?php return 1 !== $a [$b];',
                '<?php return $a [$b] !== 1;',
            ],
            [
                '<?= 1 === $a ? 5 : 7;',
                '<?= $a === 1 ? 5 : 7;',
            ],
            [
                '<?php print 1 === 1343;',
            ],
            [
                '<?php
                echo 3 === $a ? 2 : 4;
                ',
                '<?php
                echo $a === 3 ? 2 : 4;
                ',
            ],
            [
                '<?php 1 === foo($a) ? 1 : 2;',
                '<?php foo($a) === 1 ? 1 : 2;',
            ],
            [
                '<?php 1 === $a::$a ? 1 : 2;',
                '<?php $a::$a === 1 ? 1 : 2;',
            ],
            [
                '<?php 1 === (bool) $a ? 8 : 7;',
                '<?php (bool) $a === 1 ? 8 : 7;',
            ],
            [
                '<?php 1 === new $a ? 1 : 2;',
                '<?php new $a === 1 ? 1 : 2;',
            ],
            [
                '<?php 1 === "a".$a ? 5 : 6;',
                '<?php "a".$a === 1 ? 5 : 6;',
            ],
            [
                '<?php 1 === __DIR__.$a ? 5 : 6;',
                '<?php __DIR__.$a === 1 ? 5 : 6;',
            ],
            [
                '<?php 1 === $a.$b ? 5 : 6;',
                '<?php $a.$b === 1 ? 5 : 6;',
            ],
            [
                '<?php echo 1 === (object) $a ? 8 : 7;',
                '<?php echo (object) $a === 1 ? 8 : 7;',
            ],
            [
                '<?php echo 1 === (int) $a ? 8 : 7;',
                '<?php echo (int) $a === 1 ? 8 : 7;',
            ],
            [
                '<?php echo 1 === (float) $a ? 8 : 7;',
                '<?php echo (float) $a === 1 ? 8 : 7;',
            ],
            [
                '<?php echo 1 === (string) $a ? 8 : 7;',
                '<?php echo (string) $a === 1 ? 8 : 7;',
            ],
            [
                '<?php echo 1 === (array) $a ? 8 : 7;',
                '<?php echo (array) $a === 1 ? 8 : 7;',
            ],
            [
                '<?php echo 1 === (bool) $a ? 8 : 7;',
                '<?php echo (bool) $a === 1 ? 8 : 7;',
            ],
            [
                '<?php
if ($a = true === $obj instanceof A) {
    echo \'A\';
}',
                '<?php
if ($a = $obj instanceof A === true) {
    echo \'A\';
}',
            ],
            [
                '<?php echo 1 === !!$a ? 8 : 7;',
                '<?php echo !!$a === 1 ? 8 : 7;',
            ],
            [
                '<?php 1 === new $a ? 1 : 2;',
                '<?php new $a === 1 ? 1 : 2;',
            ],
            [
                '<?php $a = 1 === new b ? 1 : 2;',
                '<?php $a = new b === 1 ? 1 : 2;',
            ],
            [
                '<?php $a = 1 === empty($a) ? 1 : 2;',
                '<?php $a = empty($a) === 1 ? 1 : 2;',
            ],
            [
                '<?php $b = 1 === clone $a ? 5 : 9;',
                '<?php $b = clone $a === 1 ? 5 : 9;',
            ],
            [
                '<?php while(1 === $a ? 1 : 2){};',
                '<?php while($a === 1 ? 1 : 2){};',
            ],
            [
                '<?php $a = 1 === include_once $a ? 1 : 2;',
                '<?php $a = include_once $a === 1 ? 1 : 2;',
            ],
            [
                '<?php echo 1 === include $a ? 1 : 2;',
                '<?php echo include $a === 1 ? 1 : 2;',
            ],
            [
                '<?php echo 1 === require_once $a ? 1 : 2;',
                '<?php echo require_once $a === 1 ? 1 : 2;',
            ],
            [
                '<?php echo 1 === require $a ? 1 : 2;',
                '<?php echo require $a === 1 ? 1 : 2;',
            ],
            [
                '<?php switch(1 === $a){
                    case true: echo 1;
                };',
                '<?php switch($a === 1){
                    case true: echo 1;
                };',
            ],
            [
                '<?php echo 1 === $a ? 1 : 2;',
                '<?php echo $a === 1 ? 1 : 2;',
            ],
            // Don't fix cases.
            ['<?php $a = 1 === 1;'],
            ['<?php $b = $b === $c;'],
            ['<?php $c = $$b === $$c;'],
            ['<?php $d = count($this->array[$var]) === $a;'],
            ['<?php $e = $a === count($this->array[$var]);'],
            ['<?php $f = ($a123 & self::MY_BITMASK) === $a;'],
            ['<?php $g = $a === ($a456 & self::MY_BITMASK);'],
            ['<?php $h = $this->getStuff() === $myVariable;'],
            ['<?php $i = $myVariable === $this->getStuff();'],
            ['<?php $j = 2 * $myVar % 3 === $a;'],
            ['<?php return $k === 2 * $myVar % 3;'],
            ['<?php $l = $c > 2;'],
            ['<?php return $this->myObject1->{$index}+$b === "";'],
            ['<?php return $m[2]+1 == 2;'],
            ['<?php return $foo === $bar[$baz][1];'],
            ['<?php $a = $b[$key]["1"] === $c["2"];'],
            ['<?php return $foo->$a === $foo->$b->$c;'],
            ['<?php return $x === 2 - 1;'],
            ['<?php return $x === 2-1;'],
            // https://github.com/FriendsOfPHP/PHP-CS-Fixer/pull/693
            ['<?php return array(2) == $o;'],
            ['<?php return $p == array(2);'],
            ['<?php return $p == array("2");'],
            ['<?php return $p == array(TWO);'],
            ['<?php return $p == array(array());'],
            ['<?php return $p == [[]];'],
            ['<?php return array($q) == $a;'],
            ['<?php return $r == array($a);'],
            ['<?php $s = ((array(2))) == $a;'],
            ['<?php $t = $a == ((array(2)));'],
            ['<?php list($a) = $c === array(1) ? $b : $d;'],
            ['<?php $b = 7 === list($a) = [7];'],
            ['<?php $a = function(){} === array(0);'],
            ['<?php $z = $n == list($a) = $b;'],
            ['<?php return $n == list($a) = $b;'],
            // Fix cases.
            'Array destruct by ternary.' => [
                '<?php list($a) = 11 === $c ? $b : $d;',
                '<?php list($a) = $c === 11 ? $b : $d;',
            ],
            'Less spacing.' => [
                '<?php $z=2==$a;$b=$c>1&&$c<=10;',
                '<?php $z=$a==2;$b=$c>1&&$c<=10;',
            ],
            'Comments.' => [
                '<?php $z = /**/ /**/2/**/ /**/
                 # aa
                 /**/==/**/$a/***/;',
                '<?php $z = /**/ /**/$a/**/ /**/
                 # aa
                 /**/==/**/2/***/;',
            ],
            [
                '<?php return 2 == ($a)?>',
            ],
            [
                '<?php return ($a) == 2?>',
            ],
            [
                '<?php return 2 == ($a)?>',
                '<?php return ($a) == 2?>',
                ['always_move_variable' => true],
            ],
            [
                '<?php $a = ($c === ((null === $b)));',
                '<?php $a = ($c === (($b === null)));',
            ],
            [
                '<?php return null == $a[2];',
                '<?php return $a[2] == null;',
            ],
            [
                '<?php return "" === $this->myArray[$index];',
                '<?php return $this->myArray[$index] === "";',
            ],
            [
                '<?php return "" === $this->myArray[$index]->/*1*//*2*//*3*/a;',
                '<?php return $this->myArray[$index]->/*1*//*2*//*3*/a === "";',
            ],
            [
                '<?php return "" === $this->myArray[$index]->a;',
                '<?php return $this->myArray[$index]->a === "";',
            ],
            [
                '<?php return "" === $this->myObject2->  {$index};',
                '<?php return $this->myObject2->  {$index} === "";',
            ],
            [
                '<?php return "" === $this->myObject3->{$index}->a;',
                '<?php return $this->myObject3->{$index}->a === "";',
            ],
            [
                '<?php return "" === $this->myObject4->{$index}->{$index}->a;',
                '<?php return $this->myObject4->{$index}->{$index}->a === "";',
            ],
            [
                '<?php return "" === $this->myObject4->$index->a;',
                '<?php return $this->myObject4->$index->a === "";',
            ],
            [
                '<?php return self::MY_CONST === self::$myVariable;',
                '<?php return self::$myVariable === self::MY_CONST;',
            ],
            [
                '<?php return \A\B\C::MY_CONST === \A\B\C::$myVariable;',
                '<?php return \A\B\C::$myVariable === \A\B\C::MY_CONST;',
            ],
            [
                '<?php $a = 1 == $$a?>',
                '<?php $a = $$a == 1?>',
            ],
            'Nested case' => [
                '<?php return null === $a[0 === $b ? $c : $d];',
                '<?php return $a[$b === 0 ? $c : $d] === null;',
            ],
            [
                '<?php return null === $this->{null === $a ? "a" : "b"};',
                '<?php return $this->{$a === null ? "a" : "b"} === null;',
            ],
            'Complex code sample.' => [
                '<?php
if ($a == $b) {
    return null === $b ? (null === $a ? 0 : 0 === $a->b) : 0 === $b->a;
} else {
    if ($c === (null === $b)) {
        return false === $d;
    }
}',
                '<?php
if ($a == $b) {
    return $b === null ? ($a === null ? 0 : $a->b === 0) : $b->a === 0;
} else {
    if ($c === ($b === null)) {
        return $d === false;
    }
}',
            ],
            [
                '<?php $b = list($a) = 7 === [7];', // makes no sense, but valid PHP syntax
                '<?php $b = list($a) = [7] === 7;',
            ],
            [
                '<?php $a = 1 === function(){};',
                '<?php $a = function(){} === 1;',
            ],
            [
                '<?php
$z#1
#2
=
#3
1#4
#5
===#6
#7
$a#8
#9
;#10',
                '<?php
$z#1
#2
=
#3
$a#4
#5
===#6
#7
1#8
#9
;#10',
            ],
            [
                '<?php $i = 2 === $this/*a*//*b*//*c*//*d*//*e*//*f*/->getStuff();',
                '<?php $i = $this/*a*//*b*//*c*//*d*//*e*//*f*/->getStuff() === 2;',
            ],
            [
                '<?php return "" === $this->myObject5->{$index}->/*1*//*2*/b;',
                '<?php return $this->myObject5->{$index}->/*1*//*2*/b === "";',
            ],
            [
                '<?php
                function hello() {}
                1 === $a ? b() : c();
                ',
                '<?php
                function hello() {}
                $a === 1 ? b() : c();
                ',
            ],
            [
                '<?php
                class A{}
                1 === $a ? b() : c();
                ',
                '<?php
                class A{}
                $a === 1 ? b() : c();
                ',
            ],
            [
                '<?php
                function foo() {
                    foreach ($arr as $key => $value) {
                        false !== uniqid() ? 1 : 2;
                    }
                    false !== uniqid() ? 1 : 2;
                }',
                '<?php
                function foo() {
                    foreach ($arr as $key => $value) {
                        uniqid() !== false ? 1 : 2;
                    }
                    uniqid() !== false ? 1 : 2;
                }',
            ],
            [
                '<?php false === $a = array();',
            ],
            [
                '<?php $e = count($this->array[$var]) === $a;',
                '<?php $e = $a === count($this->array[$var]);',
                ['always_move_variable' => true],
            ],
            [
                '<?php $i = $this->getStuff() === $myVariable;',
                '<?php $i = $myVariable === $this->getStuff();',
                ['always_move_variable' => true],
            ],
            [
                '<?php $e = count($this->array[$var]) === $a;',
                '<?php $e = $a === count($this->array[$var]);',
                ['always_move_variable' => true],
            ],
            [
                '<?php $g = ($a789 & self::MY_BITMASK) === $a;',
                null,
                ['always_move_variable' => true],
            ],
            [
                '<?php return $myVar + 2 === $k;',
                '<?php return $k === $myVar + 2;',
                ['always_move_variable' => true],
            ],
            [
                '<?php return $myVar . $b === $k;',
                '<?php return $k === $myVar . $b;',
                ['always_move_variable' => true],
            ],
            [
                '<?php return $myVar - 2 === $k;',
                '<?php return $k === $myVar - 2;',
                ['always_move_variable' => true],
            ],
            [
                '<?php return $myVar * 2 === $k;',
                '<?php return $k === $myVar * 2;',
                ['always_move_variable' => true],
            ],
            [
                '<?php return $myVar / 2 === $k;',
                '<?php return $k === $myVar / 2;',
                ['always_move_variable' => true],
            ],
            [
                '<?php return $myVar % 2 === $k;',
                '<?php return $k === $myVar % 2;',
                ['always_move_variable' => true],
            ],
            [
                '<?php return $myVar ** 2 === $k;',
                '<?php return $k === $myVar ** 2;',
                ['always_move_variable' => true],
            ],
            [
                '<?php return $myVar < 2 === $k;',
                '<?php return $k === $myVar < 2;',
                ['always_move_variable' => true],
            ],
            [
                '<?php return $myVar > 2 === $k;',
                '<?php return $k === $myVar > 2;',
                ['always_move_variable' => true],
            ],
            [
                '<?php return $myVar <= 2 === $k;',
                '<?php return $k === $myVar <= 2;',
                ['always_move_variable' => true],
            ],
            [
                '<?php return $myVar >= 2 === $k;',
                '<?php return $k === $myVar >= 2;',
                ['always_move_variable' => true],
            ],
            [
                '<?php return $myVar . 2 === $k;',
                '<?php return $k === $myVar . 2;',
                ['always_move_variable' => true],
            ],
            [
                '<?php return $myVar << 2 === $k;',
                '<?php return $k === $myVar << 2;',
                ['always_move_variable' => true],
            ],
            [
                '<?php return $myVar >> 2 === $k;',
                '<?php return $k === $myVar >> 2;',
                ['always_move_variable' => true],
            ],
            [
                '<?php return !$myVar === $k;',
                '<?php return $k === !$myVar;',
                ['always_move_variable' => true],
            ],
            [
                '<?php return $myVar instanceof Foo === $k;',
                '<?php return $k === $myVar instanceof Foo;',
                ['always_move_variable' => true],
            ],
            [
                '<?php return (bool) $myVar === $k;',
                '<?php return $k === (bool) $myVar;',
                ['always_move_variable' => true],
            ],
            [
                '<?php return (int) $myVar === $k;',
                '<?php return $k === (int) $myVar;',
                ['always_move_variable' => true],
            ],
            [
                '<?php return (float) $myVar === $k;',
                '<?php return $k === (float) $myVar;',
                ['always_move_variable' => true],
            ],
            [
                '<?php return (string) $myVar === $k;',
                '<?php return $k === (string) $myVar;',
                ['always_move_variable' => true],
            ],
            [
                '<?php return (array) $myVar === $k;',
                '<?php return $k === (array) $myVar;',
                ['always_move_variable' => true],
            ],
            [
                '<?php return (object) $myVar === $k;',
                '<?php return $k === (object) $myVar;',
                ['always_move_variable' => true],
            ],
            [
                '<?php $a = null === foo();',
                '<?php $a = foo() === null;',
            ],
            [
                '<?php $a = \'foo\' === foo();',
                '<?php $a = foo() === \'foo\';',
            ],
            [
                '<?php $a = "foo" === foo();',
                '<?php $a = foo() === "foo";',
            ],
            [
                '<?php $a = 1 === foo();',
                '<?php $a = foo() === 1;',
            ],
            [
                '<?php $a = 1.2 === foo();',
                '<?php $a = foo() === 1.2;',
            ],
            [
                '<?php $a = true === foo();',
                '<?php $a = foo() === true;',
            ],
            [
                '<?php $a = false === foo();',
                '<?php $a = foo() === false;',
            ],
            [
                '<?php $a = -1 === reset($foo);',
                '<?php $a = reset($foo) === -1;',
            ],
            [
                '<?php $a = - 1 === reset($foo);',
                '<?php $a = reset($foo) === - 1;',
            ],
            [
                '<?php $a = -/* bar */1 === reset($foo);',
                '<?php $a = reset($foo) === -/* bar */1;',
            ],
            [
                '<?php $a %= 4 === $b ? 2 : 3;',
                '<?php $a %= $b === 4 ? 2 : 3;',
            ],
            [
                '<?php return array() === $array;',
                '<?php return $array === array();',
            ],
            [
                '<?php return [] === $array;',
                '<?php return $array === [];',
            ],
            [
                '<?php return array(/* foo */) === $array;',
                '<?php return $array === array(/* foo */);',
            ],
            [
                '<?php return [
                    // 1
                ] === $array;',
                '<?php return $array === [
                    // 1
                ];',
            ],
            [
                '<?php $a = $b = null === $c;',
                '<?php $a = $b = $c === null;',
            ],
        ];

        foreach ($tests as $index => $test) {
            yield $index => $test;
        }

        $template = '<?php $a = ($b + $c) %s 1 === true ? 1 : 2;';
        $operators = ['||', '&&'];

        foreach ($operators as $operator) {
            yield [
                sprintf($template, $operator),
                null,
                ['always_move_variable' => true],
            ];
        }

        $templateExpected = '<?php $a %s 4 === $b ? 2 : 3;';
        $templateInput = '<?php $a %s $b === 4 ? 2 : 3;';
        $operators = ['**=', '*=', '|=', '+=', '-=', '^=', 'xor', 'or', 'and', '<<=', '>>=', '&=', '.=', '/=', '-=', '||', '&&'];

        foreach ($operators as $operator) {
            yield [
                sprintf($templateExpected, $operator),
                sprintf($templateInput, $operator),
            ];
        }
    }

    /**
     * @dataProvider provideLessGreaterCases
     */
    public function testFixLessGreater(string $expected, string $input): void
    {
        $this->fixer->configure(['less_and_greater' => true]);
        $this->doTest($expected, $input);
    }

    /**
     * Test with the inverse config.
     *
     * @dataProvider provideLessGreaterCases
     */
    public function testFixLessGreaterInverse(string $expected, string $input): void
    {
        $this->fixer->configure(['less_and_greater' => false]);
        $this->doTest($input, $expected);
    }

    public function provideLessGreaterCases()
    {
        return [
            [
                '<?php $a = 3 <= $b;',
                '<?php $a = $b >= 3;',
            ],
            [
                '<?php $a = 3 > $b;',
                '<?php $a = $b < 3;',
            ],
            [
                '<?php $a = (3 > $b) || $d;',
                '<?php $a = ($b < 3) || $d;',
            ],
        ];
    }

    public function testComplexConfiguration(): void
    {
        $this->fixer->configure([
            'equal' => null,
            'identical' => true,
            'less_and_greater' => false,
        ]);

        $this->doTest(
            '<?php
                $a = 1 === $b;
                $b = $c != 1;
                $c = $c > 3;
            ',
            '<?php
                $a = $b === 1;
                $b = $c != 1;
                $c = $c > 3;
            '
        );
    }

    /**
     * @dataProvider provideInvalidConfigurationCases
     */
    public function testInvalidConfig(array $config, string $expectedMessage): void
    {
        $this->expectException(\PhpCsFixer\ConfigurationException\InvalidFixerConfigurationException::class);
        $this->expectExceptionMessageMatches("#^\\[{$this->fixer->getName()}\\] {$expectedMessage}$#");

        $this->fixer->configure($config);
    }

    public function provideInvalidConfigurationCases(): array
    {
        return [
            [['equal' => 2], 'Invalid configuration: The option "equal" with value 2 is expected to be of type "bool" or "null", but is of type "(int|integer)"\.'],
            [['_invalid_' => true], 'Invalid configuration: The option "_invalid_" does not exist\. Defined options are: "always_move_variable", "equal", "identical", "less_and_greater"\.'],
        ];
    }

    public function testDefinition(): void
    {
        static::assertInstanceOf(\PhpCsFixer\FixerDefinition\FixerDefinitionInterface::class, $this->fixer->getDefinition());
    }

    /**
     * @dataProvider providePHP70Cases
     * @requires PHP 7.0
     */
    public function testPHP70Cases(string $expected, ?string $input = null): void
    {
        $this->fixer->configure(['equal' => true, 'identical' => true]);
        $this->doTest($expected, $input);
    }

    /**
     * Test with the inverse config.
     *
     * @dataProvider providePHP70Cases
     * @requires PHP 7.0
     */
    public function testPHP70CasesInverse(string $expected, ?string $input = null): void
    {
        $this->fixer->configure(['equal' => false, 'identical' => false]);

        if (null === $input) {
            $this->doTest($expected);
        } else {
            $this->doTest($input, $expected);
        }
    }

    public function providePHP70Cases()
    {
        return [
            ['<?php $a = $b + 1 <=> $d;'],
            [
                '<?php $a = new class(10) extends SomeClass implements SomeInterface {} === $a;/**/',
            ],
            [
                '<?php $a = $b ?? 1 ?? 2 == $d;',
                '<?php $a = $b ?? 1 ?? $d == 2;',
            ],
            [
                '<?php $a = 1 === new class(10) extends SomeClass implements SomeInterface {};/**/',
                '<?php $a = new class(10) extends SomeClass implements SomeInterface {} === 1;/**/',
            ],
            [
                '<?php
function a() {
    for ($i = 1; $i <= 3; $i++) {
        echo yield 1 === $i ? 1 : 2;
    }
}
',
            ],
        ];
    }

    /**
     * @dataProvider providePHP71Cases
     * @requires PHP 7.1
     */
    public function testPHP71Cases(string $expected, ?string $input = null): void
    {
        $this->fixer->configure(['equal' => true, 'identical' => true]);
        $this->doTest($expected, $input);
    }

    /**
     * Test with the inverse config.
     *
     * @dataProvider providePHP71Cases
     * @requires PHP 7.1
     */
    public function testPHP71CasesInverse(string $expected, ?string $input = null): void
    {
        $this->fixer->configure(['equal' => false, 'identical' => false]);

        if (null === $input) {
            $this->doTest($expected);
        } else {
            $this->doTest($input, $expected);
        }
    }

    public function providePHP71Cases()
    {
        return [
            // no fix cases
            ['<?php list("a" => $a, "b" => $b, "c" => $c) = $c === array(1) ? $b : $d;'],
            ['<?php list(list("x" => $x1, "y" => $y1), list("x" => $x2, "y" => $y2)) = $points;'],
            ['<?php list("first" => list($x1, $y1), "second" => list($x2, $y2)) = $points;'],
            ['<?php [$a, $b, $c] = [1, 2, 3];'],
            ['<?php ["a" => $a, "b" => $b, "c" => $c] = $a[0];'],
            ['<?php list("a" => $a, "b" => $b, "c" => $c) = $c === array(1) ? $b : $d;'],
            ['<?php $b = 7 === [$a] = [7];'], // makes no sense, but valid PHP syntax
            ['<?php $b = 7 === [$a] = [7];'],
            ['<?php [$a] = $c === array(1) ? $b : $d;'],
            ['<?php $b = 7 === [$a] = [7];'],
            ['<?php $z = $n == [$a] = $b;'],
            ['<?php return $n == [$a] = $b;'],
            // fix cases
            [
                '<?php list("a" => $a, "b" => $b, "c" => $c) = 1 === $c ? $b : $d;',
                '<?php list("a" => $a, "b" => $b, "c" => $c) = $c === 1 ? $b : $d;',
            ],
            [
                '<?php list("a" => $a, "b" => $b, "c" => $c) = A::B === $c ? $b : $d;',
                '<?php list("a" => $a, "b" => $b, "c" => $c) = $c === A::B ? $b : $d;',
            ],
            [
                '<?php list( (2 === $c ? "a" : "b") => $b) = ["a" => 7 === $c ? 5 : 1, "b" => 7];',
                '<?php list( ($c === 2 ? "a" : "b") => $b) = ["a" => $c === 7 ? 5 : 1, "b" => 7];',
            ],
            [
                '<?php [ (ABC::A === $c ? "a" : "b") => $b] = ["a" => 7 === $c ? 5 : 1, "b" => 7];',
                '<?php [ ($c === ABC::A ? "a" : "b") => $b] = ["a" => $c === 7 ? 5 : 1, "b" => 7];',
            ],
            'Array destruct by ternary.' => [
                '<?php [$a] = 11 === $c ? $b : $d;',
                '<?php [$a] = $c === 11 ? $b : $d;',
            ],
            [
                '<?php $b = [$a] = 7 === [7];', // makes no sense, but valid PHP syntax
                '<?php $b = [$a] = [7] === 7;',
            ],
        ];
    }

    /**
     * @dataProvider provideFixWithConfigCases
     */
    public function testWithConfig(array $config, string $expected): void
    {
        $this->fixer->configure($config);
        $this->doTest($expected);
    }

    public function provideFixWithConfigCases()
    {
        return [
            [
                [
                    'identical' => false,
                ],
                '<?php
$a = [1, 2, 3];
while (2 !== $b = array_pop($c));
',
            ],
            [
                [
                    'equal' => false,
                    'identical' => false,
                ],
                '<?php
                if ($revision->event == \'created\') {
    foreach ($revision->getModified() as $col => $data) {
        $model->$col = $data[\'new\'];
    }
} else {
    foreach ($revision->getModified() as $col => $data) {
        $model->$col = $data[\'old\'];
    }
}',
            ],
        ];
    }

    /**
     * @dataProvider provideFixPhp74Cases
     * @requires PHP 7.4
     */
    public function testFixPhp74(string $expected, ?string $input): void
    {
        $this->doTest($expected, $input);
    }

    public function provideFixPhp74Cases()
    {
        yield [
            '<?php if (1_000 === $b);',
            '<?php if ($b === 1_000);',
        ];
    }

    /**
     * Test with the inverse config.
     *
     * @dataProvider providePHP74Cases
     * @requires PHP 7.4
     */
    public function testPHP74CasesInverse(string $expected, ?string $input = null, ?array $configuration = null): void
    {
        if (null !== $configuration) {
            $this->fixer->configure($configuration);
        }

        $this->doTest($expected, $input);
    }

    public function providePHP74Cases()
    {
        return [
            [
                '<?php fn() => $c === array(1) ? $b : $d;',
                null,
                [
                    'less_and_greater' => false,
                ],
            ],
            [
                '<?php $a ??= 4 === $b ? 2 : 3;',
                '<?php $a ??= $b === 4 ? 2 : 3;',
            ],
        ];
    }

    /**
     * @dataProvider provideFixPrePHP80Cases
     *
     * @requires PHP <8.0
     */
    public function testFixPrePHP80(string $expected, ?string $input = null): void
    {
        $this->doTest($expected, $input);
    }

    public function provideFixPrePHP80Cases()
    {
        yield [
            '<?php return \A/*5*/\/*6*/B\/*7*/C::MY_CONST === \A/*1*//*1*//*1*//*1*//*1*/\/*2*/B/*3*/\C/*4*/::$myVariable;',
            '<?php return \A/*1*//*1*//*1*//*1*//*1*/\/*2*/B/*3*/\C/*4*/::$myVariable === \A/*5*/\/*6*/B\/*7*/C::MY_CONST;',
        ];

        yield [
            '<?php return A\/**//**//**/B/*a*//*a*//*a*//*a*/::MY_CONST === B\C::$myVariable;',
            '<?php return B\C::$myVariable === A\/**//**//**/B/*a*//*a*//*a*//*a*/::MY_CONST;',
        ];

        yield ['<?php return $foo === $bar[$baz]{1};'];

        yield ['<?php return $foo->$a[1] === $bar[$baz]{1}->$a[1][2][3]->$d[$z]{1};'];

        yield ['<?php return $m->a{2}+1 == 2;'];

        yield ['<?php return $m{2}+1 == 2;'];

        yield [
            '<?php echo 1 === (unset) $a ? 8 : 7;',
            '<?php echo (unset) $a === 1 ? 8 : 7;',
        ];
    }

    /**
<<<<<<< HEAD
     * @dataProvider provideFix80Cases
     * @requires PHP 8.0
     */
    public function testFix80(string $expected, string $input): void
=======
     * @param string      $expected
     * @param null|string $input
     *
     * @dataProvider provideFix80Cases
     * @requires PHP 8.0
     */
    public function testFix80($expected, $input = null, array $config = [])
>>>>>>> 44380306
    {
        $this->fixer->configure($config);
        $this->doTest($expected, $input);
    }

    public function provideFix80Cases()
    {
        yield [
            '<?php
if ($a = true === $obj instanceof (foo())) {
    echo 1;
}',
            '<?php
if ($a = $obj instanceof (foo()) === true) {
    echo 1;
}',
        ];

        yield [
            '<?php $i = $this?->getStuff() === $myVariable;',
            '<?php $i = $myVariable === $this?->getStuff();',
            ['equal' => true, 'identical' => true, 'always_move_variable' => true],
        ];

        yield [
            '<?php 42 === $a->b[5]?->c;',
            '<?php $a->b[5]?->c === 42;',
        ];

        yield [
            '<?php return $this->myObject1?->{$index}+$b === "";',
            //null,
            //['equal' => true, 'identical' => true]
        ];
    }
}<|MERGE_RESOLUTION|>--- conflicted
+++ resolved
@@ -1000,20 +1000,10 @@
     }
 
     /**
-<<<<<<< HEAD
      * @dataProvider provideFix80Cases
      * @requires PHP 8.0
      */
-    public function testFix80(string $expected, string $input): void
-=======
-     * @param string      $expected
-     * @param null|string $input
-     *
-     * @dataProvider provideFix80Cases
-     * @requires PHP 8.0
-     */
-    public function testFix80($expected, $input = null, array $config = [])
->>>>>>> 44380306
+    public function testFix80(string $expected, string $input, array $config): void
     {
         $this->fixer->configure($config);
         $this->doTest($expected, $input);
