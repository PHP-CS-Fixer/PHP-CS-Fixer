--- conflicted
+++ resolved
@@ -261,46 +261,6 @@
                 ',
             ],
         ];
-    }
-<<<<<<< HEAD
-=======
-
-    /**
-     * @group legacy
-     * @expectedDeprecation Passing "functions" at the root of the configuration for rule "php_unit_dedicate_assert" is deprecated and will not be supported in 3.0, use "functions" => array(...) option instead.
-     */
-    public function testLegacyConfig()
-    {
-        $this->fixer->configure(['file_exists']);
-        $this->doTest(
-            '<?php
-                    $this->assertFileExists($a);
-                    $this->assertTrue(is_infinite($a));
-            ',
-            '<?php
-                    $this->assertTrue(file_exists($a));
-                    $this->assertTrue(is_infinite($a));
-            '
-        );
-    }
-
-    /**
-     * @group legacy
-     * @expectedDeprecation Option "functions" for rule "php_unit_dedicate_assert" is deprecated and will be removed in version 3.0. Use option "target" instead.
-     */
-    public function testConfig()
-    {
-        $this->fixer->configure(['functions' => ['file_exists']]);
-        $this->doTest(
-            '<?php
-                    $this->assertFileExists($a);
-                    $this->assertTrue(is_infinite($a));
-            ',
-            '<?php
-                    $this->assertTrue(file_exists($a));
-                    $this->assertTrue(is_infinite($a));
-            '
-        );
     }
 
     public function testInvalidConfig()
@@ -442,5 +402,4 @@
             ],
         ];
     }
->>>>>>> f5efd9c4
 }