<?php

/*
 * This file is part of PHP CS Fixer.
 *
 * (c) Fabien Potencier <fabien@symfony.com>
 *     Dariusz Rumiński <dariusz.ruminski@gmail.com>
 *
 * This source file is subject to the MIT license that is bundled
 * with this source code in the file LICENSE.
 */

namespace PhpCsFixer\Tests\Fixer\PhpUnit;

use PhpCsFixer\Fixer\PhpUnit\PhpUnitTargetVersion;
use PhpCsFixer\Tests\Test\AbstractFixerTestCase;

/**
 * @author SpacePossum
 *
 * @internal
 *
 * @covers \PhpCsFixer\Fixer\PhpUnit\PhpUnitDedicateAssertFixer
 */
final class PhpUnitDedicateAssertFixerTest extends AbstractFixerTestCase
{
    /**
     * @param string      $expected
     * @param null|string $input
     * @param array       $config
     *
     * @dataProvider provideTestFixCases
     */
    public function testFix($expected, $input = null, array $config = [])
    {
        $this->fixer->configure($config);
        $this->doTest($expected, $input);
    }

    /**
     * @param string      $expected
     * @param null|string $input
     *
     * @dataProvider provideTestFixLegacyCases
     * @group legacy
     * @expectedDeprecation Option "functions" for rule "php_unit_dedicate_assert" is deprecated and will be removed in version 3.0. Use option "target" instead.
     */
    public function testFixLegacy($expected, $input = null)
    {
        $defaultFunctions = [
            'array_key_exists',
            'empty',
            'file_exists',
            'is_array',
            'is_bool',
            'is_callable',
            'is_double',
            'is_float',
            'is_infinite',
            'is_int',
            'is_integer',
            'is_long',
            'is_nan',
            'is_null',
            'is_numeric',
            'is_object',
            'is_real',
            'is_resource',
            'is_scalar',
            'is_string',
        ];

        $this->fixer->configure(['functions' => $defaultFunctions]);
        $this->doTest($expected, $input);
    }

    public function provideTestFixCases()
    {
        $cases = [
            [
                '<?php
                    $this->assertNan($a);
                    $this->assertNan($a);
                    $this->assertTrue(test\is_nan($a));
                    $this->assertTrue(test\a\is_nan($a));
                ',
                '<?php
                    $this->assertTrue(is_nan($a));
                    $this->assertTrue(\is_nan($a));
                    $this->assertTrue(test\is_nan($a));
                    $this->assertTrue(test\a\is_nan($a));
                ',
            ],
            [
                '<?php
                    $this->assertFileExists($a);
                    $this->assertFileNotExists($a);
                    $this->assertFileExists($a);
                    $this->assertFileNotExists($a);
                ',
                '<?php
                    $this->assertTrue(file_exists($a));
                    $this->assertFalse(file_exists($a));
                    $this->assertTrue(\file_exists($a));
                    $this->assertFalse(\file_exists($a));
                ',
            ],
            [
                '<?php
                    $this->assertNull($a);
                    $this->assertNotNull($a);
                    $this->assertNull($a);
                    $this->assertNotNull($a, "my message");
                ',
                '<?php
                    $this->assertTrue(is_null($a));
                    $this->assertFalse(is_null($a));
                    $this->assertTrue(\is_null($a));
                    $this->assertFalse(\is_null($a), "my message");
                ',
            ],
            [
                '<?php
                    $this->assertEmpty($a);
                    $this->assertNotEmpty($a);
                ',
                '<?php
                    $this->assertTrue(empty($a));
                    $this->ASSERTFALSE(empty($a));
                ',
            ],
            [
                '<?php
                    $this->assertInfinite($a);
                    $this->assertFinite($a, "my message");
                    $this->assertInfinite($a);
                    $this->assertFinite($a, "my message");
                ',
                '<?php
                    $this->assertTrue(is_infinite($a));
                    $this->assertFalse(is_infinite($a), "my message");
                    $this->assertTrue(\is_infinite($a));
                    $this->assertFalse(\is_infinite($a), "my message");
                ',
            ],
            [
                '<?php
                    $this->assertArrayHasKey("test", $a);
                    $this->assertArrayNotHasKey($b, $a, $c);
                ',
                '<?php
                    $this->assertTrue(\array_key_exists("test", $a));
                    $this->ASSERTFALSE(array_key_exists($b, $a), $c);
                ',
            ],
            [
                '<?php
$this->assertTrue(is_dir($a));
$this->assertTrue(is_writable($a));
$this->assertTrue(is_readable($a));
',
                null,
            ],
            [
                '<?php
$this->assertTrue(is_dir($a));
$this->assertTrue(is_writable($a));
$this->assertTrue(is_readable($a));
',
                null,
                ['target' => PhpUnitTargetVersion::VERSION_3_0],
            ],
            [
                '<?php
$this->assertDirectoryNotExists($a);
$this->assertNotIsWritable($a);
$this->assertNotIsReadable($a);
',
                '<?php
$this->assertFalse(is_dir($a));
$this->assertFalse(is_writable($a));
$this->assertFalse(is_readable($a));
',
                ['target' => PhpUnitTargetVersion::VERSION_5_6],
            ],
            [
                '<?php
$this->assertDirectoryExists($a);
$this->assertIsWritable($a);
$this->assertIsReadable($a);
',
                '<?php
$this->assertTrue(is_dir($a));
$this->assertTrue(is_writable($a));
$this->assertTrue(is_readable($a));
',
                ['target' => PhpUnitTargetVersion::VERSION_NEWEST],
            ],
        ];

        foreach (['array', 'bool', 'callable', 'double', 'float', 'int', 'integer', 'long', 'numeric', 'object', 'resource', 'real', 'scalar', 'string'] as $type) {
            $cases[] = [
                sprintf('<?php $this->assertInternalType(\'%s\', $a);', $type),
                sprintf('<?php $this->assertTrue(is_%s($a));', $type),
            ];

            $cases[] = [
                sprintf('<?php $this->assertNotInternalType(\'%s\', $a);', $type),
                sprintf('<?php $this->assertFalse(is_%s($a));', $type),
            ];
        }

        $cases[] = [
            '<?php $this->assertInternalType(\'float\', $a, "my message");',
            '<?php $this->assertTrue(is_float( $a), "my message");',
        ];

        $cases[] = [
            '<?php $this->assertInternalType(\'float\', $a);',
            '<?php $this->assertTrue(\IS_FLOAT($a));',
        ];

        $cases[] = [
            '<?php $this->assertInternalType(#
\'float\'#
, #
$a#
#
)#
;',
            '<?php $this->assertTrue(#
\IS_FLOAT#
(#
$a#
)#
)#
;',
        ];

        $cases[] = [
            '<?php static::assertInternalType(\'float\', $a);',
            '<?php static::assertTrue(is_float( $a));',
        ];

        $cases[] = [
            '<?php self::assertInternalType(\'float\', $a);',
            '<?php self::assertTrue(is_float( $a));',
        ];

        $cases[] = [
            '<?php static::assertNull($a);',
            '<?php static::assertTrue(is_null($a));',
        ];

        $cases[] = [
            '<?php self::assertNull($a);',
            '<?php self::assertTrue(is_null($a));',
        ];

        return $cases;
    }

    public function provideTestFixLegacyCases()
    {
        return array_filter($this->provideTestFixCases(), function (array $case) { return !isset($case[2]); });
    }

    /**
     * @param string $expected
     *
     * @dataProvider provideNotFixCases
     */
    public function testNotFix($expected)
    {
        $this->doTest($expected);
    }

    public function provideNotFixCases()
    {
        return [
            [
                '<?php echo $this->assertTrue;',
            ],
            [
                '<?php echo $this->assertTrue?>',
            ],
            [
                '<?php
                    const is_null = 1;
                    $this->assertTrue(is_null);
                    $this->assertTrue(is_int($a) && $b);
                    $this->assertFalse(is_nan($a));
                    $this->assertTrue(is_int($a) || \is_bool($b));
                    $this->assertTrue($a&&is_int($a));
                    static::assertTrue(is_null);
                    self::assertTrue(is_null);
                ',
            ],
        ];
    }

    /**
     * @group legacy
     * @expectedDeprecation Passing "functions" at the root of the configuration for rule "php_unit_dedicate_assert" is deprecated and will not be supported in 3.0, use "functions" => array(...) option instead.
     */
    public function testLegacyConfig()
    {
        $this->fixer->configure(['file_exists']);
        $this->doTest(
            '<?php
                    $this->assertFileExists($a);
                    $this->assertTrue(is_infinite($a));
            ',
            '<?php
                    $this->assertTrue(file_exists($a));
                    $this->assertTrue(is_infinite($a));
            '
        );
    }

    /**
     * @group legacy
     * @expectedDeprecation Option "functions" for rule "php_unit_dedicate_assert" is deprecated and will be removed in version 3.0. Use option "target" instead.
     */
    public function testConfig()
    {
        $this->fixer->configure(['functions' => ['file_exists']]);
        $this->doTest(
            '<?php
                    $this->assertFileExists($a);
                    $this->assertTrue(is_infinite($a));
            ',
            '<?php
                    $this->assertTrue(file_exists($a));
                    $this->assertTrue(is_infinite($a));
            '
        );
    }

    public function testInvalidConfig()
    {
        $this->expectException(\PhpCsFixer\ConfigurationException\InvalidFixerConfigurationException::class);
        $this->expectExceptionMessageRegExp('/^\[php_unit_dedicate_assert\] Invalid configuration: The option "target" .*\.$/');

        $this->fixer->configure(['target' => '_unknown_']);
    }

    /**
     * @param string      $expected
     * @param null|string $input
     *
     * @dataProvider provideTestAssertCountCases
     */
    public function testAssertCount($expected, $input = null)
    {
        if (null === $input) {
            $expected = sprintf($expected, 'count');
        } else {
            $input = sprintf($input, 'count');
        }

        $this->doTest($expected, $input);
    }

    /**
     * @param string      $expected
     * @param null|string $input
     *
     * @dataProvider provideTestAssertCountCases
     */
    public function testAssertCountFromSizeOf($expected, $input = null)
    {
        if (null === $input) {
            $expected = sprintf($expected, 'sizeof');
        } else {
            $input = sprintf($input, 'sizeof');
        }

        $this->doTest($expected, $input);
    }

    public function provideTestAssertCountCases()
    {
        return [
            // positive fixing
            'assert same' => [
                '<?php $this->assertCount(1, $a);',
                '<?php $this->assertSame(1, %s($a));',
            ],
            'assert equals' => [
                '<?php $this->assertCount(2, $b);',
                '<?php $this->assertEquals(2, %s($b));',
            ],
            // negative fixing
            'assert not same' => [
                '<?php $this->assertNotCount(11, $c);',
                '<?php $this->assertNotSame(11, %s($c));',
            ],
            'assert not equals' => [
                '<?php $this->assertNotCount(122, $d);',
                '<?php $this->assertNotEquals(122, %s($d));',
            ],
            // other cases
            'assert same with namespace' => [
                '<?php $this->assertCount(1, $a);',
                '<?php $this->assertSame(1, \%s($a));',
            ],
            'no spacing' => [
                '<?php $this->assertCount(1,$a);',
                '<?php $this->assertSame(1,%s($a));',
            ],
            'lot of spacing' => [
                '<?php $this->assertCount(
                1
                ,
                '.'
                '.'
                $a
                '.'
                )
                ;',
                '<?php $this->assertSame(
                1
                ,
                %s
                (
                $a
                )
                )
                ;',
            ],
            'lot of fix cases' => [
                '<?php
                    $this->assertCount(1, $a);
                    $this->assertCount(2, $a);
                    $this->assertCount(3, $a);
                    $this->assertNotCount(4, $a);
                    $this->assertCount(5, $a, "abc");
                    $this->assertCount(6, $a, "def");
                ',
                '<?php
                    $this->assertSame(1, %1$s($a));
                    $this->assertSame(2, %1$s($a));
                    $this->assertEquals(3, %1$s($a));
                    $this->assertNotSame(4, %1$s($a));
                    $this->assertEquals(5, %1$s($a), "abc");
                    $this->assertSame(6, \%1$s($a), "def");
                ',
            ],
            'comment handling' => [
                '<?php $this->assertCount(# 0
1# 1
,# 2
# 3
# 4
$a# 5
# 6
)# 7
;# 8',
                '<?php $this->assertSame(# 0
1# 1
,# 2
%s# 3
(# 4
$a# 5
)# 6
)# 7
;# 8',
            ],
            'do not fix 1' => [
                '<?php
                    $this->assertSame($b, %s($a));
                ',
            ],
            'do not fix 2' => [
                '<?php
                    $this->assertSame(b(), %s($a));
                ',
            ],
            'do not fix 3' => [
                '<?php
                    $this->assertSame(1.0, %s($a));
                ',
            ],
            'do not fix 4' => [
                '<?php
                    $this->assertSame(1);
                ',
            ],
            'do not fix 5' => [
                '<?php
                    $this->assertSame(1, "%s");
                ',
            ],
            'do not fix 6' => [
                '<?php
                    $this->test(); // $this->assertSame($b, %s($a));
                ',
            ],
        ];
    }

    /**
     * @param string $expected
     * @param string $input
     *
<<<<<<< HEAD
     * @dataProvider provideTestAssertCountCasingCases
     */
    public function testAssertCountCasing($expected, $input)
    {
        $expected = sprintf($expected, 'count');
        $input = sprintf($input, 'COUNT');

        $this->doTest($expected, $input);
    }

    /**
     * @param string $expected
     * @param string $input
     *
     * @dataProvider provideTestAssertCountCasingCases
     */
    public function testAssertCountFromSizeOfCasing($expected, $input)
    {
        $expected = sprintf($expected, 'sizeof');
        $input = sprintf($input, 'SIZEOF');

        $this->doTest($expected, $input);
    }

    public function provideTestAssertCountCasingCases()
    {
        return [
            [
                '<?php $this->assertCount(1, $a);',
                '<?php $this->assertSame(1, %s($a));',
            ],
            [
                '<?php $this->assertCount(1, $a);',
                '<?php $this->assertSame(1, \%s($a));',
=======
     * @requires PHP 7.3
     * @dataProvider provideFix73Cases
     */
    public function testFix73($expected, $input)
    {
        $this->doTest($expected, $input);
    }

    public function provideFix73Cases()
    {
        return [
            [
                '<?php $this->assertNan($a, );',
                '<?php $this->assertTrue(is_nan($a), );',
            ],
            [
                '<?php $this->assertNan($a);',
                '<?php $this->assertTrue(is_nan($a, ));',
            ],
            [
                '<?php $this->assertNan($a, );',
                '<?php $this->assertTrue(is_nan($a, ), );',
            ],
            [
                '<?php $this->assertInternalType(\'array\', $a,);',
                '<?php $this->assertTrue(is_array($a,),);',
            ],
            [
                '<?php
                    $this->assertNan($b);
                ',
                '<?php
                    $this->assertTrue(\is_nan($b,));
                ',
            ],
            [
                '<?php
                    $this->assertFileExists($f, \'message\',);
                ',
                '<?php
                    $this->assertTrue(file_exists($f,), \'message\',);
                ',
            ],
            [
                '<?php $this->assertNan($y  , );',
                '<?php $this->assertTrue(is_nan($y)  , );',
>>>>>>> cb243a94
            ],
        ];
    }
}<|MERGE_RESOLUTION|>--- conflicted
+++ resolved
@@ -504,7 +504,6 @@
      * @param string $expected
      * @param string $input
      *
-<<<<<<< HEAD
      * @dataProvider provideTestAssertCountCasingCases
      */
     public function testAssertCountCasing($expected, $input)
@@ -539,7 +538,14 @@
             [
                 '<?php $this->assertCount(1, $a);',
                 '<?php $this->assertSame(1, \%s($a));',
-=======
+            ],
+        ];
+    }
+
+    /**
+     * @param string $expected
+     * @param string $input
+     *
      * @requires PHP 7.3
      * @dataProvider provideFix73Cases
      */
@@ -569,24 +575,23 @@
             ],
             [
                 '<?php
-                    $this->assertNan($b);
-                ',
-                '<?php
-                    $this->assertTrue(\is_nan($b,));
-                ',
-            ],
-            [
-                '<?php
-                    $this->assertFileExists($f, \'message\',);
-                ',
-                '<?php
-                    $this->assertTrue(file_exists($f,), \'message\',);
-                ',
+                   $this->assertNan($b);
+               ',
+                '<?php
+                   $this->assertTrue(\is_nan($b,));
+               ',
+            ],
+            [
+                '<?php
+                   $this->assertFileExists($f, \'message\',);
+               ',
+                '<?php
+                   $this->assertTrue(file_exists($f,), \'message\',);
+               ',
             ],
             [
                 '<?php $this->assertNan($y  , );',
                 '<?php $this->assertTrue(is_nan($y)  , );',
->>>>>>> cb243a94
             ],
         ];
     }
