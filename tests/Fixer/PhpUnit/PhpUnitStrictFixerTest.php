<?php

/*
 * This file is part of PHP CS Fixer.
 *
 * (c) Fabien Potencier <fabien@symfony.com>
 *     Dariusz Rumiński <dariusz.ruminski@gmail.com>
 *
 * This source file is subject to the MIT license that is bundled
 * with this source code in the file LICENSE.
 */

namespace PhpCsFixer\Tests\Fixer\PhpUnit;

use PhpCsFixer\Tests\Test\AbstractFixerTestCase;

/**
 * @author Dariusz Rumiński <dariusz.ruminski@gmail.com>
 *
 * @internal
 *
 * @covers \PhpCsFixer\Fixer\PhpUnit\PhpUnitStrictFixer
 */
final class PhpUnitStrictFixerTest extends AbstractFixerTestCase
{
    /**
     * @param string      $expected
     * @param null|string $input
     *
<<<<<<< HEAD
=======
     * @group legacy
     * @dataProvider provideTestFixCases
     * @expectedDeprecation Passing "assertions" at the root of the configuration is deprecated and will not be supported in 3.0, use "assertions" => array(...) option instead.
     */
    public function testLegacyFix($expected, $input = null)
    {
        $this->fixer->configure(array_keys($this->getMethodsMap()));
        $this->doTest($expected, $input);
    }

    /**
     * @param string      $expected
     * @param null|string $input
     *
>>>>>>> 542f3d7d
     * @dataProvider provideTestFixCases
     */
    public function testFix($expected, $input = null)
    {
        $this->doTest($expected, $input);

        $this->fixer->configure(['assertions' => array_keys($this->getMethodsMap())]);
        $this->doTest($expected, $input);
    }

    public function provideTestFixCases()
    {
        $cases = [
            ['<?php $self->foo();'],
        ];

        foreach ($this->getMethodsMap() as $methodBefore => $methodAfter) {
            $cases[] = ["<?php \$sth->${methodBefore}(1, 1);"];
            $cases[] = ["<?php \$sth->${methodAfter}(1, 1);"];
            $cases[] = [
                "<?php \$this->${methodAfter}(1, 2);",
                "<?php \$this->${methodBefore}(1, 2);",
            ];
            $cases[] = [
                "<?php \$this->${methodAfter}(1, 2); \$this->${methodAfter}(1, 2);",
                "<?php \$this->${methodBefore}(1, 2); \$this->${methodBefore}(1, 2);",
            ];
            $cases[] = [
                "<?php \$this->${methodAfter}(1, 2, 'descr');",
                "<?php \$this->${methodBefore}(1, 2, 'descr');",
            ];
            $cases[] = [
                "<?php \$this->/*aaa*/${methodAfter} \t /**bbb*/  ( /*ccc*/1  , 2);",
                "<?php \$this->/*aaa*/${methodBefore} \t /**bbb*/  ( /*ccc*/1  , 2);",
            ];
            $cases[] = [
                "<?php \$this->${methodAfter}(\$expectedTokens->count() + 10, \$tokens->count() ? 10 : 20 , 'Test');",
                "<?php \$this->${methodBefore}(\$expectedTokens->count() + 10, \$tokens->count() ? 10 : 20 , 'Test');",
            ];
            $cases[] = [
                "<?php self::${methodAfter}(1, 2);",
                "<?php self::${methodBefore}(1, 2);",
            ];
            $cases[] = [
                "<?php static::${methodAfter}(1, 2);",
                "<?php static::${methodBefore}(1, 2);",
            ];
        }

        return $cases;
    }

    /**
     * Only method calls with 2 or 3 arguments should be fixed.
     *
     * @param string $expected
     *
     * @dataProvider provideTestNoFixWithWrongNumberOfArgumentsCases
     */
    public function testNoFixWithWrongNumberOfArguments($expected)
    {
        $this->fixer->configure(['assertions' => array_keys($this->getMethodsMap())]);
        $this->doTest($expected);
    }

    public function provideTestNoFixWithWrongNumberOfArgumentsCases()
    {
        $cases = [];
        foreach ($this->getMethodsMap() as $candidate => $fix) {
            $cases[sprintf('do not change call to "%s" without arguments.', $candidate)] = [
                sprintf('<?php $this->%s();', $candidate),
            ];

            foreach ([1, 4, 5, 10] as $argumentCount) {
                $cases[sprintf('do not change call to "%s" with #%d arguments.', $candidate, $argumentCount)] = [
                    sprintf(
                        '<?php $this->%s(%s);',
                        $candidate,
                        substr(str_repeat('$a, ', $argumentCount), 0, -2)
                    ),
                ];
            }
        }

        return $cases;
    }

    public function testInvalidConfig()
    {
        $this->expectException(\PhpCsFixer\ConfigurationException\InvalidFixerConfigurationException::class);
        $this->expectExceptionMessageRegExp('/^\[php_unit_strict\] Invalid configuration: The option "assertions" .*\.$/');

        $this->fixer->configure(['assertions' => ['__TEST__']]);
    }

    /**
     * @return array<string, string>
     */
    private function getMethodsMap()
    {
        return [
            'assertAttributeEquals' => 'assertAttributeSame',
            'assertAttributeNotEquals' => 'assertAttributeNotSame',
            'assertEquals' => 'assertSame',
            'assertNotEquals' => 'assertNotSame',
        ];
    }
}<|MERGE_RESOLUTION|>--- conflicted
+++ resolved
@@ -27,23 +27,6 @@
      * @param string      $expected
      * @param null|string $input
      *
-<<<<<<< HEAD
-=======
-     * @group legacy
-     * @dataProvider provideTestFixCases
-     * @expectedDeprecation Passing "assertions" at the root of the configuration is deprecated and will not be supported in 3.0, use "assertions" => array(...) option instead.
-     */
-    public function testLegacyFix($expected, $input = null)
-    {
-        $this->fixer->configure(array_keys($this->getMethodsMap()));
-        $this->doTest($expected, $input);
-    }
-
-    /**
-     * @param string      $expected
-     * @param null|string $input
-     *
->>>>>>> 542f3d7d
      * @dataProvider provideTestFixCases
      */
     public function testFix($expected, $input = null)
