<?php

/*
 * This file is part of PHP CS Fixer.
 *
 * (c) Fabien Potencier <fabien@symfony.com>
 *     Dariusz Rumiński <dariusz.ruminski@gmail.com>
 *
 * This source file is subject to the MIT license that is bundled
 * with this source code in the file LICENSE.
 */

namespace PhpCsFixer\Tests\Fixer\Semicolon;

use PhpCsFixer\Tests\Test\AbstractFixerTestCase;

/**
 * @author SpacePossum
 * @author Dariusz Rumiński <dariusz.ruminski@gmail.com>
 *
 * @internal
 *
 * @covers \PhpCsFixer\Fixer\Semicolon\NoEmptyStatementFixer
 */
final class NoEmptyStatementFixerTest extends AbstractFixerTestCase
{
    /**
     * @param string      $expected
     * @param null|string $input
     *
     * @dataProvider provideNoEmptyStatementsCases
     */
    public function testNoEmptyStatements($expected, $input = null)
    {
        $this->doTest($expected, $input);
    }

    public function provideNoEmptyStatementsCases()
    {
        return [
            [
                '<?php
                abstract class TestClass0 extends Test IMPLEMENTS TestInterface, TestInterface2
                {
                }
                ',
                '<?php
                abstract class TestClass0 extends Test IMPLEMENTS TestInterface, TestInterface2
                {
                };
                ',
            ],
            [
                '<?php
                abstract class TestClass1 EXTENDS Test implements TestInterface
                {
                }
                ',
                '<?php
                abstract class TestClass1 EXTENDS Test implements TestInterface
                {
                };
                ',
            ],
            [
                '<?php
                CLASS TestClass2 extends Test
                {
                }
                ',
                '<?php
                CLASS TestClass2 extends Test
                {
                };
                ',
            ],
            [
                '<?php
                class TestClass3 implements TestInterface1
                {
                }
                ',
                '<?php
                class TestClass3 implements TestInterface1
                {
                };
                ',
            ],
            [
                '<?php
                class TestClass4
                {
                }
                ',
                '<?php
                class TestClass4
                {
                };
                ',
            ],
            [
                '<?php
                interface TestInterface1
                {
                }
                ',
                '<?php
                interface TestInterface1
                {
                };
                ',
            ],
            [
                '<?php
                interface TestExtendingInterface extends TestInterface2, TestInterface3 {
                }
                ',
                '<?php
                interface TestExtendingInterface extends TestInterface2, TestInterface3 {
                };
                ',
            ],
            [
                '<?php
                namespace Two {
                    $a = 1; {
                    }
                }
                ',
                '<?php
                namespace Two {;;
                    $a = 1; {
                    };
                }
                ',
            ],
            [
                '<?php
                {
                    '.'
                }
                echo 1;
                ',
                '<?php
                {
                    ;
                };
                echo 1;
                ',
            ],
            [
                '<?php
                while($time < $a)
                    ;
                echo "done waiting.";
                $b = \Test;
                ',
            ],
            [
                '<?php
                    if($a>1){

                    }
                ',
                '<?php
                    if($a>1){

                    };
                ',
            ],
            [
                '<?php
                    if($a>1) {

                    } else {

                    }
                ',
                '<?php
                    if($a>1) {

                    } else {

                    };
                ',
            ],
            [
                '<?php
                    try{

                    }catch (\Exception $e) {

                    }
                ',
                '<?php
                    try{

                    }catch (\Exception $e) {

                    };
                ',
            ],
            [
                '<?php ',
                '<?php ;',
            ],
            [
                '<?php
                    function foo()
                    {
                         // a
                    }
                ',
                '<?php
                    function foo()
                    {
                        ; // a
                    }
                ',
            ],
            [
                '<?php function foo(){}',
                '<?php function foo(){;;}',
            ],
            [
                '<?php class Test{}',
                '<?php class Test{};',
            ],
            [
                '<?php
                    for(;;) {
                    }
                ',
                '<?php
                    for(;;) {
                    };
                ',
            ],
            [
                '<?php
                    foreach($a as $b) {
                    }
                    foreach($a as $b => $c) {
                    }
                ',
                '<?php
                    foreach($a as $b) {
                    };
                    foreach($a as $b => $c) {
                    };
                ',
            ],
            [
                '<?php
                    while($a > 1){
                    }
                    do {
                    } while($a>1);
                ',
                '<?php
                    while($a > 1){
                    };
                    do {
                    } while($a>1);
                ',
            ],
            [
                '<?php
                    switch($a) {
                        default : {echo 1;}
                    }
                ',
                '<?php
                    switch($a) {
                        default : {echo 1;}
                    };
                ',
            ],
            [
                '<?php
                function test($a, $b) {
                }
                ',
                '<?php
                function test($a, $b) {
                };
                ',
            ],
            [
                '<?php
                function foo($n)
                {
                    '.'
                    $a = function(){};
                    $b = function() use ($a) {};
                    ++${"a"};
                    switch(fooBar()) {
                        case 5;{
                        }
                    }
                    return $n->{$o};
                }
                ',
                '<?php
                function foo($n)
                {
                    ;
                    $a = function(){};
                    $b = function() use ($a) {};
                    ++${"a"};
                    switch(fooBar()) {
                        case 5;{
                        }
                    };
                    return $n->{$o};
                };
                ',
            ],
            [
                '<?php
                declare(ticks=1) {
                // entire script here
                }
                declare(ticks=1);
                ',
                '<?php
                declare(ticks=1) {
                // entire script here
                };
                declare(ticks=1);
                ',
            ],
            [
                '<?php
                    namespace A\B\C;
                    use D;
                ',
                '<?php
                    namespace A\B\C;;;;
                    use D;;;;
                ',
            ],
            [
                '<?php
                    namespace A\B\C;
                    use D;
                ',
                '<?php
                    namespace A\B\C;
                    use D;;;;
                ',
            ],
            [
                '<?php
                    namespace A\B\C;use D;
                ',
                '<?php
                    namespace A\B\C;;use D;
                ',
<<<<<<< HEAD
            ],
            [
=======
            ),
        );
    }

    /**
     * @param string      $expected
     * @param null|string $input
     *
     * @dataProvider provideFix54Cases
     * @requires PHP 5.4
     */
    public function testFix54($expected, $input = null)
    {
        $this->doTest($expected, $input);
    }

    public function provideFix54Cases()
    {
        return array(
            array(
>>>>>>> 10c9393a
                '<?php
                    trait TestTrait
                    {
                    }
                ',
                '<?php
                    trait TestTrait
                    {
                    };
                ',
<<<<<<< HEAD
            ],
            [
                '<?php
=======
            ),
        );
    }

    /**
     * @param string      $expected
     * @param null|string $input
     *
     * @dataProvider provideFix55Cases
     * @requires PHP 5.5
     */
    public function testFix55($expected, $input = null)
    {
        $this->doTest($expected, $input);
    }

    public function provideFix55Cases()
    {
        return array(
            array(
            '<?php
>>>>>>> 10c9393a
                    try {
                        throw new \Exception("a");
                    } catch (\Exception $e){
                        //
                    } finally {
                    }  '.'
                ',
                '<?php
                    try {
                        throw new \Exception("a");
                    } catch (\Exception $e){
                        //
                    } finally {
                    }  ;
                ',
            ],
        ];
    }

    /**
     * @param string      $expected
     * @param null|string $input
     *
     * @dataProvider providePHP7Cases
     * @requires PHP 7.0
     */
    public function testFixPHP7($expected, $input = null)
    {
        $this->doTest($expected, $input);
    }

    public function providePHP7Cases()
    {
        return [
            [
                '<?php
                    use function Functional\map;
                    $a = new class {
                        public function log($msg)
                        {
                        }
                    };
                    ',
            ],
            [
                '<?php
                    use function Functional\map;
                    $a = new class extends A {
                    };
                    ',
            ],
            [
                '<?php
                    use function Functional\map;
                    $a = new class implements B {
                    };
                    ',
            ],
            [
                '<?php
                    use function Functional\map;
                    $a = new class extends A implements B {
                    };
                    ',
            ],
            [
                '<?php
                    $a = new class extends \A implements B\C {
                    };
                    ',
            ],
            [
                '<?php {{}}',
                '<?php {{}};',
            ],
            [
                '<?php
                    namespace A\B\C {

                    }
                ',
                '<?php
                    namespace A\B\C {

                    };
                ',
            ],
            [
                '<?php
                    namespace A{

                    }
                ',
                '<?php
                    namespace A{

                    };
                ',
            ],
            [
                '<?php
                    namespace{

                    }
                ',
                '<?php
                    namespace{

                    };
                ',
            ],
        ];
    }

    /**
     * @param string      $expected
     * @param null|string $input
     *
     * @dataProvider provideWithShortOpenTagCases
     */
    public function testWithShortOpenTag($expected, $input = null)
    {
        if (!ini_get('short_open_tag')) {
            $this->markTestSkipped('No short tag tests possible.');
        }
        $this->doTest($expected, $input);
    }

    public function provideWithShortOpenTagCases()
    {
        return [
            [
                '<? ',
                '<? ;',
            ],
            [
                '<?= ',
                '<?= ;',
            ],
        ];
    }

    /**
     * @param string      $expected
     * @param null|string $input
     *
     * @dataProvider provideFixMultipleSemicolonsCases
     */
    public function testFixMultipleSemicolons($expected, $input = null)
    {
        $this->doTest($expected, $input);
    }

    public function provideFixMultipleSemicolonsCases()
    {
        return [
            [
                '<?php $foo = 2 ; //
                    '.'

                ',
                '<?php $foo = 2 ; //
                    ;

                ',
            ],
            [
                '<?php $foo = 3; /**/ ',
                '<?php $foo = 3; /**/; ;',
            ],
            [
                '<?php $foo = 1;',
                '<?php $foo = 1;;;',
            ],
            [
                '<?php $foo = 4; ',
                '<?php $foo = 4;; ;;',
            ],
            [
                '<?php $foo = 5;

    ',
                '<?php $foo = 5;;
;
    ;',
            ],
            [
                '<?php $foo = 6; ',
                '<?php $foo = 6;; ',
            ],
            [
                '<?php for ($i = 7; ; ++$i) {}',
            ],
            [
                '<?php
                    switch($a){
                        case 8;
                            echo 9;
                    }
                ',
                '<?php
                    switch($a){
                        case 8;;
                            echo 9;
                    }
                ',
            ],
        ];
    }
}<|MERGE_RESOLUTION|>--- conflicted
+++ resolved
@@ -357,31 +357,8 @@
                 '<?php
                     namespace A\B\C;;use D;
                 ',
-<<<<<<< HEAD
-            ],
-            [
-=======
-            ),
-        );
-    }
-
-    /**
-     * @param string      $expected
-     * @param null|string $input
-     *
-     * @dataProvider provideFix54Cases
-     * @requires PHP 5.4
-     */
-    public function testFix54($expected, $input = null)
-    {
-        $this->doTest($expected, $input);
-    }
-
-    public function provideFix54Cases()
-    {
-        return array(
-            array(
->>>>>>> 10c9393a
+            ],
+            [
                 '<?php
                     trait TestTrait
                     {
@@ -392,33 +369,9 @@
                     {
                     };
                 ',
-<<<<<<< HEAD
-            ],
-            [
-                '<?php
-=======
-            ),
-        );
-    }
-
-    /**
-     * @param string      $expected
-     * @param null|string $input
-     *
-     * @dataProvider provideFix55Cases
-     * @requires PHP 5.5
-     */
-    public function testFix55($expected, $input = null)
-    {
-        $this->doTest($expected, $input);
-    }
-
-    public function provideFix55Cases()
-    {
-        return array(
-            array(
-            '<?php
->>>>>>> 10c9393a
+            ],
+            [
+                '<?php
                     try {
                         throw new \Exception("a");
                     } catch (\Exception $e){
@@ -537,9 +490,9 @@
      * @param string      $expected
      * @param null|string $input
      *
-     * @dataProvider provideWithShortOpenTagCases
+     * @dataProvider provideCasesWithShortOpenTagCases
      */
-    public function testWithShortOpenTag($expected, $input = null)
+    public function testCasesWithShortOpenTag($expected, $input = null)
     {
         if (!ini_get('short_open_tag')) {
             $this->markTestSkipped('No short tag tests possible.');
@@ -547,7 +500,7 @@
         $this->doTest($expected, $input);
     }
 
-    public function provideWithShortOpenTagCases()
+    public function provideCasesWithShortOpenTagCases()
     {
         return [
             [
