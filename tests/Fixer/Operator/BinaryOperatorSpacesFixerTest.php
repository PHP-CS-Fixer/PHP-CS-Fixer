--- conflicted
+++ resolved
@@ -797,124 +797,13 @@
     public function testWrongConfigItem()
     {
         $this->expectException(\PhpCsFixer\ConfigurationException\InvalidFixerConfigurationException::class);
-<<<<<<< HEAD
-        $this->expectExceptionMessageRegExp(
+        $this->expectExceptionMessageMatches(
             '/^\[binary_operator_spaces\] Invalid configuration: The option "foo" does not exist\. Defined options are: "default", "operators"\.$/'
-=======
-        $this->expectExceptionMessageMatches(
-            '/^\[binary_operator_spaces\] Invalid configuration: The option "foo" does not exist\. Defined options are: "align_double_arrow", "align_equals", "default", "operators"\.$/'
->>>>>>> af4cef98
         );
 
         $this->fixer->configure(['foo' => true]);
     }
 
-<<<<<<< HEAD
-=======
-    public function testWrongConfigOldValue()
-    {
-        $this->expectException(\PhpCsFixer\ConfigurationException\InvalidFixerConfigurationException::class);
-        $this->expectExceptionMessageMatches(
-            '/^\[binary_operator_spaces\] Invalid configuration: The option "align_double_arrow" with value 123 is invalid\. Accepted values are: true, false, null\.$/'
-        );
-
-        $this->fixer->configure(['align_double_arrow' => 123]);
-    }
-
-    /**
-     * @group legacy
-     * @expectedDeprecation Given configuration is deprecated and will be removed in 3.0. Use configuration ['operators' => ['=' => 'align', '=>' => 'single_space']] as replacement for ['align_equals' => true, 'align_double_arrow' => false].
-     */
-    public function testWrongConfigOldDeprecated()
-    {
-        $this->fixer->configure([
-            'align_equals' => true,
-            'align_double_arrow' => false,
-        ]);
-    }
-
-    /**
-     * @group legacy
-     * @expectedDeprecation Given configuration is deprecated and will be removed in 3.0. Use configuration ['operators' => ['=' => 'align']] as replacement for ['align_equals' => true, 'align_double_arrow' => null].
-     */
-    public function testWrongConfigOldDeprecated2()
-    {
-        $this->fixer->configure([
-            'align_equals' => true,
-            'align_double_arrow' => null,
-        ]);
-    }
-
-    /**
-     * @group legacy
-     * @expectedDeprecation Given configuration is deprecated and will be removed in 3.0. Use configuration ['operators' => ['=>' => 'align']] as replacement for ['align_equals' => null, 'align_double_arrow' => true].
-     */
-    public function testWrongConfigOldDeprecated3()
-    {
-        $this->fixer->configure([
-            'align_equals' => null,
-            'align_double_arrow' => true,
-        ]);
-    }
-
-    /**
-     * @group legacy
-     * @expectedDeprecation Given configuration is deprecated and will be removed in 3.0. Use configuration ['operators' => ['=' => 'single_space', '=>' => 'align']] as replacement for ['align_equals' => false, 'align_double_arrow' => true].
-     */
-    public function testWrongConfigOldDeprecated4()
-    {
-        $this->fixer->configure([
-            'align_equals' => false,
-            'align_double_arrow' => true,
-        ]);
-    }
-
-    /**
-     * @group legacy
-     * @expectedDeprecation Given configuration is deprecated and will be removed in 3.0. Use configuration ['operators' => ['=' => 'align', '=>' => 'align']] as replacement for ['align_equals' => true, 'align_double_arrow' => true].
-     */
-    public function testWrongConfigOldDeprecated5()
-    {
-        $this->fixer->configure([
-            'align_equals' => true,
-            'align_double_arrow' => true,
-        ]);
-
-        // simple test to see if the old config is still used
-        $this->doTest(
-            '<?php
-                $a = array(
-                    1  => 2,
-                    2  => 3,
-                );
-
-                $b   = 1;
-                $c   =  2;
-            ',
-            '<?php
-                $a = array(
-                    1 => 2,
-                    2  => 3,
-                );
-
-                $b = 1;
-                $c   =  2;
-            '
-        );
-    }
-
-    public function testWrongConfigOldAndNewMixed()
-    {
-        $this->expectException(\PhpCsFixer\ConfigurationException\InvalidFixerConfigurationException::class);
-        $this->expectExceptionMessageMatches('/^\[binary_operator_spaces\] Mixing old configuration with new configuration is not allowed\.$/');
-
-        $this->fixer->configure([
-            'align_double_arrow' => true,
-            'operators' => ['=>' => BinaryOperatorSpacesFixer::ALIGN],
-        ]);
-    }
-
->>>>>>> af4cef98
     public function testWrongConfigTypeForOperators()
     {
         $this->expectException(\PhpCsFixer\ConfigurationException\InvalidFixerConfigurationException::class);
