<?php

/*
 * This file is part of PHP CS Fixer.
 *
 * (c) Fabien Potencier <fabien@symfony.com>
 *     Dariusz Rumiński <dariusz.ruminski@gmail.com>
 *
 * This source file is subject to the MIT license that is bundled
 * with this source code in the file LICENSE.
 */

namespace PhpCsFixer\Tests\Fixer\Operator;

use PhpCsFixer\Tests\Test\AbstractFixerTestCase;

/**
 * @author Dariusz Rumiński <dariusz.ruminski@gmail.com>
 *
 * @internal
 *
 * @covers \PhpCsFixer\Fixer\Operator\NewWithBracesFixer
 */
final class NewWithBracesFixerTest extends AbstractFixerTestCase
{
    /**
     * @param string      $expected
     * @param null|string $input
     *
     * @dataProvider provideFixCases
     */
    public function testFix($expected, $input = null)
    {
        $this->doTest($expected, $input);
    }

    /**
     * @param string      $expected
     * @param null|string $input
     *
     * @dataProvider provideFix70Cases
     * @requires PHP 7.0
     */
    public function testFix70($expected, $input = null)
    {
        $this->doTest($expected, $input);
    }

    public function provideFixCases()
    {
<<<<<<< HEAD
        return [
            [
=======
        return array(
            array(
                '<?php class A { public function B(){ $static = new static(new \SplFileInfo(__FILE__)); }}',
            ),
            array(
                '<?php $static = new self(new \SplFileInfo(__FILE__));',
            ),
            array(
                '<?php $x = new X/**/ /**/ /**//**//**/ /**//**/   (/**/ /**/ /**//**//**/ /**//**/)/**/ /**/ /**//**//**/ /**//**/;/**/ /**/ /**//**//**/ /**//**/',
            ),
            array(
>>>>>>> 910c3a57
                '<?php $x = new X();',
                '<?php $x = new X;',
            ],
            [
                '<?php $y = new Y() ;',
                '<?php $y = new Y ;',
            ],
            [
                '<?php $x = new Z() /**/;//',
                '<?php $x = new Z /**/;//',
            ],
            [
                '<?php $foo = new $foo();',
                '<?php $foo = new $foo;',
            ],
            [
                '<?php $xyz = new X(new Y(new Z()));',
                '<?php $xyz = new X(new Y(new Z));',
            ],
            [
                '<?php $foo = (new $bar())->foo;',
                '<?php $foo = (new $bar)->foo;',
            ],
            [
                '<?php $foo = (new $bar((new Foo())->bar))->foo;',
                '<?php $foo = (new $bar((new Foo)->bar))->foo;',
            ],
            [
                '<?php $self = new self();',
                '<?php $self = new self;',
            ],
            [
                '<?php $static = new static();',
                '<?php $static = new static;',
            ],
            [
                '<?php $a = array( "key" => new DateTime(), );',
                '<?php $a = array( "key" => new DateTime, );',
            ],
            [
                '<?php $a = array( "key" => new DateTime() );',
                '<?php $a = array( "key" => new DateTime );',
            ],
            [
                '<?php $a = new $b[$c]();',
                '<?php $a = new $b[$c];',
            ],
            [
                '<?php $a = new $b[$c[$d ? foo() : bar("bar[...]") - 1]]();',
                '<?php $a = new $b[$c[$d ? foo() : bar("bar[...]") - 1]];',
            ],
            [
                '<?php $a = new $b[\'class\']();',
                '<?php $a = new $b[\'class\'];',
            ],
            [
                '<?php $a = new $b[\'class\'] ($foo[\'bar\']);',
            ],
            [
                '<?php $a = new $b[\'class\'] () ;',
            ],
            [
                '<?php $a = new $b[$c] ($hello[$world]) ;',
            ],
            [
                "<?php \$a = new \$b['class']()\r\n\t ;",
                "<?php \$a = new \$b['class']\r\n\t ;",
            ],
            [
                '<?php $a = $b ? new DateTime() : $b;',
                '<?php $a = $b ? new DateTime : $b;',
            ],
            [
                '<?php new self::$adapters[$name]["adapter"]();',
                '<?php new self::$adapters[$name]["adapter"];',
            ],
            [
                '<?php $a = new \Exception()?> <?php echo 1;',
                '<?php $a = new \Exception?> <?php echo 1;',
            ],
            [
                '<?php $b = new \StdClass() /**/?>',
                '<?php $b = new \StdClass /**/?>',
            ],
            [
                '<?php $a = new Foo() instanceof Foo;',
                '<?php $a = new Foo instanceof Foo;',
            ],
            [
                '<?php
                    $a = new Foo() + 1;
                    $a = new Foo() - 1;
                    $a = new Foo() * 1;
                    $a = new Foo() / 1;
                    $a = new Foo() % 1;
                ',
                '<?php
                    $a = new Foo + 1;
                    $a = new Foo - 1;
                    $a = new Foo * 1;
                    $a = new Foo / 1;
                    $a = new Foo % 1;
                ',
            ],
            [
                '<?php
                    $a = new Foo() & 1;
                    $a = new Foo() | 1;
                    $a = new Foo() ^ 1;
                    $a = new Foo() << 1;
                    $a = new Foo() >> 1;
                ',
                '<?php
                    $a = new Foo & 1;
                    $a = new Foo | 1;
                    $a = new Foo ^ 1;
                    $a = new Foo << 1;
                    $a = new Foo >> 1;
                ',
            ],
            [
                '<?php
                    $a = new Foo() and 1;
                    $a = new Foo() or 1;
                    $a = new Foo() xor 1;
                    $a = new Foo() && 1;
                    $a = new Foo() || 1;
                ',
                '<?php
                    $a = new Foo and 1;
                    $a = new Foo or 1;
                    $a = new Foo xor 1;
                    $a = new Foo && 1;
                    $a = new Foo || 1;
                ',
            ],
            [
                '<?php
                    if (new DateTime() > $this->startDate) {}
                    if (new DateTime() >= $this->startDate) {}
                    if (new DateTime() < $this->startDate) {}
                    if (new DateTime() <= $this->startDate) {}
                    if (new DateTime() == $this->startDate) {}
                    if (new DateTime() != $this->startDate) {}
                    if (new DateTime() <> $this->startDate) {}
                    if (new DateTime() === $this->startDate) {}
                    if (new DateTime() !== $this->startDate) {}
                ',
                '<?php
                    if (new DateTime > $this->startDate) {}
                    if (new DateTime >= $this->startDate) {}
                    if (new DateTime < $this->startDate) {}
                    if (new DateTime <= $this->startDate) {}
                    if (new DateTime == $this->startDate) {}
                    if (new DateTime != $this->startDate) {}
                    if (new DateTime <> $this->startDate) {}
                    if (new DateTime === $this->startDate) {}
                    if (new DateTime !== $this->startDate) {}
                ',
            ],
            [
                '<?php $a = new \stdClass() ? $b : $c;',
                '<?php $a = new \stdClass ? $b : $c;',
            ],
            [
                '<?php foreach (new Collection() as $x) {}',
                '<?php foreach (new Collection as $x) {}',
            ],
            [
                '<?php $a = [(string) new Foo() => 1];',
                '<?php $a = [(string) new Foo => 1];',
            ],
            [
                '<?php $a = [ "key" => new DateTime(), ];',
                '<?php $a = [ "key" => new DateTime, ];',
            ],
            [
                '<?php $a = [ "key" => new DateTime() ];',
                '<?php $a = [ "key" => new DateTime ];',
            ],
            [
                '<?php
                    $a = new Foo() ** 1;
                ',
                '<?php
                    $a = new Foo ** 1;
                ',
            ],
        ];
    }

    public function provideFix70Cases()
    {
        return [
            [
                '<?php
                    $a = new Foo() <=> 1;
                ',
                '<?php
                    $a = new Foo <=> 1;
                ',
            ],
            [
                '<?php
                    $a = new class() {use SomeTrait;};
                    $a = new class() implements Foo{};
                    $a = new class() /**/ extends Bar1{};
                    $a = new class()  extends Bar2 implements Foo{};
                    $a = new class()    extends Bar3 implements Foo, Foo2{};
                    $a = new class() {}?>
                ',
                '<?php
                    $a = new class {use SomeTrait;};
                    $a = new class implements Foo{};
                    $a = new class /**/ extends Bar1{};
                    $a = new class  extends Bar2 implements Foo{};
                    $a = new class    extends Bar3 implements Foo, Foo2{};
                    $a = new class {}?>
                ',
<<<<<<< HEAD
            ],
        ];
=======
            ),
            array(
                '<?php
                    class A {
                        public function B() {
                            $static = new static(new class(){});
                        }
                    }
                ',
                '<?php
                    class A {
                        public function B() {
                            $static = new static(new class{});
                        }
                    }
                ',
            ),
        );
>>>>>>> 910c3a57
    }
}<|MERGE_RESOLUTION|>--- conflicted
+++ resolved
@@ -48,22 +48,17 @@
 
     public function provideFixCases()
     {
-<<<<<<< HEAD
         return [
             [
-=======
-        return array(
-            array(
                 '<?php class A { public function B(){ $static = new static(new \SplFileInfo(__FILE__)); }}',
-            ),
-            array(
+            ],
+            [
                 '<?php $static = new self(new \SplFileInfo(__FILE__));',
-            ),
-            array(
+            ],
+            [
                 '<?php $x = new X/**/ /**/ /**//**//**/ /**//**/   (/**/ /**/ /**//**//**/ /**//**/)/**/ /**/ /**//**//**/ /**//**/;/**/ /**/ /**//**//**/ /**//**/',
-            ),
-            array(
->>>>>>> 910c3a57
+            ],
+            [
                 '<?php $x = new X();',
                 '<?php $x = new X;',
             ],
@@ -283,12 +278,8 @@
                     $a = new class    extends Bar3 implements Foo, Foo2{};
                     $a = new class {}?>
                 ',
-<<<<<<< HEAD
-            ],
-        ];
-=======
-            ),
-            array(
+            ],
+            [
                 '<?php
                     class A {
                         public function B() {
@@ -303,8 +294,7 @@
                         }
                     }
                 ',
-            ),
-        );
->>>>>>> 910c3a57
+            ],
+        ];
     }
 }