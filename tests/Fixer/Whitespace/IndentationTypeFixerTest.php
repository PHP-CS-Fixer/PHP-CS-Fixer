<?php

/*
 * This file is part of PHP CS Fixer.
 *
 * (c) Fabien Potencier <fabien@symfony.com>
 *     Dariusz Rumiński <dariusz.ruminski@gmail.com>
 *
 * This source file is subject to the MIT license that is bundled
 * with this source code in the file LICENSE.
 */

namespace PhpCsFixer\Tests\Fixer\Whitespace;

use PhpCsFixer\Tests\Test\AbstractFixerTestCase;
use PhpCsFixer\WhitespacesFixerConfig;

/**
 * @author Dariusz Rumiński <dariusz.ruminski@gmail.com>
 *
 * @internal
 *
 * @covers \PhpCsFixer\Fixer\Whitespace\IndentationTypeFixer
 */
final class IndentationTypeFixerTest extends AbstractFixerTestCase
{
    /**
     * @param string      $expected
     * @param null|string $input
     *
     * @dataProvider provideFixCases
     */
    public function testFix($expected, $input = null)
    {
        $this->doTest($expected, $input);
    }

    public function provideFixCases()
    {
        $cases = [];

        $cases[] = [
            '<?php
        echo ALPHA;',
            "<?php
\t\techo ALPHA;",
        ];

        $cases[] = [
            '<?php
        echo BRAVO;',
            "<?php
\t\techo BRAVO;",
        ];

        $cases[] = [
            '<?php
        echo CHARLIE;',
            "<?php
 \t\techo CHARLIE;",
        ];

        $cases[] = [
            '<?php
        echo DELTA;',
            "<?php
  \t\techo DELTA;",
        ];

        $cases[] = [
            "<?php
        echo 'ECHO';",
            "<?php
   \t\techo 'ECHO';",
        ];

        $cases[] = [
            '<?php
        echo FOXTROT;',
            "<?php
\t \techo FOXTROT;",
        ];

        $cases[] = [
            '<?php
        echo GOLF;',
            "<?php
\t  \techo GOLF;",
        ];

        $cases[] = [
            '<?php
        echo HOTEL;',
            "<?php
\t   \techo HOTEL;",
        ];

        $cases[] = [
            '<?php
        echo INDIA;',
            "<?php
\t    echo INDIA;",
        ];

        $cases[] = [
            '<?php
        echo JULIET;',
            "<?php
 \t   \techo JULIET;",
        ];

        $cases[] = [
            '<?php
        echo KILO;',
            "<?php
  \t  \techo KILO;",
        ];

        $cases[] = [
            '<?php
        echo MIKE;',
            "<?php
   \t \techo MIKE;",
        ];

        $cases[] = [
            '<?php
        echo NOVEMBER;',
            "<?php
    \techo NOVEMBER;",
        ];

        $cases[] = [
            '<?php
         echo OSCAR;',
            "<?php
\t \t echo OSCAR;",
        ];

        $cases[] = [
            '<?php
          echo PAPA;',
            "<?php
\t \t  echo PAPA;",
        ];

        $cases[] = [
            '<?php
           echo QUEBEC;',
            "<?php
\t \t   echo QUEBEC;",
        ];

        $cases[] = [
            '<?php $x = "a: \t";',
        ];

        $cases[] = [
            "<?php
\$x = \"
\tLike
\ta
\tdog\";",
        ];

        $cases[] = [
            '<?php
    /**
     * Test that tabs in docblocks are converted to spaces.
     *
     * @test
     *
     * @return
     */',
            "<?php
\t/**
\t * Test that tabs in docblocks are converted to spaces.
\t *
\t * @test
\t *
\t * @return
\t */",
        ];

        $cases[] = [
            '<?php
        /**
         * Test that tabs in docblocks are converted to spaces.
         */',
            "<?php
\t\t/**
\t\t * Test that tabs in docblocks are converted to spaces.
\t\t */",
        ];

        $cases[] = [
            '<?php
    /*
     | Test that tabs in comments are converted to spaces    '."\t".'.
     */',
            "<?php
\t/*
\t | Test that tabs in comments are converted to spaces    \t.
\t */",
        ];

        $cases[] = [
            "<?php
    /**
     * This variable
     * should not be '\t', really!
     */",
            "<?php
\t/**
\t * This variable
\t * should not be '\t', really!
\t */",
        ];

        $cases[] = [
            "<?php\necho 1;\n?>\r\n\t\$a = ellow;",
        ];

        return $cases;
    }

    /**
     * @param string      $expected
     * @param null|string $input
     *
     * @dataProvider provideMessyWhitespacesCases
     */
    public function testMessyWhitespaces($expected, $input = null)
    {
        $this->fixer->setWhitespacesConfig(new WhitespacesFixerConfig("\t", "\r\n"));

        $this->doTest($expected, $input);
    }

    public function provideMessyWhitespacesCases()
    {
        $cases = [];

        $cases[] = [
            "<?php
\t\techo KILO;",
            '<?php
        echo KILO;',
        ];

        $cases[] = [
            "<?php
\t\t   echo QUEBEC;",
            '<?php
           echo QUEBEC;',
        ];

        $cases[] = [
            "<?php
\t/**
\t * This variable
\t * should not be '\t', really!
\t */",
            "<?php
    /**
     * This variable
     * should not be '\t', really!
     */",
        ];

<<<<<<< HEAD
        $cases[] = [
=======
        $cases['mix indentation'] = array(
>>>>>>> a31b13b3
            "<?php
\t\t/*
\t\t * multiple indentation
\t\t * shall be handled properly
\t\t */",
            "<?php
\t\t/*
\t\t * multiple indentation
    \t * shall be handled properly
\t     */",
        ];

        $cases[] = array(
                "<?php
function myFunction() {
\t\$foo        = 1;
\t//abc
\t\$myFunction = 2;
\t\$middleVar  = 1;
}",
                '<?php
function myFunction() {
    $foo        = 1;
    //abc
    $myFunction = 2;
    $middleVar  = 1;
}',
        );

        return $cases;
    }

    /**
     * @param string      $expected
     * @param null|string $input
     *
     * @dataProvider provideMessyWhitespacesReversedCases
     */
    public function testMessyWhitespacesReversed($expected, $input = null)
    {
        $this->fixer->setWhitespacesConfig(new WhitespacesFixerConfig('    ', "\r\n"));

        $this->doTest($input, $expected);
    }

    public function provideMessyWhitespacesReversedCases()
    {
        $filteredCases = array();
        $cases = $this->provideMessyWhitespacesCases();

        foreach ($cases as $key => $case) { // TODO on 5.6 bump use array_filter with ARRAY_FILTER_USE_KEY
            if (!is_string($key) || false === strpos($key, 'mix indentation')) {
                $filteredCases[] = $case;
            }
        }

        return $filteredCases;
    }
}<|MERGE_RESOLUTION|>--- conflicted
+++ resolved
@@ -268,11 +268,7 @@
      */",
         ];
 
-<<<<<<< HEAD
-        $cases[] = [
-=======
-        $cases['mix indentation'] = array(
->>>>>>> a31b13b3
+        $cases['mix indentation'] = [
             "<?php
 \t\t/*
 \t\t * multiple indentation
@@ -285,7 +281,7 @@
 \t     */",
         ];
 
-        $cases[] = array(
+        $cases[] = [
                 "<?php
 function myFunction() {
 \t\$foo        = 1;
@@ -300,7 +296,7 @@
     $myFunction = 2;
     $middleVar  = 1;
 }',
-        );
+        ];
 
         return $cases;
     }
@@ -320,7 +316,7 @@
 
     public function provideMessyWhitespacesReversedCases()
     {
-        $filteredCases = array();
+        $filteredCases = [];
         $cases = $this->provideMessyWhitespacesCases();
 
         foreach ($cases as $key => $case) { // TODO on 5.6 bump use array_filter with ARRAY_FILTER_USE_KEY
