--- conflicted
+++ resolved
@@ -90,24 +90,6 @@
 EOF;
 
     /**
-<<<<<<< HEAD
-     * @param int[]         $lineNumberRemoved Line numbers expected to be removed after fixing
-     * @param null|string[] $config
-     *
-     * @group legacy
-     * @dataProvider provideWithConfigCases
-     * @expectedDeprecation Passing "tokens" at the root of the configuration is deprecated and will not be supported in 3.0, use "tokens" => array(...) option instead.
-     */
-    public function testLegacyWithConfig(array $lineNumberRemoved, array $config)
-    {
-        $this->fixer->configure($config);
-
-        $this->doTest($this->removeLinesFromString($this->template, $lineNumberRemoved), $this->template);
-    }
-
-    /**
-=======
->>>>>>> 606b9033
      * @param int[]         $lineNumberRemoved Line numbers expected to be removed after fixing
      * @param null|string[] $config
      *
