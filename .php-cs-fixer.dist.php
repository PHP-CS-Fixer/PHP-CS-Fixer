<?php

/*
 * This file is part of PHP CS Fixer.
 *
 * (c) Fabien Potencier <fabien@symfony.com>
 *     Dariusz Rumiński <dariusz.ruminski@gmail.com>
 *
 * This source file is subject to the MIT license that is bundled
 * with this source code in the file LICENSE.
 */

// @TODO 3.0: make this file the only distributed config file and remove `.php_cs.dist` file.

<<<<<<< HEAD
(c) Fabien Potencier <fabien@symfony.com>
    Dariusz Rumiński <dariusz.ruminski@gmail.com>

This source file is subject to the MIT license that is bundled
with this source code in the file LICENSE.
EOF;

$finder = PhpCsFixer\Finder::create()
    ->exclude('tests/Fixtures')
    ->in(__DIR__)
    ->append([
        __DIR__.'/dev-tools/doc.php',
        // __DIR__.'/php-cs-fixer', disabled, as we want to be able to run bootstrap file even on lower PHP version, to show nice message
    ])
;

$config = new PhpCsFixer\Config();
$config
    ->setRiskyAllowed(true)
    ->setRules([
        '@PHP71Migration:risky' => true,
        '@PHPUnit75Migration:risky' => true,
        '@PhpCsFixer' => true,
        '@PhpCsFixer:risky' => true,
        'header_comment' => ['header' => $header],
    ])
    ->setFinder($finder)
;

// special handling of fabbot.io service if it's using too old PHP CS Fixer version
if (false !== getenv('FABBOT_IO')) {
    try {
        PhpCsFixer\FixerFactory::create()
            ->registerBuiltInFixers()
            ->registerCustomFixers($config->getCustomFixers())
            ->useRuleSet(new PhpCsFixer\RuleSet($config->getRules()))
        ;
    } catch (PhpCsFixer\ConfigurationException\InvalidConfigurationException $e) {
        $config->setRules([]);
    } catch (UnexpectedValueException $e) {
        $config->setRules([]);
    } catch (InvalidArgumentException $e) {
        $config->setRules([]);
    }
}

return $config;
=======
return require ".php_cs.dist";
>>>>>>> 456fe40b
<|MERGE_RESOLUTION|>--- conflicted
+++ resolved
@@ -10,56 +10,6 @@
  * with this source code in the file LICENSE.
  */
 
-// @TODO 3.0: make this file the only distributed config file and remove `.php_cs.dist` file.
+// @TODO 3.x: make this file the only distributed config file and remove `.php_cs.dist` file.
 
-<<<<<<< HEAD
-(c) Fabien Potencier <fabien@symfony.com>
-    Dariusz Rumiński <dariusz.ruminski@gmail.com>
-
-This source file is subject to the MIT license that is bundled
-with this source code in the file LICENSE.
-EOF;
-
-$finder = PhpCsFixer\Finder::create()
-    ->exclude('tests/Fixtures')
-    ->in(__DIR__)
-    ->append([
-        __DIR__.'/dev-tools/doc.php',
-        // __DIR__.'/php-cs-fixer', disabled, as we want to be able to run bootstrap file even on lower PHP version, to show nice message
-    ])
-;
-
-$config = new PhpCsFixer\Config();
-$config
-    ->setRiskyAllowed(true)
-    ->setRules([
-        '@PHP71Migration:risky' => true,
-        '@PHPUnit75Migration:risky' => true,
-        '@PhpCsFixer' => true,
-        '@PhpCsFixer:risky' => true,
-        'header_comment' => ['header' => $header],
-    ])
-    ->setFinder($finder)
-;
-
-// special handling of fabbot.io service if it's using too old PHP CS Fixer version
-if (false !== getenv('FABBOT_IO')) {
-    try {
-        PhpCsFixer\FixerFactory::create()
-            ->registerBuiltInFixers()
-            ->registerCustomFixers($config->getCustomFixers())
-            ->useRuleSet(new PhpCsFixer\RuleSet($config->getRules()))
-        ;
-    } catch (PhpCsFixer\ConfigurationException\InvalidConfigurationException $e) {
-        $config->setRules([]);
-    } catch (UnexpectedValueException $e) {
-        $config->setRules([]);
-    } catch (InvalidArgumentException $e) {
-        $config->setRules([]);
-    }
-}
-
-return $config;
-=======
-return require ".php_cs.dist";
->>>>>>> 456fe40b
+return require '.php_cs.dist';