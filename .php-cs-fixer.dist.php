--- conflicted
+++ resolved
@@ -58,15 +58,11 @@
     ] + (class_exists(InternalRiskySet::class) ? [
         '@self/internal' => true, // internal rule set, shall not be used outside of main repo
     ] : []) + [
-<<<<<<< HEAD
         'final_internal_class' => [
             'include' => [],
             'exclude' => ['final', 'api-extendable'],
             'consider_absent_docblock_as_internal_class' => true,
         ],
-        'general_phpdoc_annotation_remove' => ['annotations' => ['expectedDeprecation']], // one should use PHPUnit built-in method instead
-=======
->>>>>>> cce492e9
         'header_comment' => [
             'header' => implode('', $fileHeaderParts),
             'validator' => implode('', [
