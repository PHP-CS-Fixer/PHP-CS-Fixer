services:
  php-7.4: &php
    build:
      target: dev
      args:
        ALPINE_VERSION: "3.16"
        PHP_VERSION: "7.4"
        PHP_XDEBUG_VERSION: "3.1.6"
    working_dir: /fixer
    volumes:
      - .:/fixer
    environment: &default_environment
      PHP_IDE_CONFIG: serverName=php-cs-fixer
      PHP_CS_FIXER_ALLOW_XDEBUG: 1

  php-8.0:
    <<: *php
    build:
      args:
        ALPINE_VERSION: "3.16"
        PHP_VERSION: "8.0"
        PHP_XDEBUG_VERSION: "3.4.2"

  php-8.1:
    <<: *php
    build:
      args:
        ALPINE_VERSION: "3.21"
        PHP_VERSION: "8.1"
        PHP_XDEBUG_VERSION: "3.4.2"

  php-8.2:
    <<: *php
    build:
      args:
        ALPINE_VERSION: "3.21"
        PHP_VERSION: "8.2"
        PHP_XDEBUG_VERSION: "3.4.2"

  php-8.3:
    <<: *php
    build:
      args:
        ALPINE_VERSION: "3.21"
        PHP_VERSION: "8.3"
<<<<<<< HEAD
        PHP_XDEBUG_VERSION: "3.4.2"
=======
        PHP_XDEBUG_VERSION: "3.3.2"
>>>>>>> 8d8908c8

  php-8.4:
    <<: *php
    build:
      args:
<<<<<<< HEAD
        ALPINE_VERSION: "3.21"
        PHP_VERSION: "8.4"
        PHP_XDEBUG_VERSION: "3.4.2"
=======
        ALPINE_VERSION: "3.20"
        PHP_VERSION: "8.4"
        PHP_XDEBUG_VERSION: "3.4.0beta1"
>>>>>>> 8d8908c8
    environment:
      <<: *default_environment
      XDEBUG_MODE: coverage

  sphinx-lint:
    build:
      target: sphinx-lint
    working_dir: /fixer
    volumes:
      - .:/fixer

  markdown-lint:
    image: registry.gitlab.com/pipeline-components/markdownlint:latest
    command: mdl --git-recurse .
    working_dir: /fixer
    volumes:
      - .:/fixer<|MERGE_RESOLUTION|>--- conflicted
+++ resolved
@@ -43,25 +43,15 @@
       args:
         ALPINE_VERSION: "3.21"
         PHP_VERSION: "8.3"
-<<<<<<< HEAD
         PHP_XDEBUG_VERSION: "3.4.2"
-=======
-        PHP_XDEBUG_VERSION: "3.3.2"
->>>>>>> 8d8908c8
 
   php-8.4:
     <<: *php
     build:
       args:
-<<<<<<< HEAD
         ALPINE_VERSION: "3.21"
         PHP_VERSION: "8.4"
         PHP_XDEBUG_VERSION: "3.4.2"
-=======
-        ALPINE_VERSION: "3.20"
-        PHP_VERSION: "8.4"
-        PHP_XDEBUG_VERSION: "3.4.0beta1"
->>>>>>> 8d8908c8
     environment:
       <<: *default_environment
       XDEBUG_MODE: coverage
