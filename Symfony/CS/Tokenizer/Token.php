<?php

/*
 * This file is part of the PHP CS utility.
 *
 * (c) Fabien Potencier <fabien@symfony.com>
 *
 * This source file is subject to the MIT license that is bundled
 * with this source code in the file LICENSE.
 */

namespace Symfony\CS\Tokenizer;

use Symfony\CS\Utils;

/**
 * Representation of single token.
 * As a token prototype you should understand a single element generated by token_get_all.
 *
 * @author Dariusz Rumiński <dariusz.ruminski@gmail.com>
 */
class Token
{
    /**
     * Content of token prototype.
     *
     * @var string
     */
    private $content;

    /**
     * ID of token prototype, if available.
     *
     * @var int|null
     */
    private $id;

    /**
     * If token prototype is an array.
     *
     * @var bool
     */
    private $isArray;

    /**
     * Flag is token was changed.
     *
     * @var bool
     */
    private $changed = false;

    /**
     * Constructor.
     *
     * @param string|array $token token prototype
     */
    public function __construct($token)
    {
        if (is_array($token)) {
            $this->isArray = true;
            $this->id = $token[0];
            $this->content = $token[1];
        } else {
            $this->isArray = false;
            $this->content = $token;
        }
    }

    /**
     * Clear token at given index.
     *
     * Clearing means override token by empty string.
     */
    public function clear()
    {
        $this->override('');
    }

    /**
     * Clear internal flag if token was changed.
     */
    public function clearChanged()
    {
        $this->changed = false;
    }

    /*
     * Check if token is equals to given one.
     *
     * If tokens are arrays, then only keys defined in parameter token are checked.
     *
     * @param Token|array|string $other         token or it's prototype
     * @param bool               $caseSensitive perform a case sensitive comparison
     *
     * @return bool
     */
    public function equals($other, $caseSensitive = true)
    {
        $otherPrototype = $other instanceof self ? $other->getPrototype() : $other;

        if ($this->isArray() !== is_array($otherPrototype)) {
            return false;
        }

        if (!$this->isArray()) {
            return $this->content === $otherPrototype;
        }

        if (array_key_exists(0, $otherPrototype) && $this->getId() !== $otherPrototype[0]) {
            return false;
        }

        if (array_key_exists(1, $otherPrototype)) {
            if ($caseSensitive) {
                if ($this->getContent() !== $otherPrototype[1]) {
                    return false;
                }
            } elseif (0 !== strcasecmp($this->getContent(), $otherPrototype[1])) {
                return false;
            }
        }

        // detect unknown keys
        unset($otherPrototype[0], $otherPrototype[1]);
        if (count($otherPrototype)) {
            return false;
        }

        return true;
    }

    /**
     * Check if token is equals to one of given.
     *
     * @param array       $others        array of tokens or token prototypes
     * @param bool|bool[] $caseSensitive global case sensitiveness or an array of booleans, whose keys should match
     *                                   the ones used in $others. If any is missing, the default case-sensitive
     *                                   comparison is used.
     *
     * @return bool
     */
    public function equalsAny(array $others, $caseSensitive = true)
    {
        foreach ($others as $key => $other) {
            $cs = self::isKeyCaseSensitive($caseSensitive, $key);

            if ($this->equals($other, $cs)) {
                return true;
            }
        }

        return false;
    }

    /**
     * A helper method used to find out whether or not a certain input token has to be case-sensitively matched.
     *
     * @param bool|bool[] $caseSensitive global case sensitiveness or an array of booleans, whose keys should match
     *                                   the ones used in $others. If any is missing, the default case-sensitive
     *                                   comparison is used.
     * @param int         $key           the key of the token that has to be looked up
     *
     * @return bool
     */
    public static function isKeyCaseSensitive($caseSensitive, $key)
    {
        if (is_array($caseSensitive)) {
            return isset($caseSensitive[$key]) ? $caseSensitive[$key] : true;
        }

        return $caseSensitive;
    }

    /**
     * Get token prototype.
     *
     * @return string|array token prototype
     */
    public function getPrototype()
    {
        if (!$this->isArray) {
            return $this->content;
        }

        return array(
            $this->id,
            $this->content,
        );
    }

    /**
     * Get token's content.
     *
     * @return string
     */
    public function getContent()
    {
        return $this->content;
    }

    /**
     * Get token's id.
     *
     * @return int
     */
    public function getId()
    {
        return $this->id;
    }

    /**
     * Get token name.
     *
     * @return null|string token name
     */
    public function getName()
    {
        if (!isset($this->id)) {
            return;
        }

        $transformers = Transformers::create();

        if ($transformers->hasCustomToken($this->id)) {
            return $transformers->getCustomToken($this->id);
        }

        return token_name($this->id);
    }

    /**
     * Generate keywords array contains all keywords that exists in used PHP version.
     *
     * @return array
     */
    public static function getKeywords()
    {
        static $keywords = null;

        if (null === $keywords) {
            $keywords = array();
            $keywordsStrings = array('T_ABSTRACT', 'T_ARRAY', 'T_AS', 'T_BREAK', 'T_CALLABLE', 'T_CASE',
                'T_CATCH', 'T_CLASS', 'T_CLONE', 'T_CONST', 'T_CONTINUE', 'T_DECLARE', 'T_DEFAULT', 'T_DO',
                'T_ECHO', 'T_ELSE', 'T_ELSEIF', 'T_EMPTY', 'T_ENDDECLARE', 'T_ENDFOR', 'T_ENDFOREACH',
                'T_ENDIF', 'T_ENDSWITCH', 'T_ENDWHILE', 'T_EVAL', 'T_EXIT', 'T_EXTENDS', 'T_FINAL',
                'T_FINALLY', 'T_FOR', 'T_FOREACH', 'T_FUNCTION', 'T_GLOBAL', 'T_GOTO', 'T_HALT_COMPILER',
                'T_IF', 'T_IMPLEMENTS', 'T_INCLUDE', 'T_INCLUDE_ONCE', 'T_INSTANCEOF', 'T_INSTEADOF',
                'T_INTERFACE', 'T_ISSET', 'T_LIST', 'T_LOGICAL_AND', 'T_LOGICAL_OR', 'T_LOGICAL_XOR',
                'T_NAMESPACE', 'T_NEW', 'T_PRINT', 'T_PRIVATE', 'T_PROTECTED', 'T_PUBLIC', 'T_REQUIRE',
                'T_REQUIRE_ONCE', 'T_RETURN', 'T_STATIC', 'T_SWITCH', 'T_THROW', 'T_TRAIT', 'T_TRY',
                'T_UNSET', 'T_USE', 'T_VAR', 'T_WHILE', 'T_YIELD',
                'CT_ARRAY_TYPEHINT', 'CT_CLASS_CONSTANT', 'CT_CONST_IMPORT', 'CT_FUNCTION_IMPORT', 'CT_NAMESPACE_OPERATOR', 'CT_USE_TRAIT', 'CT_USE_LAMBDA',
            );

            foreach ($keywordsStrings as $keywordName) {
                if (defined($keywordName)) {
                    $keyword = constant($keywordName);
                    $keywords[$keyword] = $keyword;
                }
            }
        }

        return $keywords;
    }

    /**
     * Check if token prototype is an array.
     *
     * @return bool is array
     */
    public function isArray()
    {
        return $this->isArray;
    }

    /**
     * Check if token is one of type cast tokens.
     *
     * @return bool
     */
    public function isCast()
    {
        static $castTokens = array(T_ARRAY_CAST, T_BOOL_CAST, T_DOUBLE_CAST, T_INT_CAST, T_OBJECT_CAST, T_STRING_CAST, T_UNSET_CAST);

        return $this->isGivenKind($castTokens);
    }

    /**
     * Check if token was changed.
     *
     * @return bool
     */
    public function isChanged()
    {
        return $this->changed;
    }

    /**
     * Check if token is one of classy tokens: T_CLASS, T_INTERFACE or T_TRAIT.
     *
     * @return bool
     */
    public function isClassy()
    {
        static $classTokens = null;

        if (null === $classTokens) {
            $classTokens = array(T_CLASS, T_INTERFACE);

            if (defined('T_TRAIT')) {
                $classTokens[] = constant('T_TRAIT');
            }
        }

        return $this->isGivenKind($classTokens);
    }

    /**
     * Check if token is one of comment tokens: T_COMMENT or T_DOC_COMMENT.
     *
     * @return bool
     */
    public function isComment()
    {
        static $commentTokens = array(T_COMMENT, T_DOC_COMMENT);

        return $this->isGivenKind($commentTokens);
    }

    /**
     * Check if token is empty, e.g. because of clearing.
     *
     * @return bool
     */
    public function isEmpty()
    {
        return null === $this->id && ('' === $this->content || null === $this->content);
    }

    /**
     * Check if token is one of given kind.
     *
     * @param int|int[] $possibleKind kind or array of kinds
     *
     * @return bool
     */
    public function isGivenKind($possibleKind)
    {
        return $this->isArray && (is_array($possibleKind) ? in_array($this->id, $possibleKind, true) : $this->id === $possibleKind);
    }

    /**
     * Check if token is a keyword.
     *
     * @return bool
     */
    public function isKeyword()
    {
        $keywords = static::getKeywords();

        return $this->isArray && isset($keywords[$this->id]);
    }

    /**
     * Check if token is a native PHP constant: true, false or null.
     *
     * @return bool
     */
    public function isNativeConstant()
    {
        static $nativeConstantStrings = array('true', 'false', 'null');

        return $this->isArray && in_array(strtolower($this->content), $nativeConstantStrings, true);
    }

    /**
     * Check if token is a whitespace.
     *
     * @param null|string $whitespaces whitespaces characters, default is " \t\n\r\0\x0B"
     *
     * @return bool
     */
    public function isWhitespace($whitespaces = " \t\n\r\0\x0B")
    {
        if (null === $whitespaces) {
            $whitespaces = " \t\n\r\0\x0B";
        }

        if ($this->isArray && !$this->isGivenKind(T_WHITESPACE)) {
            return false;
        }

        return '' === trim($this->content, $whitespaces);
    }

    /**
     * Override token.
     *
<<<<<<< HEAD
     * @param Token|array|string $other token prototype
=======
     * If called on Token inside Tokens collection please use `Tokens::overrideAt` instead.
     *
     * @param string|array $prototype token prototype
>>>>>>> 25cfa73c
     */
    public function override($other)
    {
        $prototype = $other instanceof self ? $other->getPrototype() : $other;

        if ($this->equals($prototype)) {
            return;
        }

        $this->changed = true;

        if (is_array($prototype)) {
            $this->isArray = true;
            $this->id = $prototype[0];
            $this->content = $prototype[1];

            return;
        }

        $this->isArray = false;
        $this->id = null;
        $this->content = $prototype;
    }

    /**
     * Set token's content.
     *
     * @param string $content
     */
    public function setContent($content)
    {
        // setting empty content is clearing the token
        if ('' === $content) {
            $this->clear();

            return;
        }

        if ($this->content === $content) {
            return;
        }

        $this->changed = true;
        $this->content = $content;
    }

    public function toArray()
    {
        return array(
            'id' => $this->id,
            'name' => $this->getName(),
            'content' => $this->content,
            'isArray' => $this->isArray,
            'changed' => $this->changed,
        );
    }

    public function toJson()
    {
        static $options = null;

        if (null === $options) {
            $options = Utils::calculateBitmask(array('JSON_PRETTY_PRINT', 'JSON_NUMERIC_CHECK'));
        }

        return json_encode($this->toArray(), $options);
    }
}<|MERGE_RESOLUTION|>--- conflicted
+++ resolved
@@ -396,13 +396,9 @@
     /**
      * Override token.
      *
-<<<<<<< HEAD
+     * If called on Token inside Tokens collection please use `Tokens::overrideAt` instead.
+     *
      * @param Token|array|string $other token prototype
-=======
-     * If called on Token inside Tokens collection please use `Tokens::overrideAt` instead.
-     *
-     * @param string|array $prototype token prototype
->>>>>>> 25cfa73c
      */
     public function override($other)
     {
