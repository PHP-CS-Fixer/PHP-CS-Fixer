<?php

/*
 * This file is part of PHP CS Fixer.
 *
 * (c) Fabien Potencier <fabien@symfony.com>
 *     Dariusz Rumiński <dariusz.ruminski@gmail.com>
 *
 * This source file is subject to the MIT license that is bundled
 * with this source code in the file LICENSE.
 */

namespace Symfony\CS\Tests;

use Symfony\CS\Config\Config;
use Symfony\CS\Fixer;
use Symfony\CS\FixerInterface;

class FixerTest extends \PHPUnit_Framework_TestCase
{
    /**
     * @covers Symfony\CS\Fixer::sortFixers
     */
    public function testThatFixersAreSorted()
    {
        $fixer = new Fixer();

        $fxPrototypes = array(
            array('getPriority' => 0),
            array('getPriority' => -10),
            array('getPriority' => 10),
            array('getPriority' => -10),
        );

        $fxs = array();

        foreach ($fxPrototypes as $fxPrototype) {
            $fx = $this->getMock('Symfony\CS\FixerInterface');
            $fx->expects($this->any())->method('getPriority')->willReturn($fxPrototype['getPriority']);

            $fixer->addFixer($fx);
            $fxs[] = $fx;
        }

        // There are no rules that forces $fxs[1] to be prioritized before $fxs[3]. We should not test against that
        $this->assertSame(array($fxs[2], $fxs[0]), array_slice($fixer->getFixers(), 0, 2));
    }

    /**
     * @covers Symfony\CS\Fixer::registerBuiltInFixers
     */
    public function testThatRegisterBuiltInFixers()
    {
        $fixer = new Fixer();

        $this->assertCount(0, $fixer->getFixers());
        $fixer->registerBuiltInFixers();
        $this->assertGreaterThan(0, count($fixer->getFixers()));
    }

    /**
     * @covers Symfony\CS\Fixer::registerBuiltInConfigs
     */
    public function testThatRegisterBuiltInConfigs()
    {
        $fixer = new Fixer();

        $this->assertCount(0, $fixer->getConfigs());
        $fixer->registerBuiltInConfigs();
        $this->assertGreaterThan(0, count($fixer->getConfigs()));
    }

    /**
     * @covers Symfony\CS\Fixer::addFixer
     * @covers Symfony\CS\Fixer::getFixers
     */
    public function testThatCanAddAndGetFixers()
    {
        $fixer = new Fixer();

        $f1 = $this->getMock('Symfony\CS\FixerInterface');
        $f2 = $this->getMock('Symfony\CS\FixerInterface');
        $fixer->addFixer($f1);
        $fixer->addFixer($f2);

        $this->assertTrue(in_array($f1, $fixer->getFixers(), true));
        $this->assertTrue(in_array($f2, $fixer->getFixers(), true));
    }

    /**
     * @covers Symfony\CS\Fixer::addConfig
     * @covers Symfony\CS\Fixer::getConfigs
     */
    public function testThatCanAddAndGetConfigs()
    {
        $fixer = new Fixer();

        $c1 = $this->getMock('Symfony\CS\ConfigInterface');
        $c2 = $this->getMock('Symfony\CS\ConfigInterface');
        $fixer->addConfig($c1);
        $fixer->addConfig($c2);

        $this->assertSame(array($c1, $c2), $fixer->getConfigs());
    }

    /**
     * @covers Symfony\CS\Fixer::fix
     * @covers Symfony\CS\Fixer::fixFile
     * @covers Symfony\CS\Fixer::prepareFixers
     */
    public function testThatFixSuccessfully()
    {
        $fixer = new Fixer();
        $fixer->addFixer(new \Symfony\CS\Fixer\PSR2\VisibilityFixer());
        $fixer->addFixer(new \Symfony\CS\Fixer\PSR0\Psr0Fixer()); //will be ignored cause of test keyword in namespace

        $config = Config::create()->finder(new \DirectoryIterator(__DIR__.DIRECTORY_SEPARATOR.'Fixtures'.DIRECTORY_SEPARATOR.'FixerTest'));
        $config->fixers($fixer->getFixers());

        $changed = $fixer->fix($config, true, true);
        $pathToInvalidFile = __DIR__.DIRECTORY_SEPARATOR.'Fixtures'.DIRECTORY_SEPARATOR.'FixerTest'.DIRECTORY_SEPARATOR.'somefile.php';

        $this->assertCount(1, $changed);
        $this->assertCount(2, $changed[$pathToInvalidFile]);
        $this->assertSame(array('appliedFixers', 'diff'), array_keys($changed[$pathToInvalidFile]));
        $this->assertSame('visibility', $changed[$pathToInvalidFile]['appliedFixers'][0]);
    }

    /**
     * @covers Symfony\CS\Fixer::getLevelAsString
     * @dataProvider getFixerLevels
     */
    public function testThatCanGetFixerLevelString($level, $expectedLevelString)
    {
        $fixer = $this->getMock('Symfony\CS\FixerInterface');
        $fixer->expects($this->any())->method('getLevel')->will($this->returnValue($level));

        $this->assertSame($expectedLevelString, Fixer::getLevelAsString($fixer));
    }

    public function testFixersPriorityEdgeFixers()
    {
        $fixer = new Fixer();
        $fixer->registerBuiltInFixers();
        $fixers = $fixer->getFixers();

        $this->assertSame('encoding', $fixers[0]->getName());
        $this->assertSame('short_tag', $fixers[1]->getName());
        $this->assertSame('eof_ending', $fixers[count($fixers) - 1]->getName());
    }

    /**
     * @dataProvider getFixersPriorityCases
     */
    public function testFixersPriority(FixerInterface $first, FixerInterface $second)
    {
        $this->assertLessThan($first->getPriority(), $second->getPriority());
    }

    public function getFixersPriorityCases()
    {
        $fixer = new Fixer();
        $fixer->registerBuiltInFixers();

        $fixers = array();

        foreach ($fixer->getFixers() as $fixer) {
            $fixers[$fixer->getName()] = $fixer;
        }

        $cases = array(
            array($fixers['unused_use'], $fixers['extra_empty_lines']), // tested also in: unused_use,extra_empty_lines.test
            array($fixers['multiple_use'], $fixers['unused_use']), // tested also in: multiple_use,unused_use.test
            array($fixers['remove_leading_slash_use'], $fixers['ordered_use']), // tested also in: remove_leading_slash_use,ordered_use.test
            array($fixers['remove_lines_between_uses'], $fixers['ordered_use']),
            array($fixers['unused_use'], $fixers['remove_leading_slash_use']),
            array($fixers['multiple_use'], $fixers['remove_leading_slash_use']),
            array($fixers['concat_without_spaces'], $fixers['concat_with_spaces']),
            array($fixers['elseif'], $fixers['braces']),
            array($fixers['duplicate_semicolon'], $fixers['braces']),
            array($fixers['duplicate_semicolon'], $fixers['spaces_before_semicolon']),
            array($fixers['duplicate_semicolon'], $fixers['multiline_spaces_before_semicolon']),
            array($fixers['duplicate_semicolon'], $fixers['switch_case_semicolon_to_colon']),  // tested also in: duplicate_semicolon,switch_case_semicolon_to_colon.test
            array($fixers['duplicate_semicolon'], $fixers['extra_empty_lines']), // tested also in: duplicate_semicolon,extra_empty_lines.test
            array($fixers['double_arrow_multiline_whitespaces'], $fixers['multiline_array_trailing_comma']),
            array($fixers['double_arrow_multiline_whitespaces'], $fixers['align_double_arrow']), // tested also in: double_arrow_multiline_whitespaces,align_double_arrow.test
            array($fixers['operators_spaces'], $fixers['align_double_arrow']), // tested also in: align_double_arrow,operators_spaces.test
            array($fixers['operators_spaces'], $fixers['align_equals']), // tested also in: align_double_arrow,align_equals.test
            array($fixers['indentation'], $fixers['phpdoc_indent']),
            array($fixers['phpdoc_order'], $fixers['phpdoc_separation']),
            array($fixers['phpdoc_no_access'], $fixers['phpdoc_separation']),
            array($fixers['phpdoc_no_access'], $fixers['phpdoc_order']),
            array($fixers['phpdoc_no_empty_return'], $fixers['phpdoc_separation']), // tested also in: phpdoc_no_empty_return,phpdoc_separation.test
            array($fixers['phpdoc_no_empty_return'], $fixers['phpdoc_order']), // tested also in: phpdoc_no_empty_return,phpdoc_separation.test
            array($fixers['phpdoc_no_package'], $fixers['phpdoc_separation']), // tested also in: phpdoc_no_package,phpdoc_separation.test
            array($fixers['phpdoc_no_package'], $fixers['phpdoc_order']),
            array($fixers['phpdoc_no_access'], $fixers['phpdoc_trim']),
            array($fixers['phpdoc_no_empty_return'], $fixers['phpdoc_trim']),
            array($fixers['phpdoc_no_package'], $fixers['phpdoc_trim']),
            array($fixers['phpdoc_separation'], $fixers['phpdoc_trim']),
            array($fixers['phpdoc_short_description'], $fixers['phpdoc_trim']),
            array($fixers['phpdoc_var_without_name'], $fixers['phpdoc_trim']),
            array($fixers['phpdoc_order'], $fixers['phpdoc_trim']),
            array($fixers['unused_use'], $fixers['line_after_namespace']), // tested also in: unused_use,line_after_namespace.test
            array($fixers['linefeed'], $fixers['eof_ending']),
            array($fixers['php_unit_strict'], $fixers['php_unit_construct']),
            array($fixers['unary_operators_spaces'], $fixers['logical_not_operators_with_spaces']),
            array($fixers['unary_operators_spaces'], $fixers['logical_not_operators_with_successor_space']),
            array($fixers['short_echo_tag'], $fixers['echo_to_print']), // tested also in: echo_to_print,short_echo_tag.test
            array($fixers['short_bool_cast'], $fixers['spaces_cast']), // tested also in: short_bool_cast,spaces_cast.test
            array($fixers['unneeded_control_parentheses'], $fixers['trailing_spaces']), // tested also in: trailing_spaces,unneeded_control_parentheses.test
            array($fixers['class_definition'], $fixers['trailing_spaces']), // tested also in: class_definition,trailing_spaces.test
            array($fixers['empty_return'], $fixers['no_useless_return']), // tested also in: empty_return,no_useless_return.test
            array($fixers['duplicate_semicolon'], $fixers['no_useless_return']), // tested also in: duplicate_semicolon,no_useless_return.test
            array($fixers['no_useless_return'], $fixers['whitespacy_lines']), // tested also in: no_useless_return,whitespacy_lines.test
            array($fixers['no_useless_return'], $fixers['extra_empty_lines']), // tested also in: no_useless_return,extra_empty_lines.test
            array($fixers['no_useless_return'], $fixers['return']), // tested also in: no_useless_return,return.test
            array($fixers['no_empty_phpdoc'], $fixers['extra_empty_lines']), // tested also in: no_empty_phpdoc,extra_empty_lines.test
            array($fixers['no_empty_phpdoc'], $fixers['trailing_spaces']), // tested also in: no_empty_phpdoc,trailing_spaces.test
            array($fixers['no_empty_phpdoc'], $fixers['whitespacy_lines']), // tested also in: no_empty_phpdoc,whitespacy_lines.test
            array($fixers['phpdoc_no_access'], $fixers['no_empty_phpdoc']), // tested also in: phpdoc_no_access,no_empty_phpdoc.test
            array($fixers['phpdoc_no_empty_return'], $fixers['no_empty_phpdoc']), // tested also in: phpdoc_no_empty_return,no_empty_phpdoc.test
            array($fixers['phpdoc_no_package'], $fixers['no_empty_phpdoc']), // tested also in: phpdoc_no_package,no_empty_phpdoc.test
            array($fixers['combine_consecutive_unsets'], $fixers['spaces_after_semicolon']), // tested also in: combine_consecutive_unsets,spaces_after_semicolon.test
            array($fixers['combine_consecutive_unsets'], $fixers['whitespacy_lines']), // tested also in: combine_consecutive_unsets,whitespacy_lines.test
            array($fixers['combine_consecutive_unsets'], $fixers['trailing_spaces']), // tested also in: combine_consecutive_unsets,trailing_spaces.test
            array($fixers['combine_consecutive_unsets'], $fixers['extra_empty_lines']), // tested also in: combine_consecutive_unsets,extra_empty_lines.test
            array($fixers['duplicate_semicolon'], $fixers['combine_consecutive_unsets']), // tested also in: duplicate_semicolon,combine_consecutive_unsets.test
            array($fixers['phpdoc_type_to_var'], $fixers['phpdoc_single_line_var_spacing']), // tested also in: phpdoc_type_to_var,phpdoc_single_line_var_spacing.test
<<<<<<< HEAD
            array($fixers['blankline_after_open_tag'], $fixers['no_blank_lines_before_namespace']), // tested also in: blankline_after_open_tag,no_blank_lines_before_namespace.test
            array($fixers['php_unit_construct'], $fixers['php_unit_dedicate_assert']), // tested also in: php_unit_construct,php_unit_dedicate_assert.test
=======
            array($fixers['phpdoc_to_comment'], $fixers['no_empty_comment']), // tested also in: phpdoc_to_comment,no_empty_comment.test
            array($fixers['no_empty_comment'], $fixers['extra_empty_lines']), // tested also in: no_empty_comment,extra_empty_lines.test
            array($fixers['no_empty_comment'], $fixers['trailing_spaces']), // tested also in: no_empty_comment,trailing_spaces.test
            array($fixers['no_empty_comment'], $fixers['whitespacy_lines']), // tested also in: no_empty_comment,whitespacy_lines.test
>>>>>>> ea5e309a
        );

        $docFixerNames = array_filter(
            array_keys($fixers),
            function ($name) {
                return false !== strpos($name, 'phpdoc');
            }
        );

        // prepare bulk tests for phpdoc fixers to test that:
        // * `phpdoc_to_comment` is first
        // * `phpdoc_indent` is second
        // * `phpdoc_types` is third
        // * `phpdoc_scalar` is fourth
        // * `phpdoc_params` is last
        $cases[] = array($fixers['phpdoc_to_comment'], $fixers['phpdoc_indent']);
        $cases[] = array($fixers['phpdoc_indent'], $fixers['phpdoc_types']);
        $cases[] = array($fixers['phpdoc_types'], $fixers['phpdoc_scalar']);

        foreach ($docFixerNames as $docFixerName) {
            if (!in_array($docFixerName, array('phpdoc_to_comment', 'phpdoc_indent', 'phpdoc_types', 'phpdoc_scalar'), true)) {
                $cases[] = array($fixers['phpdoc_to_comment'], $fixers[$docFixerName]);
                $cases[] = array($fixers['phpdoc_indent'], $fixers[$docFixerName]);
                $cases[] = array($fixers['phpdoc_types'], $fixers[$docFixerName]);
                $cases[] = array($fixers['phpdoc_scalar'], $fixers[$docFixerName]);
            }

            if ('phpdoc_params' !== $docFixerName) {
                $cases[] = array($fixers[$docFixerName], $fixers['phpdoc_params']);
            }
        }

        return $cases;
    }

    public static function getFixerLevels()
    {
        return array(
            array(FixerInterface::NONE_LEVEL, 'none'),
            array(FixerInterface::PSR0_LEVEL, 'PSR-0'),
            array(FixerInterface::PSR1_LEVEL, 'PSR-1'),
            array(FixerInterface::PSR2_LEVEL, 'PSR-2'),
            array(FixerInterface::SYMFONY_LEVEL, 'symfony'),
            array(FixerInterface::CONTRIB_LEVEL, 'contrib'),
        );
    }

    /**
     * @dataProvider provideFixersDescriptionConsistencyCases
     */
    public function testFixersDescriptionConsistency(FixerInterface $fixer)
    {
        $this->assertRegExp('/^[A-Z@].*\.$/', $fixer->getDescription(), 'Description must start with capital letter or an @ and end with dot.');
    }

    public function provideFixersDescriptionConsistencyCases()
    {
        $fixer = new Fixer();
        $fixer->registerBuiltInFixers();
        $fixers = $fixer->getFixers();
        $cases = array();

        foreach ($fixers as $fixer) {
            $cases[] = array($fixer);
        }

        return $cases;
    }
}<|MERGE_RESOLUTION|>--- conflicted
+++ resolved
@@ -227,15 +227,12 @@
             array($fixers['combine_consecutive_unsets'], $fixers['extra_empty_lines']), // tested also in: combine_consecutive_unsets,extra_empty_lines.test
             array($fixers['duplicate_semicolon'], $fixers['combine_consecutive_unsets']), // tested also in: duplicate_semicolon,combine_consecutive_unsets.test
             array($fixers['phpdoc_type_to_var'], $fixers['phpdoc_single_line_var_spacing']), // tested also in: phpdoc_type_to_var,phpdoc_single_line_var_spacing.test
-<<<<<<< HEAD
             array($fixers['blankline_after_open_tag'], $fixers['no_blank_lines_before_namespace']), // tested also in: blankline_after_open_tag,no_blank_lines_before_namespace.test
             array($fixers['php_unit_construct'], $fixers['php_unit_dedicate_assert']), // tested also in: php_unit_construct,php_unit_dedicate_assert.test
-=======
             array($fixers['phpdoc_to_comment'], $fixers['no_empty_comment']), // tested also in: phpdoc_to_comment,no_empty_comment.test
             array($fixers['no_empty_comment'], $fixers['extra_empty_lines']), // tested also in: no_empty_comment,extra_empty_lines.test
             array($fixers['no_empty_comment'], $fixers['trailing_spaces']), // tested also in: no_empty_comment,trailing_spaces.test
             array($fixers['no_empty_comment'], $fixers['whitespacy_lines']), // tested also in: no_empty_comment,whitespacy_lines.test
->>>>>>> ea5e309a
         );
 
         $docFixerNames = array_filter(
