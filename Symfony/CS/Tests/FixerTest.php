--- conflicted
+++ resolved
@@ -199,12 +199,9 @@
             array($fixers['phpdoc_order'], $fixers['phpdoc_trim']),
             array($fixers['unused_use'], $fixers['line_after_namespace']),
             array($fixers['linefeed'], $fixers['eof_ending']),
-<<<<<<< HEAD
             array($fixers['php_unit_strict'], $fixers['php_unit_construct']),
             array($fixers['unary_operators_spaces'], $fixers['logical_not_operators_with_spaces']),
-=======
             array($fixers['unary_operators_spaces'], $fixers['logical_not_operators_with_successor_space']),
->>>>>>> 01cf7f86
         );
 
         $docFixerNames = array_filter(
