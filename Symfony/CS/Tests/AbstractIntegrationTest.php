<?php

/*
 * This file is part of the PHP CS utility.
 *
 * (c) Fabien Potencier <fabien@symfony.com>
 *
 * This source file is subject to the MIT license that is bundled
 * with this source code in the file LICENSE.
 */

namespace Symfony\CS\Tests;

use Symfony\Component\Filesystem\Exception\IOException;
use Symfony\Component\Filesystem\Filesystem;
use Symfony\CS\Error\Error;
use Symfony\CS\FileCacheManager;
use Symfony\CS\Fixer;
use Symfony\CS\FixerFactory;
use Symfony\CS\FixerInterface;
use Symfony\CS\RuleSet;

/**
 * Integration test base class.
 *
 * This test searches for '.test' fixture files in the given directory.
 * Each fixture file will be parsed and tested against the expected result.
 *
 * Fixture files have the following format:
 *
 * --TEST--
 * Example test description
 * --CONFIG--
 * {"@PSR2": true, "strict": true}
 * --INPUT--
 * Code to fix
 * --EXPECT--
 * Expected code after fixing*
 *
 * * When the expected block is omitted the input is expected not to
 *     be changed by the fixers.
 *
 * @author SpacePossum <possumfromspace@gmail.com>
 *
 * @internal
 */
abstract class AbstractIntegrationTest extends \PHPUnit_Framework_TestCase
{
    public static function setUpBeforeClass()
    {
        $tmpFile = static::getTempFile();
        if (!is_file($tmpFile)) {
            $dir = dirname($tmpFile);
            if (!is_dir($dir)) {
                $fs = new Filesystem();
                $fs->mkdir($dir, 0766);
            }
        }
    }

    public static function tearDownAfterClass()
    {
        @unlink(static::getTempFile());
    }

    /**
     * @dataProvider getTests
     *
     * @see doTestIntegration()
     */
    public function testIntegration($testFileName, $testTitle, $fixers, $input, $expected = null)
    {
        $this->doTestIntegration($testFileName, $testTitle, $fixers, $input, $expected);
    }

    /**
     * Creates test data by parsing '.test' files.
     *
     * @return array
     */
    public function getTests()
    {
        $fixturesDir = realpath($this->getFixturesDir());
        if (!is_dir($fixturesDir)) {
            throw new \UnexpectedValueException(sprintf('Given fixture dir "%s" is not a directory.', $fixturesDir));
        }

        $tests = array();

        foreach (new \RecursiveIteratorIterator(new \RecursiveDirectoryIterator($fixturesDir), \RecursiveIteratorIterator::LEAVES_ONLY) as $file) {
            if (!preg_match('/\.test$/', $file)) {
                continue;
            }

            $test = file_get_contents($file->getRealpath());
            $fileName = $file->getFileName();
            if (!preg_match('/--TEST--[\n](.*?)\s--CONFIG--[\n](.*?)\s--INPUT--[\n](.*?[\n]*)(?:[\n]--EXPECT--\s(.*)|$)/s', $test, $match)) {
                throw new \InvalidArgumentException(sprintf('Test format invalid for "%s".', $fileName));
            }

            $tests[] = array($fileName, $match[1], $this->getFixersFromConfig($fileName, $match[2]), $match[3], isset($match[4]) ? $match[4] : null);
        }

        return $tests;
    }

    /**
     * Returns the full path to directory which contains the tests.
     *
     * @return string
     */
    protected static function getFixturesDir()
    {
        throw new \BadMethodCallException('Method "getFixturesDir" must be overridden by the extending class.');
    }

    /**
     * Returns the full path to the temporary file where the test will write to.
     *
     * @return string
     */
    protected static function getTempFile()
    {
        throw new \BadMethodCallException('Method "getTempFile" must be overridden by the extending class.');
    }

    /**
     * Applies the given fixers on the input and checks the result.
     *
     * It will write the input to a temp file. The file will be fixed by a Fixer instance
     * configured with the given fixers. The result is compared with the expected output.
     * It checks if no errors were reported during the fixing.
     *
     * @param string           $testFileName Filename
     * @param string           $testTitle    Test title
     * @param FixerInterface[] $fixers       Fixers to use
     * @param string           $input        Code to fix
     * @param string|null      $expected     Expected result or null if the input is expected not to change
     */
    protected function doTestIntegration($testFileName, $testTitle, $fixers, $input, $expected = null)
    {
        $fixer = new Fixer();
        $tmpFile = static::getTempFile();

        if (false === @file_put_contents($tmpFile, $input)) {
            throw new IOException(sprintf('Failed to write to tmp. file "%s".', $tmpFile));
        }

        $changed = $fixer->fixFile(new \SplFileInfo($tmpFile), $fixers, false, true, new FileCacheManager(false, null, $fixers));

        $errorsManager = $fixer->getErrorsManager();

        if (!$errorsManager->isEmpty()) {
            $errors = $errorsManager->getExceptionErrors();
            $this->assertEmpty($errors, sprintf('Errors reported during fixing: %s', $this->implodeErrors($errors)));

            $errors = $errorsManager->getInvalidErrors();
            $this->assertEmpty($errors, sprintf('Errors reported during linting before fixing: %s.', $this->implodeErrors($errors)));

            $errors = $errorsManager->getLintErrors();
            $this->assertEmpty($errors, sprintf('Errors reported during linting after fixing: %s.', $this->implodeErrors($errors)));
        }

        if (null === $expected) {
            $this->assertEmpty($changed, sprintf("Expected no changes made to test \"%s\" in \"%s\".\nFixers applied:\n\"%s\".\nDiff.:\n\"%s\".", $testTitle, $testFileName, $changed === null ? '[None]' : implode(',', $changed['appliedFixers']), $changed === null ? '[None]' : $changed['diff']));

            return;
        }

        $this->assertNotEmpty($changed, sprintf('Expected changes made to test "%s" in "%s".', $testTitle, $testFileName));
        $this->assertSame($expected, file_get_contents($tmpFile), sprintf('Expected changes do not match result for "%s" in "%s".', $testTitle, $testFileName));

        // run the test again with the `expected` part, this should always stay the same
        $this->testIntegration($testFileName, $testTitle.' "--EXPECT-- part run"', $fixers, $expected);
    }

    /**
     * Create fixer factory with all needed fixers registered.
     *
     * @return FixerFactory
     */
    protected function createFixerFactory()
    {
        return FixerFactory::create()->registerBuiltInFixers();
    }

    /**
     * Parses the '--CONFIG--' block of a '.test' file and determines what fixers should be used.
     *
     * @param string $fileName
     * @param string $config
     *
     * @return FixerInterface[]
     */
    protected function getFixersFromConfig($fileName, $config)
    {
        $ruleSet = json_decode($config, true);

        if (JSON_ERROR_NONE !== json_last_error()) {
            throw new \InvalidArgumentException(sprintf('Malformed JSON configuration "%s".', $fileName));
        }

<<<<<<< HEAD
        return $this->createFixerFactory()
            ->useRuleSet(new RuleSet($ruleSet))
            ->getFixers()
        ;
    }
=======
        if (null === self::$builtInFixers) {
            $fixer = new Fixer();
            $fixer->registerBuiltInFixers();
            self::$builtInFixers = $fixer->getFixers();
        }

        $fixers = array();
        for ($i = 0, $limit = count(self::$builtInFixers); $i < $limit; ++$i) {
            $fixer = self::$builtInFixers[$i];
            $fixerName = $fixer->getName();
            if ('psr0' === $fixer->getName()) {
                // File based fixer won't work
                continue;
            }

            if ($fixer->getLevel() !== ($fixer->getLevel() & $levelMap[$config['level']])) {
                if (false !== $key = array_search($fixerName, $config['fixers'], true)) {
                    $fixers[] = $fixer;
                    unset($config['fixers'][$key]);
                }
                continue;
            }

            if (false !== $key = array_search($fixerName, $config['--fixers'], true)) {
                unset($config['--fixers'][$key]);
                continue;
            }

            if (in_array($fixerName, $config['fixers'], true)) {
                throw new \InvalidArgumentException(sprintf('Additional fixer "%s" configured, but is already part of the level.', $fixerName));
            }

            $fixers[] = $fixer;
        }
>>>>>>> 3d666f10

    /**
     * @param Error[] $errors
     *
     * @return string
     */
    private function implodeErrors(array $errors)
    {
        $errorStr = '';
        foreach ($errors as $error) {
            $errorStr .= sprintf("%d: %s\n", $error->getType(), $error->getFilePath());
        }

        return $errorStr;
    }
}<|MERGE_RESOLUTION|>--- conflicted
+++ resolved
@@ -200,48 +200,11 @@
             throw new \InvalidArgumentException(sprintf('Malformed JSON configuration "%s".', $fileName));
         }
 
-<<<<<<< HEAD
         return $this->createFixerFactory()
             ->useRuleSet(new RuleSet($ruleSet))
             ->getFixers()
         ;
     }
-=======
-        if (null === self::$builtInFixers) {
-            $fixer = new Fixer();
-            $fixer->registerBuiltInFixers();
-            self::$builtInFixers = $fixer->getFixers();
-        }
-
-        $fixers = array();
-        for ($i = 0, $limit = count(self::$builtInFixers); $i < $limit; ++$i) {
-            $fixer = self::$builtInFixers[$i];
-            $fixerName = $fixer->getName();
-            if ('psr0' === $fixer->getName()) {
-                // File based fixer won't work
-                continue;
-            }
-
-            if ($fixer->getLevel() !== ($fixer->getLevel() & $levelMap[$config['level']])) {
-                if (false !== $key = array_search($fixerName, $config['fixers'], true)) {
-                    $fixers[] = $fixer;
-                    unset($config['fixers'][$key]);
-                }
-                continue;
-            }
-
-            if (false !== $key = array_search($fixerName, $config['--fixers'], true)) {
-                unset($config['--fixers'][$key]);
-                continue;
-            }
-
-            if (in_array($fixerName, $config['fixers'], true)) {
-                throw new \InvalidArgumentException(sprintf('Additional fixer "%s" configured, but is already part of the level.', $fixerName));
-            }
-
-            $fixers[] = $fixer;
-        }
->>>>>>> 3d666f10
 
     /**
      * @param Error[] $errors
