<?php

/*
 * This file is part of PHP CS Fixer.
 *
 * (c) Fabien Potencier <fabien@symfony.com>
 *     Dariusz Rumiński <dariusz.ruminski@gmail.com>
 *
 * This source file is subject to the MIT license that is bundled
 * with this source code in the file LICENSE.
 */

namespace Symfony\CS\Tests\Fixer\Contrib;

use Symfony\CS\Fixer\Contrib\HeaderCommentFixer;
use Symfony\CS\Tests\Fixer\AbstractFixerTestBase;

class HeaderCommentFixerTest extends AbstractFixerTestBase
{
    protected static $savedHeader;
    protected static $testHeader = <<<'EOH'
This file is part of the PHP CS utility.

(c) Fabien Potencier <fabien@symfony.com>

This source file is subject to the MIT license that is bundled
with this source code in the file LICENSE.
EOH;

    protected function setUp()
    {
        parent::setUp();
        self::$savedHeader = HeaderCommentFixer::getHeader();
        HeaderCommentFixer::setHeader(self::$testHeader);
    }

    protected function tearDown()
    {
        HeaderCommentFixer::setHeader(self::$savedHeader);
        parent::tearDown();
    }

    public function testFixWithPreviousHeader()
    {
        $expected = <<<'EOH'
<?php

/*
 * This file is part of the PHP CS utility.
 *
 * (c) Fabien Potencier <fabien@symfony.com>
 *
 * This source file is subject to the MIT license that is bundled
 * with this source code in the file LICENSE.
 */

phpinfo();
EOH;

        $input = <<<'EOH'
<?php



/*
 * Previous Header
 */

phpinfo();
EOH;
        $this->makeTest($expected, $input);
    }

    public function testFixWithoutPreviousHeader()
    {
        $expected = <<<'EOH'
<?php

/*
 * This file is part of the PHP CS utility.
 *
 * (c) Fabien Potencier <fabien@symfony.com>
 *
 * This source file is subject to the MIT license that is bundled
 * with this source code in the file LICENSE.
 */

phpinfo();
EOH;

        $input = <<<'EOH'
<?php



phpinfo();
EOH;
        $this->makeTest($expected, $input);
    }

    public function testFixWithClassDocblock()
    {
        $expected = <<<'EOH'
<?php

/*
 * This file is part of the PHP CS utility.
 *
 * (c) Fabien Potencier <fabien@symfony.com>
 *
 * This source file is subject to the MIT license that is bundled
 * with this source code in the file LICENSE.
 */

/**
 * @author Antonio J. García Lagar <aj@garcialagar.es>
 */
class Foo
{
}
EOH;

        $input = <<<'EOH'
<?php
/**
 * @author Antonio J. García Lagar <aj@garcialagar.es>
 */
class Foo
{
}
EOH;

        $this->makeTest($expected, $input);
    }

    public function testFixRemovePreviousHeader()
    {
        HeaderCommentFixer::setHeader('');
        $expected = <<<'EOH'
<?php

phpinfo();
EOH;

        $input = <<<'EOH'
<?php

/*
 * This file is part of the PHP CS utility.
 *
 * (c) Fabien Potencier <fabien@symfony.com>
 *
 * This source file is subject to the MIT license that is bundled
 * with this source code in the file LICENSE.
 */

phpinfo();
EOH;

        $this->makeTest($expected, $input);
    }

    public function testFixAddHeaderToEmptyFile()
    {
        $expected = <<<'EOH'
<?php

/*
 * This file is part of the PHP CS utility.
 *
 * (c) Fabien Potencier <fabien@symfony.com>
 *
 * This source file is subject to the MIT license that is bundled
 * with this source code in the file LICENSE.
 */


EOH;

        $input = "<?php\n";
        $this->makeTest($expected, $input);
    }

    /**
<<<<<<< HEAD
     * @expectedException \Symfony\CS\ConfigurationException\InvalidFixerConfigurationException
     * @expectedExceptionMessage [header_comment] Header configuration is invalid. Expected "string", got "stdClass".
     */
    public function testInvalidConfig()
    {
        HeaderCommentFixer::setHeader(new \stdClass());
=======
     * @dataProvider provideDoNotTouchCases
     */
    public function testDoNotTouch($expected)
    {
        $this->makeTest($expected);
    }

    public function provideDoNotTouchCases()
    {
        return array(
            array("<?php\nphpinfo();\n?>\n<?"),  // testFixDoNotTouchFilesWithSeveralOpenTags
            array(" <?php\nphpinfo();\n"),       // testFixDoNotTouchFilesNotStartingWithOpenTag
            array("<?php\nphpinfo();\n?><hr/>"), // testFixDoNotTouchFilesWithInlineHtml
            array("  <?php\n"),
            array('<?= 1?>'),
            array('<?= 1?><?php'),
            array("<?= 1?>\n<?php"),
        );
>>>>>>> 56e77645
    }
}<|MERGE_RESOLUTION|>--- conflicted
+++ resolved
@@ -182,14 +182,15 @@
     }
 
     /**
-<<<<<<< HEAD
      * @expectedException \Symfony\CS\ConfigurationException\InvalidFixerConfigurationException
      * @expectedExceptionMessage [header_comment] Header configuration is invalid. Expected "string", got "stdClass".
      */
     public function testInvalidConfig()
     {
         HeaderCommentFixer::setHeader(new \stdClass());
-=======
+    }
+
+    /**
      * @dataProvider provideDoNotTouchCases
      */
     public function testDoNotTouch($expected)
@@ -200,14 +201,13 @@
     public function provideDoNotTouchCases()
     {
         return array(
-            array("<?php\nphpinfo();\n?>\n<?"),  // testFixDoNotTouchFilesWithSeveralOpenTags
-            array(" <?php\nphpinfo();\n"),       // testFixDoNotTouchFilesNotStartingWithOpenTag
-            array("<?php\nphpinfo();\n?><hr/>"), // testFixDoNotTouchFilesWithInlineHtml
+            array("<?php\nphpinfo();\n?>\n<?"),
+            array(" <?php\nphpinfo();\n"),
+            array("<?php\nphpinfo();\n?><hr/>"),
             array("  <?php\n"),
             array('<?= 1?>'),
             array('<?= 1?><?php'),
             array("<?= 1?>\n<?php"),
         );
->>>>>>> 56e77645
     }
 }