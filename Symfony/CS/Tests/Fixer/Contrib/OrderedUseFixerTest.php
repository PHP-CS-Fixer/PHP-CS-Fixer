--- conflicted
+++ resolved
@@ -601,696 +601,6 @@
         $this->makeTest($expected, $input);
     }
 
-<<<<<<< HEAD
-    /*
-    |--------------------------------------------------------------------------
-    | Test sorting by length
-    |--------------------------------------------------------------------------
-    */
-
-    protected function setSortByLengthConfiguration()
-    {
-        OrderedUseFixer::configure(array(OrderedUseFixer::SORT_LENGTH));
-    }
-
-    /**
-     * @expectedException \Symfony\CS\ConfigurationException\InvalidFixerConfigurationException
-     * @expectedExceptionMessage [ordered_use] Sort type is invalid. Array should contain only one of the parameter: "alpha", "length"
-     */
-    public function testInvalidConfigWithNotSupportedSortType()
-    {
-        OrderedUseFixer::configure(array('dope'));
-    }
-
-    /**
-     * @expectedException \Symfony\CS\ConfigurationException\InvalidFixerConfigurationException
-     * @expectedExceptionMessage [ordered_use] Sort type is invalid. Array should contain only one of the parameter: "alpha", "length"
-     */
-    public function testInvalidConfigWithMultipleSortTypes()
-    {
-        OrderedUseFixer::configure(array(OrderedUseFixer::SORT_ALPHA, OrderedUseFixer::SORT_LENGTH));
-    }
-
-    /**
-     * @expectedException \Symfony\CS\ConfigurationException\InvalidFixerConfigurationException
-     * @expectedExceptionMessage [ordered_use] Sort type is invalid. Array should contain only one of the parameter: "alpha", "length"
-     */
-    public function testInvalidConfigWithSortTypeIsNotString()
-    {
-        OrderedUseFixer::configure(array(new \stdClass()));
-    }
-
-    /**
-     * @expectedException \Symfony\CS\ConfigurationException\InvalidFixerConfigurationException
-     * @expectedExceptionMessage [ordered_use] Sort type is invalid. Array should contain only one of the parameter: "alpha", "length"
-     */
-    public function testInvalidConfigWithEmptyArray()
-    {
-        OrderedUseFixer::configure(array());
-    }
-
-    public function testFixByLength()
-    {
-        $this->setSortByLengthConfiguration();
-
-        $expected = <<<'EOF'
-The normal
-use of this fixer
-should not change this sentence nor those statements below
-use Zoo\Bar as ZooBar;
-use Foo\Bar;
-use Foo\Zar\Baz;
-
-<?php
-
-use Foo\Bar;
-use Zoo\Tar, SomeClass;
- use Foo\Zar\Baz;
-use Foo\Bir as FBB;
-use Zoo\Bar as ZooBar;
-   use Foo\Bar\Foo as Fooo, Foo\Bar\FooBar as FooBaz;
-use Symfony\Annotation\Template;
-
-$a = new Bar();
-$a = new FooBaz();
-$a = new someclass();
-
-use Symfony\Doctrine\Entities\Entity;
-
-class AnnotatedClass
-{
-    /**
-     * @Template(foobar=21)
-     * @param Entity $foo
-     */
-    public function doSomething($foo)
-    {
-        $bar = $foo->toArray();
-        /** @var ArrayInterface $bar */
-
-        return function () use ($bar, $foo) {};
-    }
-}
-EOF;
-
-        $input = <<<'EOF'
-The normal
-use of this fixer
-should not change this sentence nor those statements below
-use Zoo\Bar as ZooBar;
-use Foo\Bar;
-use Foo\Zar\Baz;
-
-<?php
-
-use Foo\Bar\FooBar as FooBaz;
-use Zoo\Bar as ZooBar, Zoo\Tar;
- use Foo\Bar;
-use Foo\Zar\Baz;
-use Symfony\Annotation\Template;
-   use Foo\Bar\Foo as Fooo, Foo\Bir as FBB;
-use SomeClass;
-
-$a = new Bar();
-$a = new FooBaz();
-$a = new someclass();
-
-use Symfony\Doctrine\Entities\Entity;
-
-class AnnotatedClass
-{
-    /**
-     * @Template(foobar=21)
-     * @param Entity $foo
-     */
-    public function doSomething($foo)
-    {
-        $bar = $foo->toArray();
-        /** @var ArrayInterface $bar */
-
-        return function () use ($bar, $foo) {};
-    }
-}
-EOF;
-
-        $this->makeTest($expected, $input);
-    }
-
-    public function testByLengthFixWithSameLength()
-    {
-        $this->setSortByLengthConfiguration();
-
-        $expected = <<<'EOF'
-<?php
-
-use Acme;
-use Bar1;
-use Barr;
-use Fooo;
-
-class AnnotatedClass
-{
-    /**
-     * @Template(foobar=21)
-     * @param Entity $foo
-     */
-    public function doSomething($foo)
-    {
-        $bar = $foo->toArray();
-        /** @var ArrayInterface $bar */
-
-        return function () use ($bar, $foo) {};
-    }
-}
-EOF;
-
-        $input = <<<'EOF'
-<?php
-
-use Acme;
-use Fooo;
-use Barr;
-use Bar1;
-
-class AnnotatedClass
-{
-    /**
-     * @Template(foobar=21)
-     * @param Entity $foo
-     */
-    public function doSomething($foo)
-    {
-        $bar = $foo->toArray();
-        /** @var ArrayInterface $bar */
-
-        return function () use ($bar, $foo) {};
-    }
-}
-EOF;
-
-        $this->makeTest($expected, $input);
-    }
-
-    public function testByLengthFixWithMultipleNamespace()
-    {
-        $this->setSortByLengthConfiguration();
-
-        $expected = <<<'EOF'
-<?php
-
-namespace FooRoo {
-
-    use Foo\Bar;
-    use Zoo\Tar1, Zoo\Tar2;
-    use SomeClass;
-    use Foo\Zar\Baz;
-    use Foo\Bir as FBB;
-    use Zoo\Bar as ZooBar, Foo\Bar\Foo as Fooo;
-    use Foo\Bar\FooBar as FooBaz;
-
-    $a = new Bar();
-    $a = new FooBaz();
-    $a = new someclass();
-
-    use Symfony\Annotation\Template;
-
-    class AnnotatedClass
-    {
-        /**
-         * @Template(foobar=21)
-         * @param Entity $foo
-         */
-        public function doSomething($foo)
-        {
-            $bar = $foo->toArray();
-            /** @var ArrayInterface $bar */
-
-            return function () use ($bar, $foo) {};
-        }
-    }
-}
-
-namespace BlaRoo {
-
-    use Zoo\Bar;
-    use SomeClass;
-    use Foo\Zar\Baz;
-    use Symfony\Annotation\Template, Symfony\Doctrine\Entities\Entity;
-
-    class AnnotatedClass
-    {
-        /**
-         * @Template(foobar=21)
-         * @param Entity $foo
-         */
-        public function doSomething($foo)
-        {
-            $bar = $foo->toArray();
-            /** @var ArrayInterface $bar */
-
-            return function () use ($bar, $foo) {};
-        }
-    }
-}
-EOF;
-
-        $input = <<<'EOF'
-<?php
-
-namespace FooRoo {
-
-    use Foo\Bar\FooBar as FooBaz;
-    use Zoo\Bar as ZooBar, Zoo\Tar1;
-    use Foo\Bar;
-    use Foo\Zar\Baz;
-    use Symfony\Annotation\Template;
-    use Foo\Bar\Foo as Fooo, Foo\Bir as FBB;
-    use SomeClass;
-
-    $a = new Bar();
-    $a = new FooBaz();
-    $a = new someclass();
-
-    use Zoo\Tar2;
-
-    class AnnotatedClass
-    {
-        /**
-         * @Template(foobar=21)
-         * @param Entity $foo
-         */
-        public function doSomething($foo)
-        {
-            $bar = $foo->toArray();
-            /** @var ArrayInterface $bar */
-
-            return function () use ($bar, $foo) {};
-        }
-    }
-}
-
-namespace BlaRoo {
-
-    use Foo\Zar\Baz;
-    use Zoo\Bar;
-    use SomeClass;
-    use Symfony\Annotation\Template, Symfony\Doctrine\Entities\Entity;
-
-    class AnnotatedClass
-    {
-        /**
-         * @Template(foobar=21)
-         * @param Entity $foo
-         */
-        public function doSomething($foo)
-        {
-            $bar = $foo->toArray();
-            /** @var ArrayInterface $bar */
-
-            return function () use ($bar, $foo) {};
-        }
-    }
-}
-EOF;
-
-        $this->makeTest($expected, $input);
-    }
-
-    public function testByLengthFixWithComment()
-    {
-        $this->setSortByLengthConfiguration();
-
-        $expected = <<<'EOF'
-The normal
-use of this fixer
-should not change this sentence nor those statements below
-use Zoo\Bar;
-use Foo\Bar;
-use Foo\Zar\Baz;
-
-<?php
-
-use Foo\Bar;
-use Zoo\Tar, SomeClass;
-use Foo\Zar\Baz;
-use Foo\Bir as FBB;
-use Zoo\Bar as ZooBar;
-use Foo\Bar\Foo as Fooo, Foo\Bar\FooBar /* He there */ as FooBaz;
-use /* FIXME */Symfony\Annotation\Template;
-
-$a = new Bar();
-$a = new FooBaz();
-$a = new someclass();
-
-use Symfony\Doctrine\Entities\Entity;
-
-class AnnotatedClass
-{
-    /**
-     * @Template(foobar=21)
-     * @param Entity $foo
-     */
-    public function doSomething($foo)
-    {
-        $bar = $foo->toArray();
-        /** @var ArrayInterface $bar */
-
-        return function () use ($bar, $foo) {};
-    }
-}
-EOF;
-
-        $input = <<<'EOF'
-The normal
-use of this fixer
-should not change this sentence nor those statements below
-use Zoo\Bar;
-use Foo\Bar;
-use Foo\Zar\Baz;
-
-<?php
-
-use Foo\Bar\FooBar /* He there */ as FooBaz;
-use Zoo\Bar as ZooBar, Zoo\Tar;
-use Foo\Bar;
-use Foo\Zar\Baz;
-use /* FIXME */Symfony\Annotation\Template;
-use Foo\Bar\Foo as Fooo, Foo\Bir as FBB;
-use SomeClass;
-
-$a = new Bar();
-$a = new FooBaz();
-$a = new someclass();
-
-use Symfony\Doctrine\Entities\Entity;
-
-class AnnotatedClass
-{
-    /**
-     * @Template(foobar=21)
-     * @param Entity $foo
-     */
-    public function doSomething($foo)
-    {
-        $bar = $foo->toArray();
-        /** @var ArrayInterface $bar */
-
-        return function () use ($bar, $foo) {};
-    }
-}
-EOF;
-
-        $this->makeTest($expected, $input);
-    }
-
-    /**
-     * @requires PHP 5.4
-     */
-    public function testByLength54()
-    {
-        $this->setSortByLengthConfiguration();
-
-        $expected = <<<'EOF'
-<?php
-
-use Foo\Bar;
-use Zoo\Tar, SomeClass;
-use Foo\Zar\Baz;
-use Foo\Bir as FBB;
-use Zoo\Bar as ZooBar;
-use Foo\Bar\Foo as Fooo, Foo\Bar\FooBar as FooBaz;
-use Symfony\Annotation\Template;
-
-use Symfony\Doctrine\Entities\Entity;
-
-trait Foo {}
-
-trait Zoo {}
-
-class AnnotatedClass
-{
-    use Foo, Bar;
-
-    /**
-     * @Template(foobar=21)
-     * @param Entity $foo
-     */
-    public function doSomething($foo)
-    {
-        $bar = $foo->toArray();
-        /** @var ArrayInterface $bar */
-
-        return function () use ($bar, $foo) {};
-    }
-}
-EOF;
-
-        $input = <<<'EOF'
-<?php
-
-use Foo\Bar\FooBar as FooBaz;
-use Zoo\Bar as ZooBar, Zoo\Tar;
-use Foo\Bar;
-use Foo\Zar\Baz;
-use Symfony\Annotation\Template;
-use Foo\Bar\Foo as Fooo, Foo\Bir as FBB;
-use SomeClass;
-
-use Symfony\Doctrine\Entities\Entity;
-
-trait Foo {}
-
-trait Zoo {}
-
-class AnnotatedClass
-{
-    use Foo, Bar;
-
-    /**
-     * @Template(foobar=21)
-     * @param Entity $foo
-     */
-    public function doSomething($foo)
-    {
-        $bar = $foo->toArray();
-        /** @var ArrayInterface $bar */
-
-        return function () use ($bar, $foo) {};
-    }
-}
-EOF;
-
-        $this->makeTest($expected, $input);
-    }
-
-    /**
-     * @requires PHP 5.4
-     */
-    public function testByLengthFixWithTraitImports()
-    {
-        $this->setSortByLengthConfiguration();
-
-        $expected = <<<'EOF'
-The normal
-use of this fixer
-should not change this sentence nor those statements below
-use Zoo\Bar;
-use Foo\Bar;
-use Foo\Zar\Baz;
-
-<?php
-
-use Foo\Bar;
-use Zoo\Tar, SomeClass;
-use Foo\Zar\Baz;
-use Foo\Bir as FBB;
-use Zoo\Bar as ZooBar;
-use Foo\Bar\Foo as Fooo;
-use Acme\MyReusableTrait, Foo\Bar\FooBar as FooBaz;
-use Symfony\Annotation\Template;
-
-$a = new Bar();
-$a = new FooBaz();
-$a = new someclass();
-
-use Symfony\Doctrine\Entities\Entity;
-
-class AnnotatedClass
-{
-    use MyReusableTrait;
-
-    /**
-     * @Template(foobar=21)
-     * @param Entity $foo
-     */
-    public function doSomething($foo)
-    {
-        $bar = $foo->toArray();
-        /** @var ArrayInterface $bar */
-
-        return function () use ($bar, $baz) {};
-    }
-}
-EOF;
-
-        $input = <<<'EOF'
-The normal
-use of this fixer
-should not change this sentence nor those statements below
-use Zoo\Bar;
-use Foo\Bar;
-use Foo\Zar\Baz;
-
-<?php
-
-use Foo\Bar\FooBar as FooBaz;
-use Zoo\Bar as ZooBar, Zoo\Tar;
-use Foo\Bar;
-use Foo\Zar\Baz;
-use Acme\MyReusableTrait;
-use Symfony\Annotation\Template;
-use Foo\Bar\Foo as Fooo, Foo\Bir as FBB;
-use SomeClass;
-
-$a = new Bar();
-$a = new FooBaz();
-$a = new someclass();
-
-use Symfony\Doctrine\Entities\Entity;
-
-class AnnotatedClass
-{
-    use MyReusableTrait;
-
-    /**
-     * @Template(foobar=21)
-     * @param Entity $foo
-     */
-    public function doSomething($foo)
-    {
-        $bar = $foo->toArray();
-        /** @var ArrayInterface $bar */
-
-        return function () use ($bar, $baz) {};
-    }
-}
-EOF;
-
-        $this->makeTest($expected, $input);
-    }
-
-    public function testByLengthFixWithDifferentCases()
-    {
-        $this->setSortByLengthConfiguration();
-
-        $expected = <<<'EOF'
-The normal
-use of this fixer
-should not change this sentence nor those statements below
-use Zoo\Baz;
-use abc\Bar;
-
-<?php
-
-use abc\Bar;
-use Zoo\Baz;
-
-class Test
-{
-}
-EOF;
-
-        $input = <<<'EOF'
-The normal
-use of this fixer
-should not change this sentence nor those statements below
-use Zoo\Baz;
-use abc\Bar;
-
-<?php
-
-use Zoo\Baz;
-use abc\Bar;
-
-class Test
-{
-}
-EOF;
-
-        $this->makeTest($expected, $input);
-    }
-
-    public function testByLengthOrderWithTrailingDigit()
-    {
-        $this->setSortByLengthConfiguration();
-
-        $expected = <<<'EOF'
-<?php
-
-use abc\Bar;
-use abc2\Bar2;
-use xyz\abc\Bar6;
-use xyz\xyz\Bar4;
-use xyz\xyz\Bar5;
-use xyz\abc2\Bar7;
-
-class Test
-{
-}
-EOF;
-
-        $input = <<<'EOF'
-<?php
-
-use abc2\Bar2;
-use abc\Bar;
-use xyz\abc2\Bar7;
-use xyz\abc\Bar6;
-use xyz\xyz\Bar4;
-use xyz\xyz\Bar5;
-
-class Test
-{
-}
-EOF;
-
-        $this->makeTest($expected, $input);
-    }
-
-    public function testByLengthCodeWithImportsOnly()
-    {
-        $this->setSortByLengthConfiguration();
-
-        $expected = <<<'EOF'
-<?php
-
-use Aaa;
-use Bbb;
-EOF;
-
-        $input = <<<'EOF'
-<?php
-
-use Bbb;
-use Aaa;
-EOF;
-
-        $this->makeTest($expected, $input);
-    }
-
-    public function testByLengthWithoutUses()
-    {
-        $this->setSortByLengthConfiguration();
-
-        $expected = <<<'EOF'
-<?php
-
-$c = 1;
-EOF
-        ;
-
-        $this->makeTest($expected);
-=======
     public function testCodeWithCloseTag()
     {
         $this->makeTest(
@@ -1342,6 +652,695 @@
 ',
             ),
         );
->>>>>>> 185c1758
+    }
+
+    /*
+    |--------------------------------------------------------------------------
+    | Test sorting by length
+    |--------------------------------------------------------------------------
+    */
+
+    protected function setSortByLengthConfiguration()
+    {
+        OrderedUseFixer::configure(array(OrderedUseFixer::SORT_LENGTH));
+    }
+
+    /**
+     * @expectedException \Symfony\CS\ConfigurationException\InvalidFixerConfigurationException
+     * @expectedExceptionMessage [ordered_use] Sort type is invalid. Array should contain only one of the parameter: "alpha", "length"
+     */
+    public function testInvalidConfigWithNotSupportedSortType()
+    {
+        OrderedUseFixer::configure(array('dope'));
+    }
+
+    /**
+     * @expectedException \Symfony\CS\ConfigurationException\InvalidFixerConfigurationException
+     * @expectedExceptionMessage [ordered_use] Sort type is invalid. Array should contain only one of the parameter: "alpha", "length"
+     */
+    public function testInvalidConfigWithMultipleSortTypes()
+    {
+        OrderedUseFixer::configure(array(OrderedUseFixer::SORT_ALPHA, OrderedUseFixer::SORT_LENGTH));
+    }
+
+    /**
+     * @expectedException \Symfony\CS\ConfigurationException\InvalidFixerConfigurationException
+     * @expectedExceptionMessage [ordered_use] Sort type is invalid. Array should contain only one of the parameter: "alpha", "length"
+     */
+    public function testInvalidConfigWithSortTypeIsNotString()
+    {
+        OrderedUseFixer::configure(array(new \stdClass()));
+    }
+
+    /**
+     * @expectedException \Symfony\CS\ConfigurationException\InvalidFixerConfigurationException
+     * @expectedExceptionMessage [ordered_use] Sort type is invalid. Array should contain only one of the parameter: "alpha", "length"
+     */
+    public function testInvalidConfigWithEmptyArray()
+    {
+        OrderedUseFixer::configure(array());
+    }
+
+    public function testFixByLength()
+    {
+        $this->setSortByLengthConfiguration();
+
+        $expected = <<<'EOF'
+The normal
+use of this fixer
+should not change this sentence nor those statements below
+use Zoo\Bar as ZooBar;
+use Foo\Bar;
+use Foo\Zar\Baz;
+
+<?php
+
+use Foo\Bar;
+use Zoo\Tar, SomeClass;
+ use Foo\Zar\Baz;
+use Foo\Bir as FBB;
+use Zoo\Bar as ZooBar;
+   use Foo\Bar\Foo as Fooo, Foo\Bar\FooBar as FooBaz;
+use Symfony\Annotation\Template;
+
+$a = new Bar();
+$a = new FooBaz();
+$a = new someclass();
+
+use Symfony\Doctrine\Entities\Entity;
+
+class AnnotatedClass
+{
+    /**
+     * @Template(foobar=21)
+     * @param Entity $foo
+     */
+    public function doSomething($foo)
+    {
+        $bar = $foo->toArray();
+        /** @var ArrayInterface $bar */
+
+        return function () use ($bar, $foo) {};
+    }
+}
+EOF;
+
+        $input = <<<'EOF'
+The normal
+use of this fixer
+should not change this sentence nor those statements below
+use Zoo\Bar as ZooBar;
+use Foo\Bar;
+use Foo\Zar\Baz;
+
+<?php
+
+use Foo\Bar\FooBar as FooBaz;
+use Zoo\Bar as ZooBar, Zoo\Tar;
+ use Foo\Bar;
+use Foo\Zar\Baz;
+use Symfony\Annotation\Template;
+   use Foo\Bar\Foo as Fooo, Foo\Bir as FBB;
+use SomeClass;
+
+$a = new Bar();
+$a = new FooBaz();
+$a = new someclass();
+
+use Symfony\Doctrine\Entities\Entity;
+
+class AnnotatedClass
+{
+    /**
+     * @Template(foobar=21)
+     * @param Entity $foo
+     */
+    public function doSomething($foo)
+    {
+        $bar = $foo->toArray();
+        /** @var ArrayInterface $bar */
+
+        return function () use ($bar, $foo) {};
+    }
+}
+EOF;
+
+        $this->makeTest($expected, $input);
+    }
+
+    public function testByLengthFixWithSameLength()
+    {
+        $this->setSortByLengthConfiguration();
+
+        $expected = <<<'EOF'
+<?php
+
+use Acme;
+use Bar1;
+use Barr;
+use Fooo;
+
+class AnnotatedClass
+{
+    /**
+     * @Template(foobar=21)
+     * @param Entity $foo
+     */
+    public function doSomething($foo)
+    {
+        $bar = $foo->toArray();
+        /** @var ArrayInterface $bar */
+
+        return function () use ($bar, $foo) {};
+    }
+}
+EOF;
+
+        $input = <<<'EOF'
+<?php
+
+use Acme;
+use Fooo;
+use Barr;
+use Bar1;
+
+class AnnotatedClass
+{
+    /**
+     * @Template(foobar=21)
+     * @param Entity $foo
+     */
+    public function doSomething($foo)
+    {
+        $bar = $foo->toArray();
+        /** @var ArrayInterface $bar */
+
+        return function () use ($bar, $foo) {};
+    }
+}
+EOF;
+
+        $this->makeTest($expected, $input);
+    }
+
+    public function testByLengthFixWithMultipleNamespace()
+    {
+        $this->setSortByLengthConfiguration();
+
+        $expected = <<<'EOF'
+<?php
+
+namespace FooRoo {
+
+    use Foo\Bar;
+    use Zoo\Tar1, Zoo\Tar2;
+    use SomeClass;
+    use Foo\Zar\Baz;
+    use Foo\Bir as FBB;
+    use Zoo\Bar as ZooBar, Foo\Bar\Foo as Fooo;
+    use Foo\Bar\FooBar as FooBaz;
+
+    $a = new Bar();
+    $a = new FooBaz();
+    $a = new someclass();
+
+    use Symfony\Annotation\Template;
+
+    class AnnotatedClass
+    {
+        /**
+         * @Template(foobar=21)
+         * @param Entity $foo
+         */
+        public function doSomething($foo)
+        {
+            $bar = $foo->toArray();
+            /** @var ArrayInterface $bar */
+
+            return function () use ($bar, $foo) {};
+        }
+    }
+}
+
+namespace BlaRoo {
+
+    use Zoo\Bar;
+    use SomeClass;
+    use Foo\Zar\Baz;
+    use Symfony\Annotation\Template, Symfony\Doctrine\Entities\Entity;
+
+    class AnnotatedClass
+    {
+        /**
+         * @Template(foobar=21)
+         * @param Entity $foo
+         */
+        public function doSomething($foo)
+        {
+            $bar = $foo->toArray();
+            /** @var ArrayInterface $bar */
+
+            return function () use ($bar, $foo) {};
+        }
+    }
+}
+EOF;
+
+        $input = <<<'EOF'
+<?php
+
+namespace FooRoo {
+
+    use Foo\Bar\FooBar as FooBaz;
+    use Zoo\Bar as ZooBar, Zoo\Tar1;
+    use Foo\Bar;
+    use Foo\Zar\Baz;
+    use Symfony\Annotation\Template;
+    use Foo\Bar\Foo as Fooo, Foo\Bir as FBB;
+    use SomeClass;
+
+    $a = new Bar();
+    $a = new FooBaz();
+    $a = new someclass();
+
+    use Zoo\Tar2;
+
+    class AnnotatedClass
+    {
+        /**
+         * @Template(foobar=21)
+         * @param Entity $foo
+         */
+        public function doSomething($foo)
+        {
+            $bar = $foo->toArray();
+            /** @var ArrayInterface $bar */
+
+            return function () use ($bar, $foo) {};
+        }
+    }
+}
+
+namespace BlaRoo {
+
+    use Foo\Zar\Baz;
+    use Zoo\Bar;
+    use SomeClass;
+    use Symfony\Annotation\Template, Symfony\Doctrine\Entities\Entity;
+
+    class AnnotatedClass
+    {
+        /**
+         * @Template(foobar=21)
+         * @param Entity $foo
+         */
+        public function doSomething($foo)
+        {
+            $bar = $foo->toArray();
+            /** @var ArrayInterface $bar */
+
+            return function () use ($bar, $foo) {};
+        }
+    }
+}
+EOF;
+
+        $this->makeTest($expected, $input);
+    }
+
+    public function testByLengthFixWithComment()
+    {
+        $this->setSortByLengthConfiguration();
+
+        $expected = <<<'EOF'
+The normal
+use of this fixer
+should not change this sentence nor those statements below
+use Zoo\Bar;
+use Foo\Bar;
+use Foo\Zar\Baz;
+
+<?php
+
+use Foo\Bar;
+use Zoo\Tar, SomeClass;
+use Foo\Zar\Baz;
+use Foo\Bir as FBB;
+use Zoo\Bar as ZooBar;
+use Foo\Bar\Foo as Fooo, Foo\Bar\FooBar /* He there */ as FooBaz;
+use /* FIXME */Symfony\Annotation\Template;
+
+$a = new Bar();
+$a = new FooBaz();
+$a = new someclass();
+
+use Symfony\Doctrine\Entities\Entity;
+
+class AnnotatedClass
+{
+    /**
+     * @Template(foobar=21)
+     * @param Entity $foo
+     */
+    public function doSomething($foo)
+    {
+        $bar = $foo->toArray();
+        /** @var ArrayInterface $bar */
+
+        return function () use ($bar, $foo) {};
+    }
+}
+EOF;
+
+        $input = <<<'EOF'
+The normal
+use of this fixer
+should not change this sentence nor those statements below
+use Zoo\Bar;
+use Foo\Bar;
+use Foo\Zar\Baz;
+
+<?php
+
+use Foo\Bar\FooBar /* He there */ as FooBaz;
+use Zoo\Bar as ZooBar, Zoo\Tar;
+use Foo\Bar;
+use Foo\Zar\Baz;
+use /* FIXME */Symfony\Annotation\Template;
+use Foo\Bar\Foo as Fooo, Foo\Bir as FBB;
+use SomeClass;
+
+$a = new Bar();
+$a = new FooBaz();
+$a = new someclass();
+
+use Symfony\Doctrine\Entities\Entity;
+
+class AnnotatedClass
+{
+    /**
+     * @Template(foobar=21)
+     * @param Entity $foo
+     */
+    public function doSomething($foo)
+    {
+        $bar = $foo->toArray();
+        /** @var ArrayInterface $bar */
+
+        return function () use ($bar, $foo) {};
+    }
+}
+EOF;
+
+        $this->makeTest($expected, $input);
+    }
+
+    /**
+     * @requires PHP 5.4
+     */
+    public function testByLength54()
+    {
+        $this->setSortByLengthConfiguration();
+
+        $expected = <<<'EOF'
+<?php
+
+use Foo\Bar;
+use Zoo\Tar, SomeClass;
+use Foo\Zar\Baz;
+use Foo\Bir as FBB;
+use Zoo\Bar as ZooBar;
+use Foo\Bar\Foo as Fooo, Foo\Bar\FooBar as FooBaz;
+use Symfony\Annotation\Template;
+
+use Symfony\Doctrine\Entities\Entity;
+
+trait Foo {}
+
+trait Zoo {}
+
+class AnnotatedClass
+{
+    use Foo, Bar;
+
+    /**
+     * @Template(foobar=21)
+     * @param Entity $foo
+     */
+    public function doSomething($foo)
+    {
+        $bar = $foo->toArray();
+        /** @var ArrayInterface $bar */
+
+        return function () use ($bar, $foo) {};
+    }
+}
+EOF;
+
+        $input = <<<'EOF'
+<?php
+
+use Foo\Bar\FooBar as FooBaz;
+use Zoo\Bar as ZooBar, Zoo\Tar;
+use Foo\Bar;
+use Foo\Zar\Baz;
+use Symfony\Annotation\Template;
+use Foo\Bar\Foo as Fooo, Foo\Bir as FBB;
+use SomeClass;
+
+use Symfony\Doctrine\Entities\Entity;
+
+trait Foo {}
+
+trait Zoo {}
+
+class AnnotatedClass
+{
+    use Foo, Bar;
+
+    /**
+     * @Template(foobar=21)
+     * @param Entity $foo
+     */
+    public function doSomething($foo)
+    {
+        $bar = $foo->toArray();
+        /** @var ArrayInterface $bar */
+
+        return function () use ($bar, $foo) {};
+    }
+}
+EOF;
+
+        $this->makeTest($expected, $input);
+    }
+
+    /**
+     * @requires PHP 5.4
+     */
+    public function testByLengthFixWithTraitImports()
+    {
+        $this->setSortByLengthConfiguration();
+
+        $expected = <<<'EOF'
+The normal
+use of this fixer
+should not change this sentence nor those statements below
+use Zoo\Bar;
+use Foo\Bar;
+use Foo\Zar\Baz;
+
+<?php
+
+use Foo\Bar;
+use Zoo\Tar, SomeClass;
+use Foo\Zar\Baz;
+use Foo\Bir as FBB;
+use Zoo\Bar as ZooBar;
+use Foo\Bar\Foo as Fooo;
+use Acme\MyReusableTrait, Foo\Bar\FooBar as FooBaz;
+use Symfony\Annotation\Template;
+
+$a = new Bar();
+$a = new FooBaz();
+$a = new someclass();
+
+use Symfony\Doctrine\Entities\Entity;
+
+class AnnotatedClass
+{
+    use MyReusableTrait;
+
+    /**
+     * @Template(foobar=21)
+     * @param Entity $foo
+     */
+    public function doSomething($foo)
+    {
+        $bar = $foo->toArray();
+        /** @var ArrayInterface $bar */
+
+        return function () use ($bar, $baz) {};
+    }
+}
+EOF;
+
+        $input = <<<'EOF'
+The normal
+use of this fixer
+should not change this sentence nor those statements below
+use Zoo\Bar;
+use Foo\Bar;
+use Foo\Zar\Baz;
+
+<?php
+
+use Foo\Bar\FooBar as FooBaz;
+use Zoo\Bar as ZooBar, Zoo\Tar;
+use Foo\Bar;
+use Foo\Zar\Baz;
+use Acme\MyReusableTrait;
+use Symfony\Annotation\Template;
+use Foo\Bar\Foo as Fooo, Foo\Bir as FBB;
+use SomeClass;
+
+$a = new Bar();
+$a = new FooBaz();
+$a = new someclass();
+
+use Symfony\Doctrine\Entities\Entity;
+
+class AnnotatedClass
+{
+    use MyReusableTrait;
+
+    /**
+     * @Template(foobar=21)
+     * @param Entity $foo
+     */
+    public function doSomething($foo)
+    {
+        $bar = $foo->toArray();
+        /** @var ArrayInterface $bar */
+
+        return function () use ($bar, $baz) {};
+    }
+}
+EOF;
+
+        $this->makeTest($expected, $input);
+    }
+
+    public function testByLengthFixWithDifferentCases()
+    {
+        $this->setSortByLengthConfiguration();
+
+        $expected = <<<'EOF'
+The normal
+use of this fixer
+should not change this sentence nor those statements below
+use Zoo\Baz;
+use abc\Bar;
+
+<?php
+
+use abc\Bar;
+use Zoo\Baz;
+
+class Test
+{
+}
+EOF;
+
+        $input = <<<'EOF'
+The normal
+use of this fixer
+should not change this sentence nor those statements below
+use Zoo\Baz;
+use abc\Bar;
+
+<?php
+
+use Zoo\Baz;
+use abc\Bar;
+
+class Test
+{
+}
+EOF;
+
+        $this->makeTest($expected, $input);
+    }
+
+    public function testByLengthOrderWithTrailingDigit()
+    {
+        $this->setSortByLengthConfiguration();
+
+        $expected = <<<'EOF'
+<?php
+
+use abc\Bar;
+use abc2\Bar2;
+use xyz\abc\Bar6;
+use xyz\xyz\Bar4;
+use xyz\xyz\Bar5;
+use xyz\abc2\Bar7;
+
+class Test
+{
+}
+EOF;
+
+        $input = <<<'EOF'
+<?php
+
+use abc2\Bar2;
+use abc\Bar;
+use xyz\abc2\Bar7;
+use xyz\abc\Bar6;
+use xyz\xyz\Bar4;
+use xyz\xyz\Bar5;
+
+class Test
+{
+}
+EOF;
+
+        $this->makeTest($expected, $input);
+    }
+
+    public function testByLengthCodeWithImportsOnly()
+    {
+        $this->setSortByLengthConfiguration();
+
+        $expected = <<<'EOF'
+<?php
+
+use Aaa;
+use Bbb;
+EOF;
+
+        $input = <<<'EOF'
+<?php
+
+use Bbb;
+use Aaa;
+EOF;
+
+        $this->makeTest($expected, $input);
+    }
+
+    public function testByLengthWithoutUses()
+    {
+        $this->setSortByLengthConfiguration();
+
+        $expected = <<<'EOF'
+<?php
+
+$c = 1;
+EOF
+        ;
+
+        $this->makeTest($expected);
     }
 }