<?php

/*
 * This file is part of the PHP CS utility.
 *
 * (c) Fabien Potencier <fabien@symfony.com>
 *
 * This source file is subject to the MIT license that is bundled
 * with this source code in the file LICENSE.
 */

namespace Symfony\CS\Fixer\Symfony;

use Symfony\CS\AbstractFixer;
use Symfony\CS\Tokenizer\Tokens;

/**
 * @author Jared Henderson <jared@netrivet.com>
 */
final class TrimArraySpacesFixer extends AbstractFixer
{
    /**
     * {@inheritdoc}
     */
    public function isCandidate(Tokens $tokens)
    {
        return $tokens->isAnyTokenKindsFound(array(T_ARRAY, CT_ARRAY_SQUARE_BRACE_OPEN));
    }

    /**
     * {@inheritdoc}
     */
    public function fix(\SplFileInfo $file, Tokens $tokens)
    {
        for ($index = 0, $c = $tokens->count(); $index < $c; ++$index) {
            if ($tokens[$index]->isGivenKind(array(T_ARRAY, CT_ARRAY_SQUARE_BRACE_OPEN))) {
                self::fixArray($tokens, $index);
            }
        }
    }

    /**
     * {@inheritdoc}
     */
    public function getDescription()
    {
        return 'Arrays should be formatted like function/method arguments, without leading or trailing single line space.';
    }

    /**
     * Method to trim leading/trailing whitespace within single line arrays.
     *
     * @param Tokens $tokens
     * @param int    $index
     */
    private static function fixArray(Tokens $tokens, $index)
    {
        $startIndex = $index;

        if ($tokens[$startIndex]->isGivenKind(T_ARRAY)) {
            $startIndex = $tokens->getNextMeaningfulToken($startIndex);
            $endIndex = $tokens->findBlockEnd(Tokens::BLOCK_TYPE_PARENTHESIS_BRACE, $startIndex);
        } else {
            $endIndex = $tokens->findBlockEnd(Tokens::BLOCK_TYPE_ARRAY_SQUARE_BRACE, $startIndex);
        }

        $nextToken = $tokens[$startIndex + 1];
        $nextNonWhitespaceIndex = $tokens->getNextNonWhitespace($startIndex);
        $nextNonWhitespaceToken = $tokens[$nextNonWhitespaceIndex];

<<<<<<< HEAD
        if ($nextToken->isWhitespace(" \t")) {
=======
        $prevToken = $tokens[$endIndex - 1];
        $prevNonWhitespaceIndex = $tokens->getPrevNonWhitespace($endIndex);
        $prevNonWhitespaceToken = $tokens[$prevNonWhitespaceIndex];

        if (
            $nextToken->isWhitespace($whitespaceOptions)
            && (
                !$nextNonWhitespaceToken->isComment()
                || $nextNonWhitespaceIndex === $prevNonWhitespaceIndex
                || false === strpos($nextNonWhitespaceToken->getContent(), "\n")
            )
        ) {
>>>>>>> c6987e5c
            $nextToken->clear();
        }

        if (
            $prevToken->isWhitespace(" \t")
            && !$prevNonWhitespaceToken->equals(',')
        ) {
            $prevToken->clear();
        }
    }
}<|MERGE_RESOLUTION|>--- conflicted
+++ resolved
@@ -67,23 +67,21 @@
         $nextToken = $tokens[$startIndex + 1];
         $nextNonWhitespaceIndex = $tokens->getNextNonWhitespace($startIndex);
         $nextNonWhitespaceToken = $tokens[$nextNonWhitespaceIndex];
+        $tokenAfterNextNonWhitespaceToken = $tokens[$nextNonWhitespaceIndex + 1];
 
-<<<<<<< HEAD
-        if ($nextToken->isWhitespace(" \t")) {
-=======
         $prevToken = $tokens[$endIndex - 1];
         $prevNonWhitespaceIndex = $tokens->getPrevNonWhitespace($endIndex);
         $prevNonWhitespaceToken = $tokens[$prevNonWhitespaceIndex];
 
         if (
-            $nextToken->isWhitespace($whitespaceOptions)
+            $nextToken->isWhitespace(" \t")
             && (
                 !$nextNonWhitespaceToken->isComment()
                 || $nextNonWhitespaceIndex === $prevNonWhitespaceIndex
-                || false === strpos($nextNonWhitespaceToken->getContent(), "\n")
+                || $tokenAfterNextNonWhitespaceToken->isWhitespace(" \t")
+                || '/*' === substr($nextNonWhitespaceToken->getContent(), 0, 2)
             )
         ) {
->>>>>>> c6987e5c
             $nextToken->clear();
         }
 
