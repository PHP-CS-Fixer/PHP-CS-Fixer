--- conflicted
+++ resolved
@@ -43,16 +43,8 @@
             } elseif ('property' === $element['type']) {
                 $prevIndex = $tokens->getPrevTokenOfKind($index, array(';', ',', '{'));
 
-<<<<<<< HEAD
-                if (
-                    (!$prevIndex || !$tokens[$prevIndex]->equals(',')) &&
-                    (!$nextIndex || !$tokens[$nextIndex]->equals(','))
-                ) {
+                if (!$prevIndex || !$tokens[$prevIndex]->equals(',')) {
                     $this->overrideAttribs($tokens, $index, $this->grabAttribsBeforePropertyToken($tokens, $index));
-=======
-                if (!$prevIndex || !$tokens[$prevIndex]->equals(',')) {
-                    $this->applyAttribs($tokens, $index, $this->grabAttribsBeforePropertyToken($tokens, $index));
->>>>>>> 85a84bf3
                 }
             }
         }
