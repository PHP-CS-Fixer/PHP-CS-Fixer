--- conflicted
+++ resolved
@@ -19,62 +19,59 @@
 /**
  * @author Sebastiaan Stok <s.stok@rollerscapes.net>
  * @author Dariusz Rumiński <dariusz.ruminski@gmail.com>
-<<<<<<< HEAD
  * @author Darius Matulionis <darius@matulionis.lt>
- */
-class OrderedUseFixer extends AbstractFixer
-{
-    const SORT_ALPHA = 'alpha';
-
-    const SORT_LENGTH = 'length';
-
-    /**
-     * Sorting type.
-     *
-     * @var string
-     */
-    private static $sortType = self::SORT_ALPHA;
-
-    /**
-     * Array of supported sort types.
-     *
-     * @var string[]
-     */
-    private static $supportedSortTypes = array(self::SORT_ALPHA, self::SORT_LENGTH);
-
-    /**
-     * @param array $sortType
-     */
-    public static function configure(array $sortType = null)
-    {
-        // If no configuration was passed, stick to default.
-        if (null === $sortType) {
-            return;
-        }
-
-        // Configuration should contain only one sort type and can not be empty.
-        if (count($sortType) !== 1) {
-            throw new InvalidFixerConfigurationException('ordered_use', sprintf('Sort type is invalid. Array should contain only one of the parameter: "%s"', implode('", "', self::$supportedSortTypes)));
-        }
-
-        $sortType = array_pop($sortType);
-
-        // Check if passed sort type is supported.
-        if (!is_string($sortType) || !in_array(strtolower($sortType), self::$supportedSortTypes, true)) {
-            throw new InvalidFixerConfigurationException('ordered_use', sprintf('Sort type is invalid. Array should contain only one of the parameter: "%s"', implode('", "', self::$supportedSortTypes)));
-        }
-
-        self::$sortType = strtolower($sortType);
-    }
-=======
  * @author SpacePossum
  */
 class OrderedUseFixer extends AbstractFixer
 {
     const IMPORT_TYPE_CLASS = 1;
+
     const IMPORT_TYPE_CONST = 2;
+
     const IMPORT_TYPE_FUNCTION = 3;
->>>>>>> 185c1758
+
+    const SORT_ALPHA = 'alpha';
+
+    const SORT_LENGTH = 'length';
+
+    /**
+     * Sorting type.
+     *
+     * @var string
+     */
+    private static $sortType = self::SORT_ALPHA;
+
+    /**
+     * Array of supported sort types.
+     *
+     * @var string[]
+     */
+    private static $supportedSortTypes = array(self::SORT_ALPHA, self::SORT_LENGTH);
+
+    /**
+     * @param array $sortType
+     */
+    public static function configure(array $sortType = null)
+    {
+        // If no configuration was passed, stick to default.
+        if (null === $sortType) {
+            return;
+        }
+
+        // Configuration should contain only one sort type and can not be empty.
+        if (count($sortType) !== 1) {
+            throw new InvalidFixerConfigurationException('ordered_use', sprintf('Sort type is invalid. Array should contain only one of the parameter: "%s"', implode('", "', self::$supportedSortTypes)));
+        }
+
+        $sortType = array_pop($sortType);
+
+        // Check if passed sort type is supported.
+        if (!is_string($sortType) || !in_array(strtolower($sortType), self::$supportedSortTypes, true)) {
+            throw new InvalidFixerConfigurationException('ordered_use', sprintf('Sort type is invalid. Array should contain only one of the parameter: "%s"', implode('", "', self::$supportedSortTypes)));
+        }
+
+        self::$sortType = strtolower($sortType);
+    }
 
     /**
      * {@inheritdoc}
@@ -132,7 +129,7 @@
     }
 
     /**
-     * This method is used for sorting the uses statements in a namespace in alphabetical order.
+     * This method is used for sorting the uses statements in alphabetical order.
      *
      * @param string[] $first
      * @param string[] $second
@@ -169,18 +166,18 @@
      */
     public function sortByLength(array $first, array $second)
     {
-        $a = trim(preg_replace('%/\*(.*)\*/%s', '', $first[0]));
-        $b = trim(preg_replace('%/\*(.*)\*/%s', '', $second[0]));
-
-        $al = strlen($a);
-        $bl = strlen($b);
-        if ($al === $bl) {
-            $out = strcasecmp($a, $b);
+        $firstNamespace = trim(preg_replace('%/\*(.*)\*/%s', '', $first['namespace']));
+        $secondNamespace = trim(preg_replace('%/\*(.*)\*/%s', '', $second['namespace']));
+
+        $firstNamespaceLength = strlen($firstNamespace);
+        $secondNamespaceLength = strlen($secondNamespace);
+        if ($firstNamespaceLength === $secondNamespaceLength) {
+            $sortResult = strcasecmp($firstNamespace, $secondNamespace);
         } else {
-            $out = $al > $bl ? 1 : -1;
-        }
-
-        return $out;
+            $sortResult = $firstNamespaceLength > $secondNamespaceLength ? 1 : -1;
+        }
+
+        return $sortResult;
     }
 
     private function getNewOrder(array $uses, Tokens $tokens)
