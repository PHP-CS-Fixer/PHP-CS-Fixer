<?php

/*
 * This file is part of the PHP CS utility.
 *
 * (c) Fabien Potencier <fabien@symfony.com>
 *
 * This source file is subject to the MIT license that is bundled
 * with this source code in the file LICENSE.
 */

namespace Symfony\CS\Fixer\Contrib;

use Symfony\CS\AbstractFixer;
use Symfony\CS\Tokenizer\Token;
use Symfony\CS\Tokenizer\Tokens;

/**
 * @author Antonio J. García Lagar <aj@garcialagar.es>
 */
class HeaderCommentFixer extends AbstractFixer
{
    private static $header = '';
    private static $headerComment = '';

    /**
     * Set the desired header text.
     *
     * The given text will be trimmed and enclosed into a multiline comment.
     * If the text is empty, when a file get fixed, the header comment will be
     * erased.
     *
     * @param string $header
     */
    public static function setHeader($header)
    {
        self::$header = trim((string) $header);
        self::$headerComment = '';

        if ('' !== self::$header) {
            self::$headerComment = self::encloseTextInComment(self::$header);
        }
    }

    /**
     * @return string
     */
    public static function getHeader()
    {
        return self::$header;
    }

    /**
     * {@inheritdoc}
     */
    public function fix(\SplFileInfo $file, Tokens $tokens)
    {
        if (!$tokens->isMonolithicPhp()) {
            return;
        }

<<<<<<< HEAD
        $oldHeaderIndex = $this->findHeaderCommentIndex($tokens);
        $newHeaderIndex = $this->findHeaderCommentInsertionIndex($tokens);

        if (
            $oldHeaderIndex === $newHeaderIndex
            && self::$headerComment === $tokens[$oldHeaderIndex]->getContent()
        ) {
            return;
        }
=======
        $this->removeHeaderComment($tokens);
        $insertionIndex = $this->findHeaderCommentInsertionIndex($tokens);
        $tokens->clearRange(1, $insertionIndex - 1);
        $this->insertHeaderComment($tokens, $insertionIndex);
>>>>>>> bfecad73

        $this->replaceHeaderComment($tokens, $oldHeaderIndex);
    }

    /**
     * {@inheritdoc}
     */
    public function getDescription()
    {
        return 'Add, replace or remove header comment.';
    }

    /**
     * Enclose the given text in a comment block.
     *
     * @param string $header
     *
     * @return string
     */
    private static function encloseTextInComment($header)
    {
        $comment = "/*\n";
        $lines = explode("\n", str_replace("\r", '', $header));
        foreach ($lines as $line) {
            $comment .= rtrim(' * '.$line)."\n";
        }
        $comment .= ' */';

        return $comment;
    }

    /**
     * Find the header comment index.
     *
     * @param Tokens $tokens
     *
     * @return int|null
     */
    private function findHeaderCommentIndex(Tokens $tokens)
    {
        $index = $tokens->getNextNonWhitespace(0);

        if (null !== $index && $tokens[$index]->isGivenKind(T_COMMENT)) {
            return $index;
        }
    }

    /**
     * Find the index where the header comment must be inserted.
     *
     * @param Tokens $tokens
     *
     * @return int
     */
    private function findHeaderCommentInsertionIndex(Tokens $tokens)
    {
        $index = $tokens->getNextNonWhitespace(0);

        if (null === $index) {
            // empty file, insert at the end
            $index = $tokens->getSize();
        }

        return $index;
    }

    /**
     * Replace the header comment at the given index.
     *
     * @param Tokens $tokens
     * @param int    $oldHeaderIndex
     */
    private function replaceHeaderComment(Tokens $tokens, $oldHeaderIndex)
    {
        if (!strlen(self::$headerComment)) {
            if ($oldHeaderIndex) {
                $tokens->clearRange($oldHeaderIndex, $oldHeaderIndex + 1);
            }

            return;
        }

        $headCommentTokens = array(
            new Token(array(T_WHITESPACE, "\n")),
            new Token(array(T_COMMENT, self::$headerComment)),
            new Token(array(T_WHITESPACE, "\n\n")),
        );

        $newHeaderIndex = null !== $oldHeaderIndex
            ? $oldHeaderIndex + 1
            : $this->findHeaderCommentInsertionIndex($tokens) - 1
        ;

        $tokens->overrideRange(1, $newHeaderIndex, $headCommentTokens);
    }
}<|MERGE_RESOLUTION|>--- conflicted
+++ resolved
@@ -59,7 +59,6 @@
             return;
         }
 
-<<<<<<< HEAD
         $oldHeaderIndex = $this->findHeaderCommentIndex($tokens);
         $newHeaderIndex = $this->findHeaderCommentInsertionIndex($tokens);
 
@@ -69,12 +68,6 @@
         ) {
             return;
         }
-=======
-        $this->removeHeaderComment($tokens);
-        $insertionIndex = $this->findHeaderCommentInsertionIndex($tokens);
-        $tokens->clearRange(1, $insertionIndex - 1);
-        $this->insertHeaderComment($tokens, $insertionIndex);
->>>>>>> bfecad73
 
         $this->replaceHeaderComment($tokens, $oldHeaderIndex);
     }
