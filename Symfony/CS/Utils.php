<?php

/*
 * This file is part of the PHP CS utility.
 *
 * (c) Fabien Potencier <fabien@symfony.com>
 *
 * This source file is subject to the MIT license that is bundled
 * with this source code in the file LICENSE.
 */

namespace Symfony\CS;

use Symfony\CS\Tokenizer\Token;

/**
 * @author Dariusz Rumiński <dariusz.ruminski@gmail.com>
 * @author Graham Campbell <graham@mineuk.com>
<<<<<<< HEAD
 *
 * @internal
=======
 * @author Odín del Río <odin.drp@gmail.com>
>>>>>>> e93ab208
 */
class Utils
{
    /**
     * Calculate a bitmask for given constant names.
     *
     * @param string[] $options constant names
     *
     * @return int
     */
    public static function calculateBitmask(array $options)
    {
        $bitmask = 0;

        foreach ($options as $optionName) {
            if (defined($optionName)) {
                $bitmask |= constant($optionName);
            }
        }

        return $bitmask;
    }

    /**
     * Converts a camel cased string to an snake cased string.
     *
     * @param string $string
     *
     * @return string
     */
    public static function camelCaseToUnderscore($string)
    {
        return preg_replace_callback(
            '/(^|[a-z0-9])([A-Z])/',
            function (array $matches) {
                return strtolower(strlen($matches[1]) ? $matches[1].'_'.$matches[2] : $matches[2]);
            },
            $string
        );
    }

    /**
     * Compare two integers for equality.
     *
     * We'll return 0 if they're equal, 1 if the first is bigger than the
     * second, and -1 if the second is bigger than the first.
     *
     * @param int $a
     * @param int $b
     *
     * @return int
     */
    public static function cmpInt($a, $b)
    {
        if ($a === $b) {
            return 0;
        }

        return $a < $b ? -1 : 1;
    }

    /**
     * Split a multi-line string up into an array of strings.
     *
     * We're retaining a newline character at the end of non-blank lines, and
     * discarding other lines, so this function is unsuitable for anyone for
     * wishing to retain the exact number of line endings. If a single-line
     * string is passed, we'll just return an array with a element.
     *
     * @param string $content
     *
     * @return string[]
     */
    public static function splitLines($content)
    {
        preg_match_all("/[^\n\r]+[\r\n]*/", $content, $matches);

        return $matches[0];
    }

    /**
     * Calculate the trailing whitespace indentation.
     *
     * What we're doing here is grabbing everything after the final newline.
     *
     * @param Token $token
     *
     * @return string
     */
    public static function calculateTrailingWhitespaceIndent(Token $token)
    {
        if (!$token->isWhitespace()) {
            throw new \InvalidArgumentException('The given token must be whitespace.');
        }

        return ltrim(strrchr(str_replace(array("\r\n", "\r"), "\n", $token->getContent()), 10), "\n");
    }
}<|MERGE_RESOLUTION|>--- conflicted
+++ resolved
@@ -16,12 +16,9 @@
 /**
  * @author Dariusz Rumiński <dariusz.ruminski@gmail.com>
  * @author Graham Campbell <graham@mineuk.com>
-<<<<<<< HEAD
+ * @author Odín del Río <odin.drp@gmail.com>
  *
  * @internal
-=======
- * @author Odín del Río <odin.drp@gmail.com>
->>>>>>> e93ab208
  */
 class Utils
 {
