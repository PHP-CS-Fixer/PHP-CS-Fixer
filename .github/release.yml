changelog:
  exclude:
    labels:
      - ignore-for-release
  categories:
    - title: Reverts 🔙
      labels:
<<<<<<< HEAD
        - type/revert
    - title: Breaking Changes 💀
      labels:
        - type/BC-break
    - title: Deprecations 👀
      labels:
        - type/depr
=======
        # following kind/* instead of type/*, as it's a special type of entry in the release notes
        - kind/revert
    - title: Breaking Changes 🛠
      labels:
        # following kind/* instead of type/*, as it's a special type of entry in the release notes
        - kind/BC break
>>>>>>> 6c37f8a8
    - title: New Features 🎉
      labels:
        - type/feat
    - title: Bug Fixes 🐛
      labels:
        - type/fix
    - title: Documentation 📚
      labels:
        - type/docs
    - title: DX 🛠
      labels:
        - type/DX
    - title: Tests 🧪
      labels:
        - type/test
    - title: CI/CD 📦
      labels:
        - type/CI
    - title: Refactoring 💎
      labels:
        - type/refactor
    - title: Chore 🧹
      labels:
        - type/chore
    - title: Dependency Updates ⬆️
      labels:
        - type/deps
        - dependencies # @TODO @MARKER-7305 unify into type/deps, used by dependabot
    - title: Other Changes
      labels:
        - "*"<|MERGE_RESOLUTION|>--- conflicted
+++ resolved
@@ -5,22 +5,15 @@
   categories:
     - title: Reverts 🔙
       labels:
-<<<<<<< HEAD
-        - type/revert
+        # following kind/* instead of type/*, as it's a special type of entry in the release notes
+        - kind/revert
     - title: Breaking Changes 💀
       labels:
-        - type/BC-break
+        # following kind/* instead of type/*, as it's a special type of entry in the release notes
+        - kind/BC break
     - title: Deprecations 👀
       labels:
         - type/depr
-=======
-        # following kind/* instead of type/*, as it's a special type of entry in the release notes
-        - kind/revert
-    - title: Breaking Changes 🛠
-      labels:
-        # following kind/* instead of type/*, as it's a special type of entry in the release notes
-        - kind/BC break
->>>>>>> 6c37f8a8
     - title: New Features 🎉
       labels:
         - type/feat
