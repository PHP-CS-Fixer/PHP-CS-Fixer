--- conflicted
+++ resolved
@@ -184,16 +184,16 @@
         env:
           PHP_CS_FIXER_IGNORE_ENV: ${{ matrix.PHP_CS_FIXER_IGNORE_ENV }}
           FAST_LINT_TEST_CASES: ${{ matrix.FAST_LINT_TEST_CASES }}
-        run: vendor/bin/paraunit run --exclude-group auto-review
+        run: vendor/bin/paraunit run --testsuite tests
 
       - name: Collect code coverage
-        if: matrix.collect-code-coverage == 'yes'
+        if: matrix.run-tests == 'yes' && matrix.collect-code-coverage == 'yes'
         env:
           FAST_LINT_TEST_CASES: 1
         run: vendor/bin/paraunit coverage --testsuite tests --exclude-group covers-nothing --clover build/logs/clover.xml
 
       - name: Upload coverage results to Coveralls
-        if: matrix.collect-code-coverage == 'yes'
+        if: matrix.run-tests == 'yes' && matrix.collect-code-coverage == 'yes'
         env:
           COVERALLS_REPO_TOKEN: ${{ secrets.GITHUB_TOKEN }}
         run: php vendor/bin/php-coveralls --verbose
@@ -205,7 +205,6 @@
           PHP_CS_FIXER_FUTURE_MODE: 1
         run: php php-cs-fixer check --diff -v
 
-<<<<<<< HEAD
       # Should be checked on the lowest supported PHP version.
       # If any type can be converted from PHPDoc to native type on lowest supported PHP, we should commit such change.
       - name: Run PHP CS Fixer with PHPDoc to type rules
@@ -250,12 +249,5 @@
 
       - name: Run smoke tests
         env:
-          PHP_CS_FIXER_TEST_ALLOW_SKIPPING_SMOKE_TESTS: 0
-        run: vendor/bin/phpunit tests/Smoke/
-=======
-      - name: Execute deployment checks
-        if: matrix.execute-deployment == 'yes'
-        run: |
-          ./dev-tools/build.sh
-          vendor/bin/phpunit --testsuite smoke
->>>>>>> 7ae5a2b5
+          FAST_LINT_TEST_CASES: 1
+        run: vendor/bin/phpunit --testsuite smoke