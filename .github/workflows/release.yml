--- conflicted
+++ resolved
@@ -26,13 +26,9 @@
           - php-version: '8.2'
             alpine-version: '3.21'
           - php-version: '8.3'
-<<<<<<< HEAD
-            alpine-version: '3.18'
+            alpine-version: '3.21'
           - php-version: '8.4'
-            alpine-version: '3.20'
-=======
             alpine-version: '3.21'
->>>>>>> a8bab666
 
     permissions:
       contents: read
