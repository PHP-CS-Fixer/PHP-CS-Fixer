--- conflicted
+++ resolved
@@ -22,16 +22,6 @@
     strategy:
       matrix:
         include:
-<<<<<<< HEAD
-          - docker-service: 'php-7.4'
-          - docker-service: 'php-8.0'
-          - docker-service: 'php-8.1'
-          - docker-service: 'php-8.2'
-          - docker-service: 'php-8.3'
-          - docker-service: 'php-8.4'
-          - docker-service: 'sphinx-lint'
-          - docker-service: 'markdown-lint'
-=======
           - docker-service: php-7.4
           - docker-service: php-8.0
           - docker-service: php-8.1
@@ -40,7 +30,6 @@
           - docker-service: php-8.4
           - docker-service: sphinx-lint
           - docker-service: markdown-lint
->>>>>>> a8bab666
 
     steps:
       - name: Checkout repository
