name: Setup PHP with Composer deps

inputs:
  os:
    description: OS version
    required: true
  php:
    description: PHP version
    required: true
  php-coverage:
    description: Enable coverage driver
    required: false
    default: 'no'
  tools:
    description: tools
    required: false
    default: none
  composer-flags:
    description: Composer flags
    required: false
  composer-flex-with-symfony-version:
    description: Sf version to determine with Flex
    required: false

runs:
  using: composite
  steps:
    - name: Resolve PHP tools flag
      uses: actions/github-script@v7
      id: setup-php-resolve-tools
      with:
        script: |
          return "${{ inputs.composer-flex-with-symfony-version }}" ? "flex" : "none"
        result-encoding: string

    - name: Resolve PHP coverage flag
      uses: actions/github-script@v7
      id: setup-php-resolve-coverage
      with:
        script: |
          return "${{ inputs.php-coverage }}" == "yes" ? "pcov" : "none"
        result-encoding: string

    - name: Setup PHP
      uses: ./.github/composite-actions/setup-php
      with:
        version: ${{ inputs.php }}
        coverage: ${{ steps.setup-php-resolve-coverage.outputs.result }}
        tools: ${{ steps.setup-php-resolve-tools.outputs.result }}, ${{ inputs.tools }}

    - name: Configure Symfony Flex
      if: inputs.composer-flex-with-symfony-version
      shell: bash
      run: composer config extra.symfony.require ${{ inputs.composer-flex-with-symfony-version }}

    - name: Configure Symfony ^8
      if: inputs.composer-flex-with-symfony-version == '^8@beta'
      shell: bash
<<<<<<< HEAD
      run: composer config minimum-stability beta
=======
      run: |
        composer config minimum-stability dev
        composer remove facile-it/paraunit infection/infection keradus/cli-executor php-coveralls/php-coveralls --dev --no-update
        sed -i.bak -E 's|"(symfony/.*): "(\^[567].*)"|"\1: "^8@dev"|' composer.json
        sed -i -e 's|<bootstrap class="Paraunit\\Configuration\\ParaunitExtension"/>||' phpunit.xml.dist

>>>>>>> 3dde2981
    - name: Install Composer deps
      uses: ./.github/composite-actions/install-composer-deps
      with:
        flags: ${{ inputs.composer-flags }}

    - name: Validate enforced Symfony version is installed # using symfony/console as a representative package
      if: inputs.composer-flex-with-symfony-version
      shell: bash
      run: composer show symfony/console ${{ inputs.composer-flex-with-symfony-version }}<|MERGE_RESOLUTION|>--- conflicted
+++ resolved
@@ -56,16 +56,8 @@
     - name: Configure Symfony ^8
       if: inputs.composer-flex-with-symfony-version == '^8@beta'
       shell: bash
-<<<<<<< HEAD
       run: composer config minimum-stability beta
-=======
-      run: |
-        composer config minimum-stability dev
-        composer remove facile-it/paraunit infection/infection keradus/cli-executor php-coveralls/php-coveralls --dev --no-update
-        sed -i.bak -E 's|"(symfony/.*): "(\^[567].*)"|"\1: "^8@dev"|' composer.json
-        sed -i -e 's|<bootstrap class="Paraunit\\Configuration\\ParaunitExtension"/>||' phpunit.xml.dist
 
->>>>>>> 3dde2981
     - name: Install Composer deps
       uses: ./.github/composite-actions/install-composer-deps
       with:
